--- conflicted
+++ resolved
@@ -47,11 +47,8 @@
     "eslint": "^4.19.1",
     "eslint-config-prettier": "^2.10.0",
     "eslint-plugin-prettier": "^2.7.0",
-<<<<<<< HEAD
     "flat": "^5.0.0",
-=======
     "fs-extra": "^9.0.1",
->>>>>>> 0c5ad428
     "grunt": "^1.1.0",
     "grunt-assemble": "^0.6.3",
     "grunt-cli": "^1.3.2",
