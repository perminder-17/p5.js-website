title: p5.js
<<<<<<< HEAD
version: 1.2.0
=======
version: 1.3.1
>>>>>>> d0f2b12a
<|MERGE_RESOLUTION|>--- conflicted
+++ resolved
@@ -1,6 +1,2 @@
 title: p5.js
-<<<<<<< HEAD
-version: 1.2.0
-=======
-version: 1.3.1
->>>>>>> d0f2b12a
+version: 1.3.1