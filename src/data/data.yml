--- conflicted
+++ resolved
@@ -1,6 +1,2 @@
 title: p5.js
-<<<<<<< HEAD
-version: 1.1.8
-=======
-version: 1.1.9
->>>>>>> 100d0da6
+version: 1.1.9