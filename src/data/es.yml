--- conflicted
+++ resolved
@@ -333,8 +333,7 @@
   support-30-alt: ''
   support-31-alt: ''
 learn:
-<<<<<<< HEAD
-  learn-title: 'Aprender & '
+  learn-title: Aprender
   teach-title2: Teach
   learn1: >-
     Estos tutoriales proveen una revisión en mayor profundidad o paso a paso
@@ -718,187 +717,8 @@
     Ahora observemos una aplicación un poco más realista, con una pantalla de
     dimensiones 200 por 200. Notemos el uso de la función createCanvas() para
     especificar el tamaño de la ventana.
+  teach-desc: 'Teach a p5 workshop or class, or create teaching materials!'
 test-tutorial: null
-=======
-  learn-title: "Aprender"
-  teach-title2: "Teach"
-  learn1: "Estos tutoriales proveen una revisión en mayor profundidad o paso a paso sobre temas particulares. Revisa la "
-  learn2: "página de ejemplos"
-  learn3: " para explorar demostraciones cortas sobre diversos temas de p5.js."
-  introduction-to-p5js-title: "Introducción a p5.js"
-  hello-p5js-title: "Hola p5.js"
-  hello-p5js: "Este corto video te introducirá a la biblioteca y lo que puedes hacer con ella."
-  getting-started-title: "Empezar"
-  getting-started: "¡Bienvenido a p5.js!<br>Esta introducción cubre lo básico de cómo configurar un proyecto con p5.js"
-  p5js-overview-title: "Panorámica de p5.js"
-  p5js-overview: "Una panorámica de las principales características de p5.js"
-  p5js-processing-title: "p5.js y Processing"
-  p5js-processing: "Las principales diferencias entre ambos, y cómo convertir de uno a otro."
-  p5-screen-reader-title: "p5 con un lector de pantalla"
-  p5-screen-reader: "Configurando p5 para que pueda ser usado fácilmente con un lector de pantalla."
-  using-local-server-title: "Usando un servidor local"
-  using-local-server: "Cómo configurar un servidor local en Mac OS X, Windows o Linux."
-  p5js-wiki-title: "p5.js wiki"
-  p5js-wiki: "Documentación adicional y tutoriales aportados por la comunidad."
-  connecting-p5js-title: "Conectando p5.js"
-  creating-libraries-title: "Crear bibliotecas"
-  creating-libraries: "Creando bibliotecas adicionales para p5.js."
-  nodejs-and-socketio-title: "node.js y socket.io"
-  nodejs-and-socketio: "Uso de un servidor node.js con p5.js y comunicación vía socket.io."
-  programming-topics-title: "Tópicos de programación"
-  beyond-the-canvas-title: "Más allá del lienzo"
-  beyond-the-canvas: "Creación y manipulación de elementos en la página, más allá del lienzo."
-  3d-webgl-title: "3D/WebGL"
-  3d-webgl: "Desarrollo de aplicaciones con gráficas avanzadas en p5.js usando el modo WEBGL."
-  color-title: "Color"
-  color: "Una introducción al color digital."
-  coordinate-system-and-shapes-title: "Sistema de Coordenadas y Figuras"
-  coordinate-system-and-shapes: "Dibuja figuras simples utilizando el sistema de coordenadas."
-  interactivity-title: "Interactividad"
-  interactivity: "Introducción a interactividad con el ratón y el teclado."
-  program-flow-title: "Flujo de programa"
-  program-flow: "Introducción al control del flujo de programa en p5.js."
-  curves-title: "Curvas"
-  curves: "Una introducción a los tres tipos de curvas en p5.js: arcos, curvas spline y curvas Bézier."
-  becoming-a-better-programmer-title: "Cómo programar mejor"
-  debugging-title: "Depurar"
-  debugging: "Guía de cómo depurar tu código para todo público."
-  optimizing-title: "Optimizar código para mejor rendimiento"
-  optimizing: "Un tutorial de consejos y trucos para optimizar tu código para que corra más rápida y fluidamente."
-  test-driven-development-title: "Unit testing y desarrollo según pruebas"
-  test-driven-development: "Sálvate de la agonía al instalar. ¿Qué es unit testing y cómo usarlo? Por Andy Timmons."
-  contributing-to-the-community-title: "Contribuir a la comunidad"
-  development-title: "Desarrollo"
-  development: "Introducción y panorámica general sobre cómo contribuir al desarrollo."
-  looking-inside-title: "Adentro de p5"
-  looking-inside: "Una introducción a la estructura de archivos y herramientas para el desarrollo con p5.js, por Luisa Pereira."
-  writing-tutorial-title: "Escribir un tutorial"
-  writing-tutorial: "Una guía sobre cómo crear un tutorial de programación en p5.js."
-  writing-a-tutorial-title: "Guía para contribuir con tutoriales de p5.js"
-  writing-a-tutorial-author: "Este tutorial fue escrito por Tega Brain."
-  writing-a-tutorial-1: "Invitamos a los educadores, colaboradores y entusiastas en general a contribuir con tutoriales de p5js. El proyecto de p5js hace que la programación creativa y el desarrollo de código abierto sean más accesibles para una comunidad diversa y estamos muy emocionados de publicar tutoriales sobre todos los aspectos del proceso de desarrollo. Nuestros materiales de aprendizaje hasta el momento incluyen guías sobre el aprendizaje de p5, la técnica de programación y cómo contribuir a un proyecto de código abierto."
-  writing-a-tutorial-2: "Le damos la bienvenida a la contribución de nuevos tutoriales escritos y esta guía describe los pasos para proponer, preparar y contribuir con un tutorial."
-  writing-a-tutorial-how-start-title: "Cómo empezar:"
-  writing-a-tutorial-how-start-1: "Comprueba que el tema que hayas propuesto no haya sido cubierto antes. Puedes encontrar "
-  writing-a-tutorial-how-start-2: "una lista aquí"
-  writing-a-tutorial-how-start-3: "con los tutoriales que están en progreso. Si tu tema está marcado en esta lista como en progreso, tal vez puedes añadir al trabajo que se está llevando a cabo y cooperar preparando el trabajo ya existente para su publicación así que por favor contáctate con nosotros."
-  writing-a-tutorial-how-start-4: "Si tu tema no está cubierto y no está enlistado como en progreso, por favor escribe unas líneas sobre lo que propones cubrir y mándanos un email con esta descripción a education@p5js.org."
-  writing-a-tutorial-how-prepare-title: "Cómo preparar un tutorial de p5js para su publicación en línea:"
-  writing-a-tutorial-how-prepare-1: "Cuando tu tutorial esté listo para ser publicado, por favor sigue los siguientes pasos para preparar tu contenido para el sitio de p5js."
-  writing-a-tutorial-how-prepare-2: "Guarda el contenido de tu tutorial en un archivo tutorial-name.hbs con "
-  writing-a-tutorial-how-prepare-3: "esta estructura básica."
-  writing-a-tutorial-how-prepare-4: " Como se muestra en este archivo, tiene que contener un un encabezado como se muestra a continuación:"
-  writing-a-tutorial-how-prepare-5: "La carpeta que contiene tu tutorial se colocará en la carpeta 'tutoriales' del sitio de p5js. El archivo llamado index.hbs es la "
-  writing-a-tutorial-how-prepare-6: "página de destino de los tutoriales de p5js,"
-  writing-a-tutorial-how-prepare-7: "y el archivo test-tutorial.hbs es el tutorial de prueba."
-  writing-a-tutorial-how-prepare-8: "Todos los contenidos deben de ir en las:"
-  writing-a-tutorial-how-prepare-9: "etiquetas de la página, con el fórmato definido por las etiquetas &lt;h1&gt; y &lt;h2&gt; y las etiquetas de párrafo &lt;p&gt; como se muestra en la "
-  writing-a-tutorial-how-prepare-10: " página del tutorial de prueba."
-  writing-a-tutorial-how-prepare-11: "Si tu tutorial contiene imágenes, deben colocarse en la carpeta 'assets' del sitio p5, en la ubicación src / assets / learn / test-tutorial / images, como se muestra a continuación."
-  writing-a-tutorial-how-prepare-12: "Para formatear correctamente el código en el html de la página, utiliza la etiqueta:"
-  writing-a-tutorial-embedding-title: "Incorporar bosquejos p5.js"
-  writing-a-tutorial-embedding-1: "Usar  p5js significa que puedes ilustrar tu tutorial con ejemplos de código animados, interactivos o editables para demostrar conceptos de programación. Tus ejemplos deben estar preparados como bosquejos p5.js y pueden ser incorporados en el tutorial de dos maneras."
-  writing-a-tutorial-embedding-2: "Si el ejemplo es editable como en"
-  writing-a-tutorial-embedding-3: " las páginas de referencia"
-  writing-a-tutorial-embedding-4: "del sitio de p5js, el bosquejo p5js debe ser incorporado en la página html usando el widget p5js. Sigue"
-  writing-a-tutorial-embedding-5: " esta guía "
-  writing-a-tutorial-embedding-6: "sobre cómo incorporar bosquejos p5js usando el widget escrito por "
-  writing-a-tutorial-embedding-7: ". También puedes encontrar esto en la "
-  writing-a-tutorial-embedding-8: " página del tutorial de prueba"
-  writing-a-tutorial-embedding-9: "."
-  writing-a-tutorial-embedding-10: "Si el ejemplo es animado y/o interactivo pero no editable, entonces el bosquejo p5js debe de ser incorporado en la página como un iframe como se describe a continuación."
-  writing-a-tutorial-iframe-title: "Incorporar un bosquejo p5js usando un iframe"
-  writing-a-tutorial-iframe-1: "Un iframe es cómo crear una ventana a través de la cual puedes ver otra página, aislada del resto de tú página. En este caso va a ser una ventana al archivo index.html que contiene tu bosquejo p5js. "
-  writing-a-tutorial-iframe-2: "Coloca tus bosquejos p5 en la carpeta /src/assets/learn del sitio, en una carpeta etiquetada con el nombre de tu bosquejo como se muestra en la captura de pantalla. Aquí es donde todas las imágenes y bosquejos p5 enlazados por el iframe deben de estar guardados. "
-  writing-a-tutorial-iframe-3: "En las subcarpetas que contienen tus ejemplos p5 debe de haber un archivo sketch.js y otro embed.html para tu bosquejo. "
-  writing-a-tutorial-iframe-4: 'Asegúrate que tu archivo embed.html tenga la ruta correcta hacia las librerías p5 del sitio. Si la estructura de tus archivos es igual a la de arriba, la ruta hacia las librerías p5 debe ser "../../../js/p5.min.js".'
-  writing-a-tutorial-iframe-5: "Una vez comprobado esto, ya puedes incorporar los archivos 'index' de p5js como iframes en el archivo .hbs que contiene el contenido de tu tutorial. El código de inserción para el iframe sería entonces:"
-  writing-a-tutorial-iframe-6: "Estilo para el iframe (esto podría directamente en la entrada o en una hoja de estilos):"
-  writing-a-tutorial-iframe-7: "Aquí puedes explorar el bosquejo puro en ejecución: "
-  writing-a-tutorial-iframe-8: "Y aquí está incorporado en el sitio p5 usando el código a continuación: "
-  writing-a-tutorial-iframe-9: "Una cosa a recalcar es que necesitas ajustar manualmente el tamaño del iframe para que funcione de la mejor manera posible si las cosas son de tamaño estándar."
-  writing-a-tutorial-iframe-10: "También nota que los enlaces a los archivos de las librerías de p5.js no provienen de la página con extensión .eps con todo el contenido del tutorial. En su lugar, van a estar localizados en la página html que está procesando tu bosquejo (en este caso se llama embed.html)."
-  writing-a-tutorial-iframe-11: "Más información sobre cómo incorporar bosquejos de p5.js se pueden encontrar "
-  writing-a-tutorial-embed-iframe-12: "aquí."
-  writing-a-tutorial-finishing-title: "Los últimos detalles"
-  writing-a-tutorial-finishing-1: "Una vez que hayas terminado de escribir tu tutorial y tu contenido haya sido aprobado, copia (fork) desde GitHub el repositorio del sitio de p5.js, prepara tu contenido como lo hemos descrito anteriormente y finalmente crea una solicitud de (pull request) al repositorio del sitio de p5.js para que podamos agregar tu contenido y publicar tu contribución. ¡Felicidades!"
-  writing-a-tutorial-finishing-2: "¡Muchas gracias!"
-  color-description1: "Este tutorial proviene del libro Learning Processing de Daniel Shiffman, publicado por Morgan Kaufmann, © 2008 Elsevier Inc. Todos los derechos reservados. Fue transcrito a p5 por Kelly Chang. Si detectas algún error o tienes comentarios, "
-  color-description2: " por favor escríbenos."
-  color-p1x1: "En el mundo digital hablar de color requiere precisión. No basta con decir, por ejemplo: ¿Puedes hacer un círculo verde azulado?, ya que el color se define como un arreglo de números. Comencemos con el caso más simple: negro, blanco y escala de grises. 0 significa negro, 255 significa blanco. Entre medio, cualquier otro número -50, 87, 162, 209, etc- es un tono gris que va entre negro y blanco."
-  color-p2x1: "Al agregar las funciones "
-  color-p2x2: " y "
-  color-p2x3: " antes de dibujar podemos definir el color de cualquier forma deseada. También existe la función "
-  color-p2x4: ", que define el color del lienzo en nuestra pantalla. A continuación hay un ejemplo."
-  color-code1: "background(255);    // Define el color del lienzo como blanco \n stroke(0);          // Define el contorno de la forma (stroke) como negro \n fill(150);          // Define el interior de la forma (fill) como gris \n rect(50,50,75,100); // Dibuja un rectángulo"
-  color-p3x1: "Tanto el contorno como el interior de la forma pueden ser eliminados con las funciones: "
-  color-p3x2: " y "
-  color-p3x3: '. Instintivamente podríamos pensar en utilizar "stroke(0)" para eliminar el contorno, sin embargo, es importante recordar que 0 no significa "nada", sino que indica un color negro. Además, recuerda no eliminar ambos, con '
-  color-p3x4: " y "
-  color-p3x5: ", porque ¡nada aparecerá!"
-  color-p4x1: "Adicionalmente si dibujamos dos figuras, p5.js siempre utilizará la última especificación de contorno y llenado, leyendo el código de arriba a abajo."
-  color-rgb-title: "Color RGB"
-  color-rgb-p1x1: '¿Alguna vez pintaste con las manos? Al mezclar los colores "primarios" podías generar cualquier otro color. Mezclar todos los colores resultaba en un color café fango, y mientras más pintura añadías más oscuro era el resultado. En el mundo digital los colores también se construyen mezclando los tres colores primarios, pero funciona un poco diferente. Primero, los tres colores primarios son otros: rojo, verde y azul (en inglés red, green and blue, es decir, "RGB"). Luego, con los colores en tu pantalla estás mezclando luz, no pintura, por lo que las reglas de esta mezcla también son otras.'
-  color-rgb-li1: "Rojo + Verde = Amarillo"
-  color-rgb-li2: "Rojo + Azul = Púrpura"
-  color-rgb-li3: "Verde + Azul = Cian (azul-verde)"
-  color-rgb-li4: "Rojo + Verde + Azul = Blanco"
-  color-rgb-li5: "Ausencia de colores = Negro"
-  color-rgb-p2x1: "Lo anterior presupone que los colores son tan brillantes como sea posible, pero por supuesto, hay un rango de color disponible, por lo que un poco de rojo más un poco de verde y azul genera gris, mientras que un poco de rojo más un poco de azul genera púrpura oscuro. \n Si bien puede tomar tiempo acostumbrarte a esto, mientras más programes y experimentes con color RGB, más rápido se hará instintivo, como mezclar pintura con los dedos. \n Y por supuesto no puedes decir \"Mezcla un poco de de rojo con un poco de azul\", debes proveer una cantidad. Así como en la escala de grises, los elementos de color son expresados en rangos desde 0 (ausencia del color) hasta 255 (presencia máxima del color), y son listados en orden R (rojo), G (verde) y B (azul). Obtendrás el resultado de mezclar color RGB por experimentación, pero en adelante cubriremos mediante ejercicios colores más comunes."
-  color-transparency-title: "Transparencia"
-  color-transparency-p1x1: 'Además de los componentes rojo, verde y azul de cada color, existe un cuarto componente opcional denominado "alfa" (alpha, en inglés). Alfa significa transparencia y es particularmente útil cuando deseas dibujar figuras que se superponen y a través de las cuales quieres ver. Los valores de alfa de una imagen son llamados también "canal alfa" de una imagen.'
-  color-transparency-p2x1: 'Es importante notar que los pixeles no son literalmente transparentes, esto es simplemente una ilusión lograda al mezclar colores. Tras bambalinas p5.js toma los valores de cada color y les asigna un porcentaje, creando una percepción óptica de la mezcla (Si estás interesado en programar vidrios "color rosa", aquí es donde debes comenzar).'
-  color-transparency-p3x1: "Los valores de alfa también se definen en un rango de 0 a 255, donde 0 es completamente transparente (es decir, 0% de opacidad) y 255 es completamente opaco (es decir, 100% opaco)."
-  color-custom-ranges-title: "Rangos de Color Personalizados"
-  color-custom-ranges-p1x1: "El modo RGB con rangos de 0 a 255 no es la única forma en que podemos manipular color en p5.js, de hecho p5.js nos permite pensar el color de la manera que deseemos. Por ejemplo, tu podrías preferir pensar el color en rangos de 0 a 100 (como un porcentaje). Esto lo puedes hacer especificando un modo específico de color con la función "
-  color-custom-ranges-p2x1: 'La expresión anterior dice: "Ok, queremos pensar el color en términos de rojo, verde y azul, o RGB, en que el rango de cada color pueda estar entre 0  100."'
-  color-custom-ranges-p3x1: "Aunque rara vez sea conveniente, tu también puedes definir distintos rangos para cada componente de color:"
-  color-custom-ranges-p4x1: 'Con la expresión anterior queremos decir: "Rango valores en color rojo va de 0 a 100, verde de 0 a 500, azul de 0 a 10 y alfa de 0 a 255."'
-  color-custom-ranges-p5x1: "Finalmente, si bien es probable que tu código requiera sólamente el modo de color RGB, también puedes especificar colores en el modo HSB (tono, saturación y brillo). Sin entrar mayormente en detalle, el color HSB funciona como sigue:"
-  color-custom-ranges-li1x1: "Tono o Matiz"
-  color-custom-ranges-li1x2: "—El tipo de color, valores por definición van de 0 a 255."
-  color-custom-ranges-li2x1: "Saturación"
-  color-custom-ranges-li2x2: "—La vivacidad del color, 0 a 255 por definición."
-  color-custom-ranges-li3x1: "Brillo"
-  color-custom-ranges-li3x2: "—Es el brillo del color, 0 a 255 por definición."
-  color-custom-ranges-p6x1: "Con "
-  color-custom-ranges-p6x2: " puedes definir tu propio rango de valores. Algunos prefieren un rango de 0-360 para el tono (piensa en los 360 grados de la rueda de color) y 0-100 para la saturación y brillo (piensa en 0-100%)."
-  coordinate-system-description1: "Este tutorial proviene del libro "
-  coordinate-system-description2: "Learning Processing"
-  coordinate-system-description3: " de Daniel Shiffman, publicado por Morgan Kaufmann, © 2008 Elsevier Inc. Todos los derechos reservados. Fue transcrito a p5.js por Alex Yixuan Xu. Si detectas algún error o tienes comentarios, por favor "
-  coordinate-system-description4: "escríbenos"
-  coordinate-system-description5: "."
-  coordinate-system-description-title: "Sistema Coordenado y Figuras"
-  coordinate-system-description-p1x1: "Antes de comenzar a programar con p5.js debemos primero remontarnos a nuestra infancia, tomar un trozo de papel y dibujar una línea. La distancia más corta entre dos puntos es una línea y ese es nuestro punto de partida, con dos puntos en un gráfico."
-  coordinate-system-description-p2x1: 'La figura anterior muestra una línea que une un punto A (1,0) y un punto B (4,5). Si le hubieras pedido a un amigo que dibujara la línea por ti, tendrías que haberle dado las indicaciones "traza una línea desde el punto uno coma cero hasta el punto cuatro coma cinco, por favor". Bueno, por el momento imagina que tu amigo era un computador al que solicitaste dibujar la misma línea en su pantalla. El mismo comando aplica (solo que en esta caso puedes obviar formalidades y deberás utilizar un formato preciso). Aquí la instrucción es como sigue:'
-  coordinate-system-description-p3x1: 'Aun sin haber estudiado la sintaxis, la expresión anterior debiera haberte hecho sentido. Estamos entregando a la máquina un comando llamado "línea" (al que nos referiremos como "función") para ser ejecutado. Adicionalmente estamos espcificando argumentos que indican cómo la línea debería ser dibujada, desde un punto A (1,0) hasta un punto B (4,5). Si pensamos una línea de código como una frase, la función es un verbo y los argumentos son los objetos de la frase. La frase de código termina con un punto y coma en vez de un punto final.'
-  coordinate-system-description-p4x1: 'La clave aquí es darse cuenta que la pantalla del computador es la abstracción de un trozo de papel. Cada pixel de la pantalla es una coordenada -dos números, "x" (horizontal) e "y" (vertical)- que determinan la ubicación de un punto en el espacio. Y es nuestro trabajo especificar qué figuras y colores debieran apareceren en dicha coordenada de pixeles.'
-  coordinate-system-description-p5x1: 'Sin embargo hay una trampa. El gráfico que nos enseñaron cuando chicos ("Sistema Coordenado Cartesiano") ubicaba el punto (0,0) en el centro con el "eje y" apuntando hacia arriba, y el "eje x" apuntando hacia la derecho (hacia los números positivos, los negativos hacia la izquierda y abajo). El sistema coordenado para pixeles en una pantalla de computador, en cambio, está invertido en el eje y. (0,0) se ubica en la parte superior izquierda con la dirección positiva apuntando horizontalmente hacia la derecha y abajo.'
-  coordinate-system-simple-shapes-title: "Formas Primitivas"
-  coordinate-system-simple-shapes-p1x1: "La mayoría de los ejemplos en p5.js son de naturaleza visual. Ellos implican principalmente dibujar figuras y definir coordenadas de pixeles. Comencemos observando las cuatro formas primitivas."
-  coordinate-system-simple-shapes-p2x1: "Para cada figura nos debemos preguntar qué información requerimos para especificar su ubicación y tamaño (y luego su color) y entender cómo p5.js espera recibir dicha información. En cada uno de los siguientes diagramas asumiremos una ventana de 100 pixeles de ancho y 100 pixeles de alto."
-  coordinate-system-simple-shapes-p3x1: "Un "
-  coordinate-system-simple-shapes-p3x2: " es la forma más simple y un buen lugar para comenzar. Para dibujar un punto solo necesitamos un par ordenado (x,y)."
-  coordinate-system-simple-shapes-p4x1: "Una "
-  coordinate-system-simple-shapes-p4x2: " tampoco es terriblemente compleja y solo requiere dos puntos: (x1,y1) y (x2,y2):"
-  coordinate-system-simple-shapes-p5x1: "Una vez que llegamos a dibujar un "
-  coordinate-system-simple-shapes-p5x2: ", las cosas se tornan un poco más complejas. En p5.js un rectángulo se especifica con las coordenadas de su esquina superior izquierda, así como ancho y alto."
-  coordinate-system-simple-shapes-p6x1: "Una segunda manera de dibujar un rectángulo requiere especificar su punto central junto con su ancho y alto. Si preferimos este método, debemos indicar previamente que queremos utilizar el modo "
-  coordinate-system-simple-shapes-p6x2: " antes de la instrucción del propio rectángulo. Notemos que p5.js es sensible a cada caso."
-  coordinate-system-simple-shapes-p7x1: "Finalmente podemos dibujar un rectángulo con dos puntos (la esquina superior izquierda y la esquina superior derecha). El modo en este caso es "
-  coordinate-system-simple-shapes-p7x2: ". Notar que este ejemplo entrega el mismo resultado en pantalla que el ejemplo anterior."
-  coordinate-system-simple-shapes-p8x1: "Una vez que nos hemos familiarizado con el concepto de dibujar un rectángulo, una "
-  coordinate-system-simple-shapes-p8x2: " es muy sencilla de dibujar. De hecho es idéntica al "
-  coordinate-system-simple-shapes-p8x3: " con la diferencia de que la elipse se dibuja donde la caja que contiene al rectángulo debiera estar. El modo por defecto para la "
-  coordinate-system-simple-shapes-p8x4: " es "
-  coordinate-system-simple-shapes-p8x5: ", en vez de "
-  coordinate-system-simple-shapes-p8x6: "."
-  coordinate-system-simple-shapes-p9x1: "Ahora observemos una aplicación un poco más realista, con una pantalla de dimensiones 200 por 200. Notemos el uso de la función createCanvas() para especificar el tamaño de la ventana."
-  teach-desc: "Teach a p5 workshop or class, or create teaching materials!"
-
-test-tutorial:
-
->>>>>>> 8dc60a8c
 libraries:
   Libraries: Bibliotecas
   core-libraries: Bibliotecas principales
@@ -1731,211 +1551,250 @@
   project-a-5-1-moon: 'Echa un vistazo a '
   project-a-5-2-moon: ' en Milán, Italia.'
 teach:
-<<<<<<< HEAD
   teach-title2: Teach
-  teach-intro1: intro1
-  teach-intro2: intro2
-  teach-intro3: intro3
-  teach-intro4: intro4
-  teach-slider-title1: Year
-  teach-slider-title2: Region
-  teach-slider-title3: Type
-  teach-results: Results
-=======
-  teach-title2: "Teach"
-  teach-intro1: "Every teaching has its own unique goals, messages, conditions, and environments. "
-  teach-intro2: "By documenting and sharing p5 workshops, classes, and materials, we hope to better connect the p5.js learner and educator communities around the world. "
-  teach-intro3: "Share or recommend"
-  teach-intro4: "your own teaching experiences, too!"
-  teach-heading: "p5 Teaching Resources"
-  teach-search-filter: "Search Filter"
-  teach-filter1: "Diversity & Inclusion : "
-  teach-filter1-label1: "Gender"
-  teach-filter1-label2: "Race & Ethnicity"
-  teach-filter1-label3: "Language"
-  teach-filter1-label4: "Neuro-Type"
-  teach-filter1-label5: "Ability"
-  teach-filter1-label6: "Class"
-  teach-filter1-label7: "Religion"
-  teach-filter1-label8: "(Sub-)Culture"
-  teach-filter1-label9: "Political Opinion"
-  teach-filter1-label10: "Age"
-  teach-filter1-label11: "Skill Level"
-  teach-filter1-label12: "Occupation"
-  teach-filter1-label13: "#noCodeSnobs"
-  teach-filter1-label14: "#newKidLove"
-  teach-filter1-label15: "#unassumeCore"
-  teach-filter1-label16: "#BlackLivesMatter"
-  
-  teach-filter2: "Venue : "
-  teach-filter2-label1: "Africa"
-  teach-filter2-label2: "Asia"
-  teach-filter2-label3: "Europe"
-  teach-filter2-label4: "North America"
-  teach-filter2-label5: "Oceania"
-  teach-filter2-label6: "South America"
-  teach-filter2-label7: "Virtual-Online "
-
-  teach-filter3: "Year : "
-
-  teach-filter4: "Level of Difficulty : "
-  teach-filter4-label1: "Elementary"
-  teach-filter4-label2: "Intermediate"
-  teach-filter4-label3: "Advanced"
-
-  teach-case-subtitle1: "Venue & Date"
-  teach-case-subtitle2: "Participants"
-  teach-case-subtitle3: "Level of Difficulty"
-  teach-case-subtitle4: "Goals"
-  teach-case-subtitle5: "Method & Materials"
-
-  teach-case1-title: "p5.js à l'Ubuntu Party!"
-  teach-case1-lead-name: "Basile Pesin"
-  teach-case1-content1: "2020 Ubuntu Party, "
-  teach-case1-content1-1: "Cité des Sciences et de l'Industrie, Paris, France"
-  teach-case1-content2: "Any age, including children and parents, young and older adults."
-  teach-case1-content3: "Advanced"
-  teach-case1-content4: "To introduce a new public to programming through fun and compelling examples. "
-  teach-case1-content5: "Method: in-person workshop, 1 hour per session, with different participant each times. The students were using (Ubuntu) machines with the p5.js web editor. I was teaching using a video projector as well as a board." 
-  teach-case1-content5-1: "Materials: The exercises I gave where accessible through p5.js web-editor links available in "
-
-  teach-case2-title: "Making The Thing that Makes the Thing: Exploring Generative Art & Design with p5.js"
-  teach-case2-lead-name: "Priti Pandurangan & Ajith Ranka"
-  teach-case2-content1: "National Institute of Design, Bangalore"
-  teach-case2-content1-1: "2020 February 8, 2:30-4:00 PM"
-  teach-case2-content2: "Our participants included art/design students & professionals, creative coding enthusiasts. We had close to 50 participants."
-  teach-case2-content3: "Priti: Intermediate & Ajith: Advanced"
-  teach-case2-content4: "To explore generative art &#x0026; design and recreate some classical works with p5.js. "
-  teach-case2-content5: "Methods: In-person, collaborative, hands-on workshop." 
-  teach-case2-content5-1: "Materials: "
-  teach-case2-content5-2: "course page "
-  teach-case2-content5-3: "linking to sketches on the p5 editor, "
-  teach-case2-content5-4: "interactive reference guide "
-  teach-case2-content5-5: "to p5 basics"
-
-  teach-case3-title: "CC Fest (Creative Coding Festival)"
-  teach-case3-lead-name: "Saber"
-  teach-case3-speech: "Love p5.js. It has meant so much to me, my students, and this community."
-  teach-case3-content1: " New York, Los Angeles, San Francisco, Virtual-Online "
-  teach-case3-content1-1: " Twice a year in NYC for four years; once a year in LA for three years; once a year in SF for two years; now virtual"
-  teach-case3-content2: "Our participants included art/design students & professionals, creative coding enthusiasts. We had close to 50 participants."
-  teach-case3-content3: "Intermediate"
-  teach-case3-content4: "To build a teacher and student community around p5 for middle and high school."
-  teach-case3-content5: "A half-day of workshop led by volunteer teachers. We saw lots of different methods and materials. Most used some sort of slides or documentation, some live coding using an editor, with work time for participant to remix." 
-  teach-case3-content5-1: "CC Fest Lessons page"
-  teach-case3-content5-2: " for teaching materials"
-  teach-case3-content5-3: "More photos"
-
-  teach-case4-title: "Taller Introducción a la Programación Creativa con p5.js"
-  teach-case4-lead-name: "Aarón Montoya-Moraga"
-  teach-case4-speech: "p5.js is my happy place "
-  teach-case4-content1: " PlusCode Media Arts Festival, Buenos Aires, Argentina & Virtual-Online "
-  teach-case4-content1-1: " 2018 November 14, 3 hours"
-  teach-case4-content2: "I had around 16 students in the workshop, and a team including 3 people from the PlusCode festival, and one person at the venue."
-  teach-case4-content3: "Elementary, Intermediate, Advanced"
-  teach-case4-content4: "Introduction to beginners and artists of graphic web programming and open source, using p5.js, in Spanish :)"
-  teach-case4-content5: "I used the material on this " 
-  teach-case4-content5-1: "GitHub repo"
-  teach-case4-content5-2: ", we used the p5.js web editor, we had a three hour long workshop"
-  teach-case4-content5-3: "+CODE electronic art festival 2018, Argentina"
-  teach-case4-content5-4: ", Medium"
-  
-  teach-case5-title: "Introduction to Generative Drawing"
-  teach-case5-lead-name: "Adam Herst"
-  teach-case5-speech: "My greatest source of uncertainty in developing the workshop was whether it was trying to teach art to programmers or to teach programming to artists."
-  teach-case5-content1: "Inter/Access"
-  teach-case5-content1-1: " (artist-run centre), Toronto, Ontario, Canada"
-  teach-case5-content1-2: "In-person with a self-paced workbook for remote work"
-  teach-case5-content1-3: " 2020 February 12, 7PM-9PM"
-  teach-case5-content2: "15 artists"
-  teach-case5-content3: "Elementary"
-  teach-case5-content4: "To introduce p5.js to artists with little or no programming experience and to suggest one way an analogue practice can migrate to a digital form."
-  teach-case5-content5: "A printed workbook with activities that used the p5.js web editor to show how translate an physical drawing into a digital drawing." 
-  teach-case5-content5-1: "Processing Community Day 2019: Generative Drawing at Inter/Access"
-  teach-case5-content5-2: "Introduction to Generative Drawing Letter PDF"
-  teach-case5-content5-3: "Introduction to Generative Drawing Booklet PDF"
-  
-  teach-case6-title: "Open Lecture, Creative Coding: 2020"
-  teach-case6-lead-name: "Shunsuke Takawo"
-  teach-case6-speech: "I love p5.js because it's so easy to read and write code in p5.js. Coding in your everyday life!"
-  teach-case6-content1: " Kyoto University of Art and Design, Kyoto, Japan & Virtual-Online "
-  teach-case6-content1-1: " 2020 March 16-18, 1-7 PM"
-  teach-case6-content2: "Students of Kyoto University of Art and Design, and anyone."
-  teach-case6-content3: "Elementary"
-  teach-case6-content4: "Making code as a tool for artistic expression."
-  teach-case6-content5: "Dropbox Paper, p5.js web editor." 
-  teach-case6-content5-1: "Syllabus"
-  teach-case6-content5-2: "Day 1"
-  teach-case6-content5-3: "Day 2"
-  teach-case6-content5-4: "Day 3"
-  teach-case6-content5-5: ", YouTube"
-
-  teach-case7-title: "Creative Coding for Static Graphics"
-  teach-case7-lead-name: "Shunsuke Takawo"
-  teach-case7-speech: "Coding in p5.js is a lot of fun. If you haven't started yet, I encourage you to give it a try!"
-  teach-case7-content1: " FabCafe MTRL, Tokyo, Japan"
-  teach-case7-content1-1: " 2019 September 15, 4-7 PM "
-  teach-case7-content2: "Anyone who wants to try coding in p5.js."
-  teach-case7-content3: "Intermediate"
-  teach-case7-content4: "To code from the graphic design's perspective."
-  teach-case7-content5: "Dropbox Paper, p5.js web editor." 
-  teach-case7-content5-1: "Syllabus & Material"
-  
-  teach-case8-title: "Generative Typography"
-  teach-case8-lead-name: "Dae In Chung"
-  teach-case8-content1: " Baltimore, Maryland, USA & Virtual-Online "
-  teach-case8-content1-1: " 2019 January 21 - May 08, every Wednesday, 4-10 PM"
-  teach-case8-content2: "14 undergrads and grad students who had little to no experience in coding."
-  teach-case8-content3: "Elementary"
-  teach-case8-content4: "Experiment with typographic forms and structures through computation."
-  teach-case8-content5: "Methods: online/offline lectures and critiques." 
-  teach-case8-content5-1: "Materials: p5js online editor, Github, youtube tutorials."
-  teach-case8-content5-2: "Works of participants"
-  
-  teach-case9-title: "Machine Learning for the Web"
-  teach-case9-lead-name: "Yining Shi"
-  teach-case9-content1: " ITP, NYU, 370 Jay St, Brooklyn, NY 11201, USA"
-  teach-case9-content1-1: "2019 March 09 - October 12, every Tuesday, 6:30-9:00 PM"
-  teach-case9-content2: "Students at Interactive Telecommunications Program, New York University. 16 people."
-  teach-case9-content3: "Elementary, Intermediate"
-  teach-case9-content4: "The goal of this class is to learn and understand common machine learning techniques and apply them to generate creative outputs in the browser using ml5.js and p5.js."
-  teach-case9-content5: "This class is a mix of lectures, coding sessions, group discussions, and presentations. I used " 
-  teach-case9-content5-1: "GitHub"
-  teach-case9-content5-2: " to host class syllabus and all the coding materials, Google Slides for lectures and p5.js Web Editor for live coding sessions. Every week, there were one-on-one office hours to talk about any difficulties of coming up with an idea for the homework or any coding changes."
-  teach-case9-content5-3: "Methods: online/offline lectures and critiques."
-
-  teach-case10-title: "Introduction to p5.js and JavaScript"
-  teach-case10-lead-name: "Nico Reski"
-  teach-case10-content1: " Currently available as self-study at own pace with accompanying slides, linked below."
-  teach-case10-content3: "Beginner, Elementary"
-  teach-case10-content4: "Introduce learners (potentially with no coding experiences at all) to the very basics of p5.js (and JavaScript), in order to encourage creative coding and enable them to pursue own projects in a safe environment."
-  teach-case10-content5: "p5.js source code (for the introductory project), JavaScript source code (illustrating some basic JavaScript functionalities), accompanying slides in .pdf format, all hosted publicly on GitHub. "
-  teach-case10-content5-1: "Overview"
-  teach-case10-content5-2: " of the workshop and its contents (including all links to the material hosted on GitHub) on my academic webpage."
-  
-  teach-case11-title: "Digital Weaving & Physical Computing Workshop Series"
-  teach-case11-lead-name: "Qianqian Ye & Evelyn Masso"
-  teach-case11-content1: " Womens Center for Creative Work (WCCW), Los Angeles, CA, US"
-  teach-case11-content1-1: " 2019 October 19 - November 02, every Saturday 3-6 PM"
-  teach-case11-content2: "15 women and non-binary artists, designer, makers, programers. "
-  teach-case11-content3: "Elementary"
-  teach-case11-content4: "Over the course of three workshops, we will draw and create patterns using p5.js, an open-source graphical library; we will learn and apply computational concepts to transform patterns and finally, we will bring a weaving to life with electronic microcontrollers."
-  teach-case11-content5: "Methods: small team session"
-  teach-case11-content5-1: "Materials: slides, p5.js web editor, pen and paper to draw pattern, physical pattern weaving tool."
-  teach-case11-content5-2: "Workshop Slide #1"
-  teach-case11-content5-3: "Workshop Slide #2"
-  teach-case11-content5-4: "Workshop Information"
-  teach-case11-content5-5: " on WCCW website."
-
-  teach-case12-title: "Signing Coders"
-  teach-case12-lead-name: "Taeyoon Choi"
-  teach-case12-speech: "I'm working on a new series of coding class for Disabled students in South Korea. I'm researching about the pedagogy and translation. I plan to hold workshops in December 2020. The project is supported by the Open Society Foundation Human Rights Initiative and Korea Disability Arts & Culture Center."
-  teach-case12-content1: " WRIC, New York City, USA & Seoul Museum of Art, Seoul, South Korea."
-  teach-case12-content1-1: "5 Sessions, each 2~3 hours"
-  teach-case12-content2: "Deaf and Hard of Hearing students age 10~50 who live in NYC."
-  teach-case12-content3: "Elementary"
-  teach-case12-content4: "To help Deaf and Hard of Hearing students learn about computer programming through playful exercises. To make ASL tutorial of basic coding concepts."
-  teach-case12-content5: "We used p5.js Web editor and code examples on the website. We also used dice, playing cards and various paper tools to help students learn about coding concepts."
-  teach-case12-content5-1: "Syllabus & Material"
-  teach-case12-content5-2: "More photos"
->>>>>>> 8dc60a8c
+  teach-intro1: >-
+    Every teaching has its own unique goals, messages, conditions, and
+    environments. 
+  teach-intro2: >-
+    By documenting and sharing p5 workshops, classes, and materials, we hope to
+    better connect the p5.js learner and educator communities around the world. 
+  teach-intro3: Share or recommend
+  teach-intro4: 'your own teaching experiences, too!'
+  teach-heading: p5 Teaching Resources
+  teach-search-filter: Search Filter
+  teach-filter1: 'Diversity & Inclusion : '
+  teach-filter1-label1: Gender
+  teach-filter1-label2: Race & Ethnicity
+  teach-filter1-label3: Language
+  teach-filter1-label4: Neuro-Type
+  teach-filter1-label5: Ability
+  teach-filter1-label6: Class
+  teach-filter1-label7: Religion
+  teach-filter1-label8: (Sub-)Culture
+  teach-filter1-label9: Political Opinion
+  teach-filter1-label10: Age
+  teach-filter1-label11: Skill Level
+  teach-filter1-label12: Occupation
+  teach-filter1-label13: '#noCodeSnobs'
+  teach-filter1-label14: '#newKidLove'
+  teach-filter1-label15: '#unassumeCore'
+  teach-filter1-label16: '#BlackLivesMatter'
+  teach-filter2: 'Venue : '
+  teach-filter2-label1: Africa
+  teach-filter2-label2: Asia
+  teach-filter2-label3: Europe
+  teach-filter2-label4: North America
+  teach-filter2-label5: Oceania
+  teach-filter2-label6: South America
+  teach-filter2-label7: 'Virtual-Online '
+  teach-filter3: 'Year : '
+  teach-filter4: 'Level of Difficulty : '
+  teach-filter4-label1: Elementary
+  teach-filter4-label2: Intermediate
+  teach-filter4-label3: Advanced
+  teach-case-subtitle1: Venue & Date
+  teach-case-subtitle2: Participants
+  teach-case-subtitle3: Level of Difficulty
+  teach-case-subtitle4: Goals
+  teach-case-subtitle5: Method & Materials
+  teach-case1-title: p5.js à l'Ubuntu Party!
+  teach-case1-lead-name: Basile Pesin
+  teach-case1-content1: '2020 Ubuntu Party, '
+  teach-case1-content1-1: 'Cité des Sciences et de l''Industrie, Paris, France'
+  teach-case1-content2: 'Any age, including children and parents, young and older adults.'
+  teach-case1-content3: Advanced
+  teach-case1-content4: >-
+    To introduce a new public to programming through fun and compelling
+    examples. 
+  teach-case1-content5: >-
+    Method: in-person workshop, 1 hour per session, with different participant
+    each times. The students were using (Ubuntu) machines with the p5.js web
+    editor. I was teaching using a video projector as well as a board.
+  teach-case1-content5-1: >-
+    Materials: The exercises I gave where accessible through p5.js web-editor
+    links available in 
+  teach-case2-title: >-
+    Making The Thing that Makes the Thing: Exploring Generative Art & Design
+    with p5.js
+  teach-case2-lead-name: Priti Pandurangan & Ajith Ranka
+  teach-case2-content1: 'National Institute of Design, Bangalore'
+  teach-case2-content1-1: '2020 February 8, 2:30-4:00 PM'
+  teach-case2-content2: >-
+    Our participants included art/design students & professionals, creative
+    coding enthusiasts. We had close to 50 participants.
+  teach-case2-content3: 'Priti: Intermediate & Ajith: Advanced'
+  teach-case2-content4: >-
+    To explore generative art &#x0026; design and recreate some classical works
+    with p5.js. 
+  teach-case2-content5: 'Methods: In-person, collaborative, hands-on workshop.'
+  teach-case2-content5-1: 'Materials: '
+  teach-case2-content5-2: 'course page '
+  teach-case2-content5-3: 'linking to sketches on the p5 editor, '
+  teach-case2-content5-4: 'interactive reference guide '
+  teach-case2-content5-5: to p5 basics
+  teach-case3-title: CC Fest (Creative Coding Festival)
+  teach-case3-lead-name: Saber
+  teach-case3-speech: 'Love p5.js. It has meant so much to me, my students, and this community.'
+  teach-case3-content1: ' New York, Los Angeles, San Francisco, Virtual-Online '
+  teach-case3-content1-1: ' Twice a year in NYC for four years; once a year in LA for three years; once a year in SF for two years; now virtual'
+  teach-case3-content2: >-
+    Our participants included art/design students & professionals, creative
+    coding enthusiasts. We had close to 50 participants.
+  teach-case3-content3: Intermediate
+  teach-case3-content4: >-
+    To build a teacher and student community around p5 for middle and high
+    school.
+  teach-case3-content5: >-
+    A half-day of workshop led by volunteer teachers. We saw lots of different
+    methods and materials. Most used some sort of slides or documentation, some
+    live coding using an editor, with work time for participant to remix.
+  teach-case3-content5-1: CC Fest Lessons page
+  teach-case3-content5-2: ' for teaching materials'
+  teach-case3-content5-3: More photos
+  teach-case4-title: Taller Introducción a la Programación Creativa con p5.js
+  teach-case4-lead-name: Aarón Montoya-Moraga
+  teach-case4-speech: 'p5.js is my happy place '
+  teach-case4-content1: ' PlusCode Media Arts Festival, Buenos Aires, Argentina & Virtual-Online '
+  teach-case4-content1-1: ' 2018 November 14, 3 hours'
+  teach-case4-content2: >-
+    I had around 16 students in the workshop, and a team including 3 people from
+    the PlusCode festival, and one person at the venue.
+  teach-case4-content3: 'Elementary, Intermediate, Advanced'
+  teach-case4-content4: >-
+    Introduction to beginners and artists of graphic web programming and open
+    source, using p5.js, in Spanish :)
+  teach-case4-content5: 'I used the material on this '
+  teach-case4-content5-1: GitHub repo
+  teach-case4-content5-2: ', we used the p5.js web editor, we had a three hour long workshop'
+  teach-case4-content5-3: '+CODE electronic art festival 2018, Argentina'
+  teach-case4-content5-4: ', Medium'
+  teach-case5-title: Introduction to Generative Drawing
+  teach-case5-lead-name: Adam Herst
+  teach-case5-speech: >-
+    My greatest source of uncertainty in developing the workshop was whether it
+    was trying to teach art to programmers or to teach programming to artists.
+  teach-case5-content1: Inter/Access
+  teach-case5-content1-1: ' (artist-run centre), Toronto, Ontario, Canada'
+  teach-case5-content1-2: In-person with a self-paced workbook for remote work
+  teach-case5-content1-3: ' 2020 February 12, 7PM-9PM'
+  teach-case5-content2: 15 artists
+  teach-case5-content3: Elementary
+  teach-case5-content4: >-
+    To introduce p5.js to artists with little or no programming experience and
+    to suggest one way an analogue practice can migrate to a digital form.
+  teach-case5-content5: >-
+    A printed workbook with activities that used the p5.js web editor to show
+    how translate an physical drawing into a digital drawing.
+  teach-case5-content5-1: 'Processing Community Day 2019: Generative Drawing at Inter/Access'
+  teach-case5-content5-2: Introduction to Generative Drawing Letter PDF
+  teach-case5-content5-3: Introduction to Generative Drawing Booklet PDF
+  teach-case6-title: 'Open Lecture, Creative Coding: 2020'
+  teach-case6-lead-name: Shunsuke Takawo
+  teach-case6-speech: >-
+    I love p5.js because it's so easy to read and write code in p5.js. Coding in
+    your everyday life!
+  teach-case6-content1: ' Kyoto University of Art and Design, Kyoto, Japan & Virtual-Online '
+  teach-case6-content1-1: ' 2020 March 16-18, 1-7 PM'
+  teach-case6-content2: 'Students of Kyoto University of Art and Design, and anyone.'
+  teach-case6-content3: Elementary
+  teach-case6-content4: Making code as a tool for artistic expression.
+  teach-case6-content5: 'Dropbox Paper, p5.js web editor.'
+  teach-case6-content5-1: Syllabus
+  teach-case6-content5-2: Day 1
+  teach-case6-content5-3: Day 2
+  teach-case6-content5-4: Day 3
+  teach-case6-content5-5: ', YouTube'
+  teach-case7-title: Creative Coding for Static Graphics
+  teach-case7-lead-name: Shunsuke Takawo
+  teach-case7-speech: >-
+    Coding in p5.js is a lot of fun. If you haven't started yet, I encourage you
+    to give it a try!
+  teach-case7-content1: ' FabCafe MTRL, Tokyo, Japan'
+  teach-case7-content1-1: ' 2019 September 15, 4-7 PM '
+  teach-case7-content2: Anyone who wants to try coding in p5.js.
+  teach-case7-content3: Intermediate
+  teach-case7-content4: To code from the graphic design's perspective.
+  teach-case7-content5: 'Dropbox Paper, p5.js web editor.'
+  teach-case7-content5-1: Syllabus & Material
+  teach-case8-title: Generative Typography
+  teach-case8-lead-name: Dae In Chung
+  teach-case8-content1: ' Baltimore, Maryland, USA & Virtual-Online '
+  teach-case8-content1-1: ' 2019 January 21 - May 08, every Wednesday, 4-10 PM'
+  teach-case8-content2: 14 undergrads and grad students who had little to no experience in coding.
+  teach-case8-content3: Elementary
+  teach-case8-content4: Experiment with typographic forms and structures through computation.
+  teach-case8-content5: 'Methods: online/offline lectures and critiques.'
+  teach-case8-content5-1: 'Materials: p5js online editor, Github, youtube tutorials.'
+  teach-case8-content5-2: Works of participants
+  teach-case9-title: Machine Learning for the Web
+  teach-case9-lead-name: Yining Shi
+  teach-case9-content1: ' ITP, NYU, 370 Jay St, Brooklyn, NY 11201, USA'
+  teach-case9-content1-1: '2019 March 09 - October 12, every Tuesday, 6:30-9:00 PM'
+  teach-case9-content2: >-
+    Students at Interactive Telecommunications Program, New York University. 16
+    people.
+  teach-case9-content3: 'Elementary, Intermediate'
+  teach-case9-content4: >-
+    The goal of this class is to learn and understand common machine learning
+    techniques and apply them to generate creative outputs in the browser using
+    ml5.js and p5.js.
+  teach-case9-content5: >-
+    This class is a mix of lectures, coding sessions, group discussions, and
+    presentations. I used 
+  teach-case9-content5-1: GitHub
+  teach-case9-content5-2: ' to host class syllabus and all the coding materials, Google Slides for lectures and p5.js Web Editor for live coding sessions. Every week, there were one-on-one office hours to talk about any difficulties of coming up with an idea for the homework or any coding changes.'
+  teach-case9-content5-3: 'Methods: online/offline lectures and critiques.'
+  teach-case10-title: Introduction to p5.js and JavaScript
+  teach-case10-lead-name: Nico Reski
+  teach-case10-content1: ' Currently available as self-study at own pace with accompanying slides, linked below.'
+  teach-case10-content3: 'Beginner, Elementary'
+  teach-case10-content4: >-
+    Introduce learners (potentially with no coding experiences at all) to the
+    very basics of p5.js (and JavaScript), in order to encourage creative coding
+    and enable them to pursue own projects in a safe environment.
+  teach-case10-content5: >-
+    p5.js source code (for the introductory project), JavaScript source code
+    (illustrating some basic JavaScript functionalities), accompanying slides in
+    .pdf format, all hosted publicly on GitHub. 
+  teach-case10-content5-1: Overview
+  teach-case10-content5-2: ' of the workshop and its contents (including all links to the material hosted on GitHub) on my academic webpage.'
+  teach-case11-title: Digital Weaving & Physical Computing Workshop Series
+  teach-case11-lead-name: Qianqian Ye & Evelyn Masso
+  teach-case11-content1: ' Womens Center for Creative Work (WCCW), Los Angeles, CA, US'
+  teach-case11-content1-1: ' 2019 October 19 - November 02, every Saturday 3-6 PM'
+  teach-case11-content2: '15 women and non-binary artists, designer, makers, programers. '
+  teach-case11-content3: Elementary
+  teach-case11-content4: >-
+    Over the course of three workshops, we will draw and create patterns using
+    p5.js, an open-source graphical library; we will learn and apply
+    computational concepts to transform patterns and finally, we will bring a
+    weaving to life with electronic microcontrollers.
+  teach-case11-content5: 'Methods: small team session'
+  teach-case11-content5-1: >-
+    Materials: slides, p5.js web editor, pen and paper to draw pattern, physical
+    pattern weaving tool.
+  teach-case11-content5-2: 'Workshop Slide #1'
+  teach-case11-content5-3: 'Workshop Slide #2'
+  teach-case11-content5-4: Workshop Information
+  teach-case11-content5-5: ' on WCCW website.'
+  teach-case12-title: Signing Coders
+  teach-case12-lead-name: Taeyoon Choi
+  teach-case12-speech: >-
+    I'm working on a new series of coding class for Disabled students in South
+    Korea. I'm researching about the pedagogy and translation. I plan to hold
+    workshops in December 2020. The project is supported by the Open Society
+    Foundation Human Rights Initiative and Korea Disability Arts & Culture
+    Center.
+  teach-case12-content1: ' WRIC, New York City, USA & Seoul Museum of Art, Seoul, South Korea.'
+  teach-case12-content1-1: '5 Sessions, each 2~3 hours'
+  teach-case12-content2: Deaf and Hard of Hearing students age 10~50 who live in NYC.
+  teach-case12-content3: Elementary
+  teach-case12-content4: >-
+    To help Deaf and Hard of Hearing students learn about computer programming
+    through playful exercises. To make ASL tutorial of basic coding concepts.
+  teach-case12-content5: >-
+    We used p5.js Web editor and code examples on the website. We also used
+    dice, playing cards and various paper tools to help students learn about
+    coding concepts.
+  teach-case12-content5-1: Syllabus & Material
+  teach-case12-content5-2: More photos