{
  "h1": "레퍼런스",
  "reference-search": "API 검색",
  "reference-description1": "찾는 항목이 없다면, 다음의 페이지를 살펴보세요:",
  "reference-description3": "오프라인 버전 다운로드",
  "reference-contribute2": "여기로 알려주세요.",
  "reference-error1": "오타나 버그를 발견했다면",
  "reference-error3": "p5.js에 기여하고 싶다면,",
  "reference-error5": "에 풀 리퀘스트(pull request) 해주세요!",
  "reference-example": "예제",
  "reference-description": "설명",
  "reference-extends": "확장",
  "reference-parameters": "변수",
  "reference-syntax": "문법",
  "reference-returns": "반환",
  "Environment": "환경 설정",
  "Color": "색상",
  "Color Conversion": "Color Conversion",
  "Creating & Reading": "만들기 & 읽기",
  "Setting": "설정하기",
  "Shape": "도형",
  "2D Primitives": "2D 기본 조형",
  "Attributes": "설정 속성",
  "Curves": "곡선",
  "Vertex": "꼭지점",
  "Constants": "상수",
  "Structure": "구조",
  "DOM": "DOM",
  "Rendering": "렌더링",
  "Foundation": "Foundation",
  "Transform": "변형",
  "Data": "데이터",
  "LocalStorage": "LocalStorage",
  "Dictionary": "사전",
  "Events": "이벤트",
  "Acceleration": "가속도",
  "Keyboard": "키보드",
  "Mouse": "마우스",
  "Touch": "터치",
  "Image": "이미지",
  "Loading & Displaying": "불러오기 & 보이기",
  "Pixels": "픽셀",
  "IO": "입력 & 출력",
  "Input": "입력",
  "Output": "출력",
  "Table": "테이블",
  "Math": "수학",
  "Calculation": "계산",
  "Vector": "벡터",
  "Noise": "노이즈",
  "Random": "랜덤",
  "Trigonometry": "삼각법",
  "Typography": "타이포그래피",
  "Array Functions": "배열 기능",
  "Conversion": "변환",
  "String Functions": "문자열 기능",
  "Time & Date": "날짜 & 시간",
  "3D Primitives": "3D 기본 조형",
  "Lights, Camera": "조명, 카메라",
  "Interaction": "인터랙션",
  "Lights": "조명",
  "3D Models": "3D 모델",
  "Material": "재질(Material)",
  "Camera": "카메라",
  "p5": {
    "description": [
      "p5 인스턴스 생성자 입니다.",
      "p5 인스턴스는 p5 스케치와 관련된 모든 속성과 메소드를 보유합니다. 도래할 스케치 클로저(closure)를 예상하고, 생성된 p5 캔버스를 노드에 연결하기 위해 선택적으로 노드 매개변수를 취할 수 있습니다. 스케치 클로저는 새로이 생성된 p5 인스턴스를 유일한 인수로 취하며, 또 선택적으로, 스케치 실행을 위해 <a href=\"#/p5/preload\">preload()</a>, <a href=\"#/p5/setup\">setup()</a>, 그리고/또는 <a href=\"#/p5/draw\">draw()</a> 속성을 담을 수 있습니다.",
      "p5 스케치는 \"전역\" 또는 \"인스턴스\" 모드에서 실행됩니다: \"전역 모드\" - 모든 속성과 메소드가 윈도우에 속함 \"인스턴스 모드\" - 모든 속성과 메소드가 특정 p5 객체에 구속됨"
    ],
    "returns": "P5: p5 인스턴스",
    "params": {
      "sketch": "함수: 주어진 p5 인스턴스에 선택적으로 <a href=\"#/p5/preload\">preload()</a>,  <a href=\"#/p5/setup\">setup()</a>, 그리고/또는 <a href=\"#/p5/draw\">draw()</a> 속성을 설정할 수 있는 클로저",
      "node": "HTMLElement: (선택 사항) 캔버스에 속할 요소"
    },
    "describe": {
      "description": [
        "Creates a screen reader accessible description for the canvas. The first parameter should be a string with a description of the canvas. The second parameter is optional. If specified, it determines how the description is displayed.",
        "<code class=\"language-javascript\">describe(text, LABEL)</code> displays the description to all users as a <a href=\"https://en.wikipedia.org/wiki/Museum_label\" target=\"_blank\"> tombstone or exhibit label/caption</a> in a <code class=\"language-javascript\"><div class=\"p5Label\"></div></code> adjacent to the canvas. You can style it as you wish in your CSS.",
        "<code class=\"language-javascript\">describe(text, FALLBACK)</code> makes the description accessible to screen-reader users only, in <a href=\"https://developer.mozilla.org/en-US/docs/Web/API/Canvas_API/Tutorial/Hit_regions_and_accessibility\" target=\"_blank\"> a sub DOM inside the canvas element</a>. If a second parameter is not specified, by default, the description will only be available to screen-reader users."
      ],
      "params": {
        "text": "String: description of the canvas",
        "display": "Constant: (Optional) either LABEL or FALLBACK (Optional)"
      }
    },
    "describeElement": {
      "description": [
        "This function creates a screen-reader accessible description for elements —shapes or groups of shapes that create meaning together— in the canvas. The first paramater should be the name of the element. The second parameter should be a string with a description of the element. The third parameter is optional. If specified, it determines how the element description is displayed.",
        "<code class=\"language-javascript\">describeElement(name, text, LABEL)</code> displays the element description to all users as a <a href=\"https://en.wikipedia.org/wiki/Museum_label\" target=\"_blank\"> tombstone or exhibit label/caption</a> in a <code class=\"language-javascript\"><div class=\"p5Label\"></div></code> adjacent to the canvas. You can style it as you wish in your CSS.",
        "<code class=\"language-javascript\">describeElement(name, text, FALLBACK)</code> makes the element description accessible to screen-reader users only, in <a href=\"https://developer.mozilla.org/en-US/docs/Web/API/Canvas_API/Tutorial/Hit_regions_and_accessibility\" target=\"_blank\"> a sub DOM inside the canvas element</a>. If a second parameter is not specified, by default, the element description will only be available to screen-reader users."
      ],
      "params": {
        "name": "String: name of the element",
        "text": "String: description of the element",
        "display": "Constant: (Optional) either LABEL or FALLBACK (Optional)"
      }
    },
    "textOutput": {
      "description": [
        "<code class=\"language-javascript\">textOutput()</code> creates a screenreader accessible output that describes the shapes present on the canvas. The general description of the canvas includes canvas size, canvas color, and number of elements in the canvas (example: 'Your output is a, 400 by 400 pixels, lavender blue canvas containing the following 4 shapes:'). This description is followed by a list of shapes where the color, position, and area of each shape are described (example: \"orange ellipse at top left covering 1% of the canvas\"). Each element can be selected to get more details. A table of elements is also provided. In this table, shape, color, location, coordinates and area are described (example: \"orange ellipse location=top left area=2\").",
        "<code class=\"language-javascript\">textOutput()</code> and <code class=\"language-javascript\">texOutput(FALLBACK)</code> make the output available in <a href=\"https://developer.mozilla.org/en-US/docs/Web/API/Canvas_API/Tutorial/Hit_regions_and_accessibility\" target=\"_blank\"> a sub DOM inside the canvas element</a> which is accessible to screen readers. <code class=\"language-javascript\">textOutput(LABEL)</code> creates an additional div with the output adjacent to the canvas, this is useful for non-screen reader users that might want to display the output outside of the canvas' sub DOM as they code. However, using LABEL will create unnecessary redundancy for screen reader users. We recommend using LABEL only as part of the development process of a sketch and removing it before publishing or sharing with screen reader users."
      ],
      "params": {
        "display": "Constant: (Optional) either FALLBACK or LABEL (Optional)"
      }
    },
    "gridOutput": {
      "description": [
        "<code class=\"language-javascript\">gridOutput()</code> lays out the content of the canvas in the form of a grid (html table) based on the spatial location of each shape. A brief description of the canvas is available before the table output. This description includes: color of the background, size of the canvas, number of objects, and object types (example: \"lavender blue canvas is 200 by 200 and contains 4 objects - 3 ellipses 1 rectangle\"). The grid describes the content spatially, each element is placed on a cell of the table depending on its position. Within each cell an element the color and type of shape of that element are available (example: \"orange ellipse\"). These descriptions can be selected individually to get more details. A list of elements where shape, color, location, and area are described (example: \"orange ellipse location=top left area=1%\") is also available.",
        "<code class=\"language-javascript\">gridOutput()</code> and <code class=\"language-javascript\">gridOutput(FALLBACK)</code> make the output available in <a href=\"https://developer.mozilla.org/en-US/docs/Web/API/Canvas_API/Tutorial/Hit_regions_and_accessibility\" target=\"_blank\"> a sub DOM inside the canvas element</a> which is accessible to screen readers. <code class=\"language-javascript\">gridOutput(LABEL)</code> creates an additional div with the output adjacent to the canvas, this is useful for non-screen reader users that might want to display the output outside of the canvas' sub DOM as they code. However, using LABEL will create unnecessary redundancy for screen reader users. We recommend using LABEL only as part of the development process of a sketch and removing it before publishing or sharing with screen reader users."
      ],
      "params": {
        "display": "Constant: (Optional) either FALLBACK or LABEL (Optional)"
      }
    },
    "alpha": {
      "description": [
        "픽셀 배열로부터 알파값을 추출합니다."
      ],
      "returns": "알파값",
      "params": {
        "color": "p5.Color|숫자 배열[]|문자열: p5.Color 객체, 색상 요소 또는 CSS 색상"
      }
    },
    "blue": {
      "description": [
        "색상 또는 픽셀 배열로부터 파랑값을 추출합니다."
      ],
      "returns": "파랑값",
      "params": {
        "color": "p5.Color 객체, 색상 요소, CSS 색상"
      }
    },
    "brightness": {
      "description": [
        "색상 또는 픽셀 배열로부터 HSB 밝기값을 추출합니다."
      ],
      "returns": "밝기값",
      "params": {
        "color": "p5.Color 객체, 색상 요소, CSS 색상"
      }
    },
    "color": {
      "description": [
        "색상 함수를 이용해 색상 데이터의 매개변수를 저장해보세요. 이 때, 매개변수는 colorMode()의 설정에 따라 RGB 또는 HSB 값으로 처리됩니다. 기본 모드인 RGB값은 0부터 255까지이며, 따라서 color(255,204,0)와 같은 함수는 밝은 노랑색을 반환하게 됩니다. <br><br>         만약에 color() 함수에 매개변수가 1개만 적히면, 회색 음영(grayscale)값으로 처리됩니다. 여기에 추가되는 두번째 변수는 투명도를 설정할 수 있는 알파값으로서 처리됩니다. 세번째 변수가 추가되었을 때 비로소 RGB나 HSB값으로 처리되지요. RGB나 HSB값을 정하는 3개의 변수가 존재할 때 추가되는 네번째 변수는 알파값으로 적용됩니다. <br><br> 나아가, p5는 RGB, RGBA, Hex CSS 색상 문자열과 모든 색상명 문자열 역시 지원합니다. 그 경우, 알파값은 괄호 내 2번째 매개변수 추가를 통해서가 아닌, RGBA 형식에 따라 지정될 수 있습니다.",
        "Note that if only one value is provided to <a href=\"#/p5/color\">color()</a>, it will be interpreted as a grayscale value. Add a second value, and it will be used for alpha transparency. When three values are specified, they are interpreted as either RGB or HSB values. Adding a fourth value applies alpha transparency.",
        "If a single string argument is provided, RGB, RGBA and Hex CSS color strings and all named color strings are supported. In this case, an alpha number value as a second argument is not supported, the RGBA form should be used."
      ],
      "returns": "색상 결과",
      "params": {
        "gray": "숫자: 흑과 백 사이의 값 지정",
        "alpha": "숫자: 현재 색상 범위(기본값: 0-255)에 대한 알파값)",
        "v1": "숫자: 현재 색상 범위 내 빨강색(R) 또는 색조값 지정",
        "v2": "Number: green or saturation value  relative to the current color range",
        "v3": "숫자: 현재 색상 범위 내 파랑색(B) 또는 색조값 지정",
        "value": "문자열: 색상 문자열",
        "values": "숫자[]: RGB 및 알파값을 포함한 숫자열",
        "color": "p5.Color"
      }
    },
    "green": {
      "description": [
        "색상 또는 픽셀 배열로부터 초록값을 추출합니다."
      ],
      "returns": "초록값",
      "params": {
        "color": "p5.Color 객체, 색상 요소, CSS 색상"
      }
    },
    "hue": {
      "description": [
        "색상 또는 픽셀 배열로부터 색조를 추출합니다. 색조는 HSB와 HSL상 모두 존재합니다. 이 함수는 HSB 색상 객체를 사용할 경우(또는 HSB 색상 모드로 지정된 픽셀 배열을 사용할 경우) HSB로 표준화된 색조 값을 반환합니다. 기본값으로는 HSL로 표준화된 색조를 반환합니다. (단, 최대 색조를 별도 지정한 경우 다른 값을 반환합니다.)",
        "Hue exists in both HSB and HSL. This function will return the HSB-normalized hue when supplied with an HSB color object (or when supplied with a pixel array while the color mode is HSB), but will default to the HSL-normalized hue otherwise. (The values will only be different if the maximum hue setting for each system is different.)"
      ],
      "returns": "색조",
      "params": {
        "color": "객체, 색상 요소 또는 CSS 색상"
      }
    },
    "lerpColor": {
      "description": [
        "두 가지 색상을 혼합하고, 그 사이에 존재하는 제 3의 색상을 찾습니다. 여기서 매개변수 amt는 두 개의 값 사이를 선형적으로 보간합니다. 예를 들어, 0.0은 첫 번째 값과 동일한 색상값을, 0.1은 첫 번째 값에 매우 가까운 색상값을, 0.5는 두 값 사이의 중간 색상값을 나타내는 식입니다. 이 때, 0 미만의 값은 0으로, 1이상의 값은 1로 자동 변환됩니다. 이 점에서 lerpColor()는 lerp()와 다르게 작동하는 셈인데, 이처럼 lerpColor()는 색상값을 0과 1사이로 조정하여 지정된 범위를 벗어난 색상 생성을 방지합니다. 또한, 색상이 보간되는 방식은 현재 지정된 색상 모드에 따라 달라집니다.",
        "The way that colors are interpolated depends on the current color mode."
      ],
      "returns": "p5.Color: 선형적으로 보간된 색상",
      "params": {
        "c1": "이 색상으로부터 선형 보간",
        "c2": "이 색상을 향해 선형 보간",
        "amt": "숫자: 0과 1 사이의 숫자"
      }
    },
    "lightness": {
      "description": [
        "색상 또는 픽셀 배열로부터 HSL 명도를 추출합니다."
      ],
      "returns": "숫자: 명도",
      "params": {
        "color": "p5.Color|숫자 배열[]|문자열: p5.Color 객체, 색상 요소 또는 CSS 색상"
      }
    },
    "red": {
      "description": [
        "색상 또는 픽셀 배열로부터 빨강값을 추출합니다."
      ],
      "returns": "숫자: 빨강값",
      "params": {
        "color": "p5.Color|숫자 배열[]|문자열: p5.Color 객체, 색상 요소 또는 CSS 색상"
      }
    },
    "saturation": {
      "description": [
        "색상 또는 픽셀 배열로부터 채도값을 추출합니다. 채도값은 HSB와 HSL에서 각각 다르게 측정됩니다. 이 함수는 HSL 채도를 기본값으로 제공합니다. 하지만, HSB 색상 객체가 제공 될 때 (또는 색상 모드가 HSB이면서 픽셀 배열이 제공될 때) HSB 채도값을 반환합니다.",
        "Saturation is scaled differently in HSB and HSL. This function will return the HSB saturation when supplied with an HSB color object (or when supplied with a pixel array while the color mode is HSB), but will default to the HSL saturation otherwise."
      ],
      "returns": "숫자: 채도값",
      "params": {
        "color": "p5.Color|숫자 배열[]|문자열: p5.Color 객체, 색상 요소 또는 CSS 색상"
      }
    },
    "background": {
      "description": [
        "background() 함수는 p5.js 캔버스의 배경색을 설정합니다. 배경색의 기본값은 투명입니다. 이 함수는 주로 draw() 함수 안에 위치하며, 매 프레임마다 윈도우 화면을 초기화하기 위해 사용됩니다. 하지만, 애니메이션의 첫 프레임 배경을 지정하거나 배경색을 최초 한번만 지정할 경우, setup() 함수 안에 쓰이기도 합니다. <br> 색상은 현재 색상 모드(colorMode)에 따라 RGB, HSB, 또는 HSL값으로 지정됩니다. (기본값으로 제공되는 색상 모드는 RGB이고, 그 색상 범위는 0부터 255까지 해당합니다.) 알파값의 기본 제공 범위 역시 0부터 255까지입니다.<br> 단일한 문자열 인수에 대해 RGB, RGBA, Hex CSS 색상 문자열과 더불어 명명된 모든 색상 문자열이 지원됩니다. 단, 투명도인 알파값을 설정하기 위해서는 반드시 RGBA를 사용해야합니다. <br> p5.Color 객체를 통해 배경색을 설정할 수 있습니다. <br> p5.Image를 통해 배경 이미지를 설정할 수 있습니다.",
        "The color is either specified in terms of the RGB, HSB, or HSL color depending on the current <a href=\"#/p5/colorMode\">colorMode</a>. (The default color space is RGB, with each value in the range from 0 to 255). The alpha range by default is also 0 to 255.",
        "If a single string argument is provided, RGB, RGBA and Hex CSS color strings and all named color strings are supported. In this case, an alpha number value as a second argument is not supported, the RGBA form should be used.",
        "A <a href=\"#/p5.Color\">p5.Color</a> object can also be provided to set the background color.",
        "A <a href=\"#/p5.Image\">p5.Image</a> can also be provided to set the background image."
      ],
      "params": {
        "color": "p5.Color: color() 함수로 생성된 모든 값",
        "colorstring": "문자열, 지원되는 문자열 형식: 색상 문자열, 정수의 rgb()나 rgba(), 백분율의 rgb()나 rgba(), 3자리 숫자의 hex, 6자리 숫자의 hex",
        "a": "숫자: 현재 색상 범위에 따른 배경색 투명도 (기본값은 0-255) (선택 사항)",
        "gray": "숫자: 흑과 백 사이의 값 지정",
        "v1": "숫자: 빨강값 또는 색조값 (현재 색상 모드에 따라 상이)",
        "v2": "숫자: 초록값 또는 채도값 (현재 색상 모드에 따라 상이)",
        "v3": "숫자: 파랑값 또는 밝기값 (현재 색상 모드에 따라 상이)",
        "values": "숫자 배열[]: 빨강값, 초록값, 파랑값, 알파값을 포함한 배열",
        "image": "p5.Image: loadImage()나 createImage()로 생성된 이미지를 배경 이미지로 설정하는 경우 (스케치 화면과 반드시 동일한 사이즈일 것)"
      }
    },
    "clear": {
      "description": [
        "버퍼에 있는 픽셀들을 클리어하는 함수로, 오직 캔버스만 클리어하게 됩니다. createVideo()나 createDiv()와 같은, createX()류의 메소드로 지정된 객체들을 제거하진 않습니다. 메인 그래픽이 아닌, createGraphics()로 생성된 부가적인 그래픽의 경우, 그 전체 또는 일부를 투명하게 처리할 수 있습니다. 이 함수는 모든 픽셀을 100% 투명하게 만듭니다."
      ]
    },
    "colorMode": {
      "description": [
        "colorMode()는 p5.js가 색상 데이터를 해석하는 방식을 결정합니다. 기본값으로, fill(), stroke(), background(), color()의 매개변수는 RGB 색상 모드에서 처리되며, 그 범위는 0부터 255까지입니다. 이 기본값은 colorMode(RGB, 255)와 동일한 효과를 지닙니다. colorMode(HSB)로 설정을 변경하면 HSB 색상 시스템을 사용할 수 있습니다. HSB 색상 시스템은 그 기본값으로 colorMode(HSB, 360, 100, 100, 1)와 같이 설정됩니다. 색상 모드는 HSL로도 설정가능합니다. <br>참고: 모든 색상 객체들은 생성 당시에 지정된 색상 모드를 반영합니다. 따라서, 이미 생성된 색상 객체 중 일부에만 적용되는 색상 모드를 지정할 수도 있습니다.",
        "Note: existing color objects remember the mode that they were created in, so you can change modes as you like without affecting their appearance."
      ],
      "params": {
        "mode": "상수: RGB(빨강Red/초록Green/파랑색Blue), HSB(색조Hue/채도Saturation/밝기Brightness), HSL(색조Hue/채도Saturation/명도Lightness) 중 하나",
        "max": "Number: (Optional) range for all values",
        "max1": "숫자: 모든 값들의 범위 (선택 사항)",
        "max2": "숫자: 현재 지정된 색상 모드의 색상 범위에 따른 빨강값 또는 색조값",
        "max3": "숫자: 현재 지정된 색상 모드의 색상 범위에 따른 초록값 또는 채도값",
        "maxA": "숫자: 알파값의 범위 (선택 사항)"
      }
    },
    "fill": {
      "description": [
        "도형의 면을 채울 색상을 지정합니다. 예를 들어, fill(204, 102, 0) 함수를 실행하면, 이 명령어 다음에 그려진 모든 도형들이 주황색으로 칠해집니다. 이 때, 색상값은 colorMode()로 지정된 현재의 색상 모드에 따라 RGB 또는 HSB로 지정됩니다. (기본값으로 제공되는 색상 모드는 RGB이고, 그 색상 범위는 0부터 255까지 해당합니다.) 알파값의 기본 제공 범위 역시 0부터 255까지입니다. <br>단일한 문자열 인수에 대해 RGB, RGBA, Hex CSS 색상 문자열과 더불어 명명된 모든 색상 문자열이 지원됩니다. 단, 투명도인 알파값을 설정하기 위해서는 반드시 RGBA를 사용해야합니다.",
        "If a single string argument is provided, RGB, RGBA and Hex CSS color strings and all named color strings are supported. In this case, an alpha number value as a second argument is not supported, the RGBA form should be used.",
        "A p5 <a href=\"#/p5.Color\">Color</a> object can also be provided to set the fill color."
      ],
      "params": {
        "v1": "숫자: 현재 지정된 색상 모드의 색상 범위에 따른 빨강값 또는 색조값",
        "v2": "숫자: 현재 지정된 색상 모드의 색상 범위에 따른 초록값 또는 채도값",
        "v3": "숫자:현재 지정된 색상 모드의 색상 범위에 따른 파랑값 또는 밝기값",
        "alpha": "숫자: (선택 사항)",
        "value": "문자열: 색상 문자열",
        "gray": "숫자: 회색값",
        "values": "숫자 배열[]: 색상의 빨강값, 초록값, 파랑값, 그리고 알파값을 포함한 배열",
        "color": "p5.Color: 면채우기 색상"
      }
    },
    "noFill": {
      "description": [
        "도형에 색을 채우지 않도록 설정합니다. noStroke() 과  noFill()을 동시에 사용하면, 화면에 아무것도 나타나지 않습니다."
      ]
    },
    "noStroke": {
      "description": [
        "선이나 윤곽선을 그리지 않도록 설정합니다. noStroke() 과  noFill()을 동시에 사용하면, 화면에 아무것도 나타나지 않습니다."
      ]
    },
    "stroke": {
      "description": [
        "그려질 선 또는 도형 윤곽선의 색상을 설정합니다. 이 때, 색상값은 colorMode()로 지정된 현재의 색상 모드에 따라 RGB 또는 HSB로 지정됩니다. (기본값으로 제공되는 색상 모드는 RGB이고, 그 색상 범위는 0부터 255까지 해당합니다.) <br>단일한 문자열 인수에 대해 RGB, RGBA, Hex CSS 색상 문자열과 더불어 명명된 모든 색상 문자열이 지원됩니다. 단, 투명도인 알파값을 설정하기 위해서는 반드시 RGBA를 사용해야합니다.<br> p5.Color 객체를 통해 선의 색상을 설정할 수 있습니다.",
        "If a single string argument is provided, RGB, RGBA and Hex CSS color strings and all named color strings are supported. In this case, an alpha number value as a second argument is not supported, the RGBA form should be used.",
        "A p5 <a href=\"#/p5.Color\">Color</a> object can also be provided to set the stroke color."
      ],
      "params": {
        "v1": "숫자: 현재 지정된 색상 모드의 색상 범위에 따른 빨강값 또는 색조값",
        "v2": "숫자: 현재 지정된 색상 모드의 색상 범위에 따른 초록값 또는 채도값",
        "v3": "숫자:현재 지정된 색상 모드의 색상 범위에 따른 파랑값 또는 밝기값",
        "alpha": "숫자: (선택 사항)",
        "value": "문자열: 색상 문자열",
        "gray": "숫자: 회색값",
        "values": "숫자 배열[]: 색상의 빨강값, 초록값, 파랑값, 그리고 알파값을 포함한 배열",
        "color": "p5.Color: 선의 색상"
      }
    },
    "erase": {
      "description": [
        "<a href=\"#/p5/erase\">erase()</a> 함수의 영향을 받는 모든 드로잉을 캔버스로부터 지웁니다. 지워진 영역은 캔버스 이면의 웹 페이지 화면을 드러냅니다. 이러한 지우기 행위는 <a href=\"#/p5/noErase\">noErase()</a>로 취소할 수 있습니다.",
        "<a href=\"#/p5/erase\">erase()</a> 함수와 <a href=\"#/p5/noErase\">noErase()</a> 함수 사이에서 <a href=\"#/p5/image\">image()</a>나 <a href=\"#/p5/background\">background()</a>로 그려진 드로잉은 캔버스에서 지워지지 않습니다."
      ],
      "params": {
        "strengthFill": "(선택 사항) 숫자: 도형의 면을 지우는 강도로서의 (0부터 255사이) 숫자. 별도 지정한 숫자가 없는 경우, 최고 강도인 255가 기본값으로 적용",
        "strengthStroke": "(선택 사항) 숫자: (Optional) 도형의 테두리를 지우는 강도로서의 (0부터 255사이) 숫자. 별도 지정한 숫자가 없는 경우, 최고 강도인 255가 기본값으로 적용"
      }
    },
    "noErase": {
      "description": [
        "<a href=\"#/p5/erase\">erase()</a>의 지우기 행위를 중단합니다. <a href=\"#/p5/fill\">fill()</a>, <a href=\"#/p5/stroke\">stroke()</a>, 그리고 <a href=\"#/p5/blendMode\">blendMode()</a> 함수로 설정된 사항들은 <a href=\"#/p5/erase\">erase()</a> 함수가 호출되기 전의 상태로 돌아갑니다."
      ]
    },
    "arc": {
      "description": [
        "화면에 호, 즉 아치형 선을 그립니다. x좌표, y좌표, w(너비), h(높이), 시작점, 끝점을 지정하면 호는 열린 파이 조각의 형태로 그려집니다. 모드 변수를 설정하기에 따라, 호는 각각 반원(OPEN), 닫힌 반원(CHORD), 닫힌 파이 조각(PIE) 형태로 그려집니다. ellipseMode() 함수를 이용하면 시작점을 변경할 수 있습니다. 만약 원 하나를 그리기 위해 arc()의 시작점을 0으로, 끝점을 TWO_PI으로 설정할 경우, 시작점과 끝점이 동일하여 아무것도 그려지지 않습니다. 원을 그릴 때는 ellipse() 함수를, 원의 일부를 그릴 때는 arc() 함수를 이용하세요.",
        "The arc is always drawn clockwise from wherever start falls to wherever stop falls on the ellipse. Adding or subtracting TWO_PI to either angle does not change where they fall. If both start and stop fall at the same place, a full ellipse will be drawn. Be aware that the y-axis increases in the downward direction, therefore angles are measured clockwise from the positive x-direction (\"3 o'clock\")."
      ],
      "params": {
        "x": "숫자: 호를 포함하는 원의 x좌표",
        "y": "숫자: 호를 포함하는 원의 y좌표값",
        "w": "숫자: 호를 포함하는 원의 너비값",
        "h": "숫자: 호를 포함하는 원의 높이값",
        "start": "숫자: 원주호(radians)에 따른, 호의 시작점 각도값",
        "stop": "숫자: 원주호(radians)에 따른, 호의 끝점 각도값",
        "mode": "상수: 호를 그리는 방식들로, CHORD, PIEC, OPEN 중 선택 가능 (선택 사항)",
        "detail": "숫자: WebGL 모드를 위한 선택적 변수로, 호의 윤곽선을 구성하는 꼭지점 개수를 지정. 기본값은 25. (선택 사항)"
      }
    },
    "ellipse": {
      "description": [
        "화면에 타원을 그립니다. 너비와 높이가 동일한 값으로 지정될 경우, 원이 그려집니다. 처음 두 변수는 각각 타원의 x좌표와 y좌표를, 3번째와 4번째 변수는 각각 타원의 너비와 높이를 지정합니다. 높이값 입력을 생략할 경우, 너비값이 높이값으로 동일하게 적용됩니다. 너비나 높이에 음수로 입력해도 그 절대값이 반영됩니다. ellipseMode() 함수를 이용하면 타원의 시작점을 원의 중심으로 지정할 지의 여부를 결정할 수 있습니다.",
        "An ellipse with equal width and height is a circle. The origin may be changed with the <a href=\"#/p5/ellipseMode\">ellipseMode()</a> function."
      ],
      "params": {
        "x": "숫자: 타원의 x좌표",
        "y": "숫자: 타원의 y좌표값",
        "w": "숫자: 타원의 너비값",
        "h": "숫자: 타원의 높이값",
        "detail": "정수: 타원을 몇 개의 부분으로 나누어 그릴 것인지 지정 (WebGL 모드용)"
      }
    },
    "circle": {
      "description": [
        "화면에 원을 그립니다. 원은 닫힌 도형으로, 중심점으로부터 주어진 거리에있는 모든 점들의 집합입니다.이 함수는 높이와 너비가 다른 타원을 그려내는 ellipse() 함수와는 달리, 너비와 높이가 모두 동일한 원을 그립니다. 이 경우, 높이와 너비는 원의 지름과 같습니다. 기본값으로, 처음 두 매개변수는 원의 중심 위치를 설정하고, 세 번째 매개 변수는 원의 지름을 설정합니다."
      ],
      "params": {
        "x": "숫자: 원 중심점의 x좌표",
        "y": "숫자: 원 중심점의 y좌표",
        "d": "숫자: 원의 지름"
      }
    },
    "line": {
      "description": [
        "화면에 선분, 즉 두 점을 연결하는 곧은 선을 그립니다. line() 함수에 4개의 변수를 입력하여 이차원 평면에 선을 그릴 수 있습니다. stroke() 함수를 사용해 선의 색상을 지정할 수 있습니다. 선은 면을 갖지 않으므로, 면채우기 함수인 fill()은 적용되지 않습니다. 기본값으로 제공되는 선의 두께는 1픽셀이며, 이를 변경하기 위해 strokeWeight() 함수를 사용할 수 있습니다."
      ],
      "params": {
        "x1": "숫자: 1번째 점의 x좌표값",
        "y1": "숫자: 1번째 점의 y좌표값",
        "x2": "숫자: 2번째 점의 y좌표값",
        "y2": "숫자: 1번째 점의 z좌표값",
        "z1": "숫자: 2번째 점의 x좌표값",
        "z2": "숫자: 2번째 점의 z좌표값"
      }
    },
    "point": {
      "description": [
        "화면 좌표에 해당하는, 1픽셀 크기의 점을 그립니다. 첫 번째 매개변수는 점의 x좌표값을, 두 번째 매개변수는 점의 y좌표값입니다. 점의 색상은 stroke() 함수로 변경할 수 있습니다. 점의 크기는 strokeWeight() 함수로 변경할 수 있습니다."
      ],
      "params": {
        "x": "숫자: x좌표값",
        "y": "숫자: y좌표값",
        "z": "숫자: z좌표값 (WebGL 모드용)",
        "coordinate_vector": "p5.Vector: the coordinate vector"
      }
    },
    "quad": {
      "description": [
        "사각형을 그립니다. 사각형은 4개의 변을 가진 다각형으로, 얼핏 직사각형과 유사하게 들리나 직사각형과는 달리 변 사이의 각도가 90도로 고정되어 있지 않습니다. 처음 한 쌍의 변수는 최초의 꼭지점을 설정하며, 뒤이은 다른 쌍들은 시계 방향이나 반시계 방향에 따라 나머지 3개의 꼭지점 위치를 설정합니다. z 변수는 WebGL 모드에서 quad() 함수를 사용하는 경우에만 적용됩니다."
      ],
      "params": {
        "x1": "숫자: 1번째 꼭지점의 x좌표값",
        "y1": "숫자: 1번째 꼭지점의 y좌표값",
        "x2": "숫자: 2번째 꼭지점의 y좌표값",
        "y2": "숫자: 3번째 꼭지점의 x좌표값",
        "x3": "숫자: 4번째 꼭지점의 x좌표값",
        "y3": "숫자: 4번째 꼭지점의 y좌표값",
        "x4": "숫자: 2번째 꼭지점의 z좌표값",
        "y4": "숫자: 3번째 꼭지점의 z좌표값",
        "detailX": "Integer: (Optional) number of segments in the x-direction",
        "detailY": "Integer: (Optional) number of segments in the y-direction",
        "z1": "숫자: 2번째 꼭지점의 x좌표값",
        "z2": "숫자: 3번째 꼭지점의 y좌표값",
        "z3": "숫자: 1번째 꼭지점의 z좌표값",
        "z4": "숫자: 4번째 꼭지점의 z좌표값"
      }
    },
    "rect": {
      "description": [
        "화면에 직사각형을 그립니다. 직사각형은 변이 4개이고 모든 변 사이의 각도가 90도인 도형을 뜻합니다. 처음 두 변수는 좌측 상단 꼭지점의 좌표를, 3번째 변수는 사각형의 너비를, 4번째 변수는 그 높이를 설정합니다. rectMode() 함수로 사각형 그리기 모드를 변경하면, 모든 매개변수값들이 달리 해석됩니다. 5번째, 6번째, 7번째, 8번째 매개변수를 입력하면, 각각 좌측 상단, 우측 상단, 우측 하단, 좌측 하단 모퉁이들의 각도를 지정하게 됩니다. 이 때 특정 각도 변수가 누락되면, 직전에 입력된 변수와 동일한 값이 적용됩니다.",
        "The fifth, sixth, seventh and eighth parameters, if specified, determine corner radius for the top-left, top-right, lower-right and lower-left corners, respectively. An omitted corner radius parameter is set to the value of the previously specified radius value in the parameter list."
      ],
      "params": {
        "x": "숫자: 직사각형의 x좌표값",
        "y": "숫자: 직사각형의 y좌표값",
        "w": "숫자: 직사각형의 너비값",
        "h": "숫자: 직사각형의 높이값",
        "tl": "숫자: 좌측 상단 모퉁이 각도값. (선택 사항)",
        "tr": "숫자: 우측 상단 모퉁이 각도값. (선택 사항)",
        "br": "숫자: 우측 하단 모퉁이 각도값. (선택 사항)",
        "bl": "숫자: 좌측 하단 모퉁이 각도값. (선택 사항)",
        "detailX": "정수: x축 방향의 선분 수 (WebGL 모드용)",
        "detailY": "정수: y축 방향의 선분 수 (WebGL 모드용)"
      }
    },
    "square": {
      "description": [
        "화면에 정사각형을 그립니다. 정사각형은 동일한 길이의 네 개의 변을 갖고, 모든 변 사이의 각도가 90도인 도형을 뜻합니다. 이 함수는 rect()함수의 특수한 사례와도 같은데, 너비와 높이가 같고 변의 길이를 라는 매개변수로 처리하게 됩니다. 기본값으로, 처음 두 변수는 처음 두 변수는 좌측 상단 꼭지점의 좌표를, 3번째 변수는 변의 길이를 지정합니다. rectMode() 함수로 사각형 그리기 모드를 변경하면, 모든 매개변수값들이 달리 해석됩니다. <br> 5번째, 6번째, 7번째매개변수를 입력하면, 각각 좌측 상단, 우측 상단, 우측 하단, 좌측 하단 모퉁이들의 각도를 지정하게 됩니다. 이 때 특정 각도 변수가 누락되면, 직전에 입력된 변수와 동일한 값이 적용됩니다.",
        "The fourth, fifth, sixth and seventh parameters, if specified, determine corner radius for the top-left, top-right, lower-right and lower-left corners, respectively. An omitted corner radius parameter is set to the value of the previously specified radius value in the parameter list."
      ],
      "params": {
        "x": "숫자: 정사각형의 x좌표값",
        "y": "숫자: 정사각형의 y좌표값",
        "s": "숫자: 정사각형의 너비 및 높이값",
        "tl": "숫자: 좌측 상단 모퉁이 각도값. (선택 사항)",
        "tr": "숫자: 우측 상단 모퉁이 각도값. (선택 사항)",
        "br": "숫자: 우측 하단 모퉁이 각도값. (선택 사항)",
        "bl": "숫자: 좌측 하단 모퉁이 각도값. (선택 사항)"
      }
    },
    "triangle": {
      "description": [
        "삼각형은 세 개의 점을 이어 만들어진 평면을 뜻합니다. 처음 두 인수는 1번째 꼭지점을, 중간의 두 변수는 2번째 꼭지점을, 마지막 두 인수는 3번째 꼭지점을 지정합니다."
      ],
      "params": {
        "x1": "숫자：1번째 꼭지점의 x좌표값",
        "y1": "숫자：1번째 꼭지점의 y좌표값",
        "x2": "숫자：2번째 꼭지점의 x좌표값",
        "y2": "숫자：2번째 꼭지점의 y좌표값",
        "x3": "숫자：3번째 꼭지점의 x좌표값",
        "y3": "숫자：3번째 꼭지점의 y좌표값"
      }
    },
    "ellipseMode": {
      "description": [
        "ellipse(), circle(), 그리고 arc() 함수의 매개변수들이 해석되는 방식을 변경하여, 타원이 그려지는 시작점 위치를 변경합니다.<br><br>기본적으로 제공되는 모드는 ellipseMode(CENTER) 함수와도 같습니다. 이는 ellipse() 함수의 처음 두 매개변수를 타원의 중심점으로, 3번째와 4번째 변수를 각각 그 너비와 높이값으로서 해석합니다.<br><br>ellipseMode(RADIUS) 역시 ellipse() 함수의 처음 두 매개변수를 타원의 중심점으로 해석하나, 3번째와 4번째 변수를 각각 너비와 높이의 중간 지점값으로 해석합니다.<br><br>ellipseMode(CORNER)는 ellipse() 함수의 처음 두 매개변수를 도형의 좌측 상단을 기준으로 해석하고, 3번째와 4번째 변수를 각각 그 너비와 높이로 해석합니다. <br><br>ellipseMode(CORNERS)는 ellipse() 함수의 처음 두 매개변수를 도형의 바운딩 박스 중 한 모퉁이의 위치값으로서 해석합니다. 그리고, 3번째와 4번째 변수는 그 정반대 모퉁이의 위치값으로 해석합니다.<br><br>이 함수의 모든 매개변수(CENTER, RADIUS, CORNER, CORNERS)들은 반드시 대문자로 작성되어야 합니다. 자바스크립트에서는 대소문자 구분이 매우 중요하답니다.",
        "The default mode is CENTER, in which the first two parameters are interpreted as the shape's center point's x and y coordinates respectively, while the third and fourth parameters are its width and height.",
        "ellipseMode(RADIUS) also uses the first two parameters as the shape's center point's x and y coordinates, but uses the third and fourth parameters to specify half of the shapes's width and height.",
        "ellipseMode(CORNER) interprets the first two parameters as the upper-left corner of the shape, while the third and fourth parameters are its width and height.",
        "ellipseMode(CORNERS) interprets the first two parameters as the location of one corner of the ellipse's bounding box, and the third and fourth parameters as the location of the opposite corner.",
        "The parameter to this method must be written in ALL CAPS because they are predefined as constants in ALL CAPS and Javascript is a case-sensitive language."
      ],
      "params": {
        "mode": "상수：CENTER, RADIUS, CORNER, 또는 CORNERS"
      }
    },
    "noSmooth": {
      "description": [
        "모든 그래픽의 가장자리를 울퉁불퉁하게 처리합니다. smooth() 함수는 2D 모드상 언제나 기본값으로 활성화되며, 그래픽을 부드럽게 처리합니다. 따라서, noSmooth() 함수를 호출해야만 도형, 이미지, 폰트 등의 부드러운 처리를 비활성화할 수 있습니다. 반면, 3D 모드에서는 noSmooth()가 기본값으로 활성화됩니다. 따라서, smooth() 함수를 호출해야만 부드러운 처리가 가능합니다."
      ]
    },
    "rectMode": {
      "description": [
        "rect() 함수의 매개변수들이 해석되는 방식을 변경하여, 직사각형이 그려지는 시작점 위치를 변경합니다.<br><br>기본적으로 제공되는 모드는 rectMode(CORNER) 함수와도 같습니다. 이는 rect() 함수의 처음 두 매개변수를도형의 좌측 상단을 기준으로 해석하고, 3번째와 4번째 변수를 각각 그 너비와 높이값로서 해석합니다. <br><br>rectMode(CORNERS)는 rect() 함수의 처음 두 매개변수를 한 모퉁이의 위치값으로 서 해석합니다. 그리고, 3번째와 4번째 변수는 그 정반대 모퉁이의 위치값으로 해석합니다.<br><br>ellipseMode(CENTER)는 rect() 함수의 처음 두 매개변수를 타원의 중심점으로, 3번째와 4번째 변수를 각각 그 너비와 높이값으로서 해석합니다. <br><br>rectMode(RADIUS) 역시 rect() 함수의 처음 두 매개변수를 타원의 중심점으로 해석하나, 3번째와 4번째 변수를 각각 너비와 높이의 중간 지점값으로 해석합니다.<br><br>이 함수의 모든 매개변수(CORNER, CORNERS, CENTER, RADIUS)들은 반드시 대문자로 작성되어야 합니다. 자바스크립트에서는 대소문자 구분이 매우 중요하답니다.",
        "The default mode is CORNER, which interprets the first two parameters as the upper-left corner of the shape, while the third and fourth parameters are its width and height.",
        "rectMode(CORNERS) interprets the first two parameters as the location of one of the corners, and the third and fourth parameters as the location of the diagonally opposite corner. Note, the rectangle is drawn between the coordinates, so it is not neccesary that the first corner be the upper left corner.",
        "rectMode(CENTER) interprets the first two parameters as the shape's center point, while the third and fourth parameters are its width and height.",
        "rectMode(RADIUS) also uses the first two parameters as the shape's center point, but uses the third and fourth parameters to specify half of the shape's width and height respectively.",
        "The parameter to this method must be written in ALL CAPS because they are predefined as constants in ALL CAPS and Javascript is a case-sensitive language."
      ],
      "params": {
        "mode": "상수：CORNER, CORNERS, CENTER 또는 RADIUS"
      }
    },
    "smooth": {
      "description": [
        "모든 그래픽을 부드럽게 처리하며, 불러온 이미지 또는 크기가 재조정된 이미지의 화질을 향상합니다. smooth()는 2D 모드상 언제나 기본값으로 활성화되며. 따라서, noSmooth() 함수를 호출해야만 도형, 이미지, 폰트 등의 부드러운 그래픽 처리를 비활성화할 수 있습니다. 반면, 3D 모드에서는 noSmooth()가 기본값으로 활성화됩니다. 따라서, smooth() 함수를 호출해야만 부드러운 그래픽 처리가 가능합니다."
      ]
    },
    "strokeCap": {
      "description": [
        "선의 양끝에 대한 렌더링 스타일을 설정합니다. 선의 양끝은 매개변수 SQAURE로 각지게, PROJECT로 조금 더 길게, 그리고 ROUND로 둥글게 처리될 수 있습니다. 이 중에서 ROUND는 기본값으로 적용됩니다.",
        "The parameter to this method must be written in ALL CAPS because they are predefined as constants in ALL CAPS and Javascript is a case-sensitive language."
      ],
      "params": {
        "cap": "상수：SQUARE, PROJECT 또는 ROUND"
      }
    },
    "strokeJoin": {
      "description": [
        "두 선분 간의 이음새에 대한 스타일을 설정합니다. 이음새는 매개변수 MITER로 각지게, BEVEL로 베벨 처리되듯 비스듬히 깎인 형태로, ROUND로 둥글게 처리될 수 있습니다. 이 중에서 MITER는 기본값으로 적용됩니다.",
        "The parameter to this method must be written in ALL CAPS because they are predefined as constants in ALL CAPS and Javascript is a case-sensitive language."
      ],
      "params": {
        "join": "상수：MITER, BEVEL 또는 ROUND"
      }
    },
    "strokeWeight": {
      "description": [
        "선, 점, 그리고 도형 윤곽선을 그릴 때 쓰이는 함수인 stroke()의 결과값 두께를 설정합니다. 모든 두께는 픽셀 단위로 지정됩니다."
      ],
      "params": {
        "weight": "숫자：선의 두께 (픽셀 단위)"
      }
    },
    "bezier": {
      "description": [
        "화면에 3차 베지어 곡선을 그립니다. 베지어 곡선은 일련의 고정점 및 제어점들로 정의됩니다. 처음 두 매개변수는 1번째 고정점을, 마지막 두 매개변수는 마지막 고정점을 지정합니다. 중간의 두 매개변수는 두 개의 제어점을 지정하며, 이는 곧 곡선의 모양을 정의하게 됩니다. 여기서 제어점은 그 자신을 향해 곡선을 당기는 역할을 합니다. <br><br> 베지어 곡선은 프랑스 출신 자동차 엔지니어인 피에르 베지어(Pierre Bezier)가 개발하였으며, 컴퓨터 그래픽상 부드럽게 경사진 곡선을 정의하는 데에 주로 사용됩니다. curve()도 참고하세요.",
        "Bezier curves were developed by French automotive engineer Pierre Bezier, and are commonly used in computer graphics to define gently sloping curves. See also <a href=\"#/p5/curve\">curve()</a>."
      ],
      "params": {
        "x1": "숫자: 1번째 고정점의 x좌표값",
        "y1": "숫자: 1번째 고정점의 y좌표값",
        "x2": "숫자: 1번째 제어점의 x좌표값",
        "y2": "숫자: 1번째 제어점의 y좌표값",
        "x3": "숫자: 2번째 제어점의 x좌표값",
        "y3": "숫자: 2번째 제어점의 y좌표값",
        "x4": "숫자: 2번째 고정점의 x좌표값",
        "y4": "숫자: 2번째 고정점의 y좌표값",
        "z1": "숫자: 1번째 고정점의 z좌표값",
        "z2": "숫자: 1번째 제어점의 z좌표값",
        "z3": "숫자: 2번째 제어점의 z좌표값",
        "z4": "숫자: 2번째 고정점의 z좌표값"
      }
    },
    "bezierDetail": {
      "description": [
        "베지어 곡선들의 해상도를 설정합니다. <br>기본값은 20입니다.<br>이 함수는 WebGL 렌더러용으로만 사용되며, 기본 캔버스 렌더러에서는 이 함수를 사용하지 않습니다.",
        "Note, This function is only useful when using the WEBGL renderer as the default canvas renderer does not use this information."
      ],
      "params": {
        "detail": "숫자: 곡선들의 해상도값"
      }
    },
    "bezierPoint": {
      "description": [
        "점 a, b, c, d로 정의된 베지어 곡선에서 위치 t를 계산합니다. 매개변수 a와 d는 각각 곡선의 1번째 점과 마지막 점에, b와 c는 제어점에 해당합니다. 마지막 매개변수인 t는 0과 1사이에서 표현됩니다. 함수는 먼저 x좌표를 호출한 다음, y좌표를 호출하여 위치 t를 찾게됩니다."
      ],
      "returns": "숫자: 위치 t에 해당하는 베지어 곡선의 값",
      "params": {
        "a": "숫자: 곡선의 1번째 점 좌표값",
        "b": "숫자: 1번째 제어점 좌표값",
        "c": "숫자: 2번째 제어점 좌표값",
        "d": "숫자: 곡선의 2번째 점 좌표값",
        "t": "숫자: 0과 1 사이의 값"
      }
    },
    "bezierTangent": {
      "description": [
        "위치 t에서 곡선의 점 a, b, c, d에 대한 탄젠트를 계산합니다. 매개변수 a와 d는 각각 곡선의 1번째 점과 마지막 점에, b와 c는 제어점에 해당합니다. 마지막 매개변수인 t는 0과 1사이에서 표현됩니다."
      ],
      "returns": "숫자: 위치 t에 해당하는 탄젠트",
      "params": {
        "a": "숫자: 곡선의 1번째 점 좌표값",
        "b": "숫자: 1번째 제어점 좌표값",
        "c": "숫자: 2번째 제어점 좌표값",
        "d": "숫자: 곡선의 2번째 점 좌표값",
        "t": "숫자: 0과 1 사이의 값"
      }
    },
    "curve": {
      "description": [
        "화면에 두 점 사이에 위치한 곡선을 그립니다. 이 때, 곡선의 형태는 함수의 매개변수들 중 가운데 네 개를 통해 정의됩니다. 처음 두 매개변수는 1번째 제어점의 좌표값을 지정하는데, 마치 이 제어점에서 곡선이 비롯된 것처럼 보이게 됩니다. 마지막 두 매개변수들은 마찬가지 원리로 또다른 제어점의 좌표를 지정합니다.<br><br>curve() 함수를 조합하거나 curveVertex()를 사용하여 좀 더 긴 곡선을 만들 수 있습니다. 부가적으로, curveTightness()을 통해 곡선의 화질을 조절할 수 있습니다. curve() 함수는 캣멀롬 스플라인(Catmull-Rom Spline)을 구현합니다."
      ],
      "params": {
        "x1": "숫자: 최초 제어점의 x좌표값",
        "y1": "숫자: 최초 제어점의 y좌표값",
        "x2": "숫자: 1번째 점의 y좌표값",
        "y2": "숫자: 2번째 점의 x좌표값",
        "x3": "숫자: 마지막 제어점의 x좌표값",
        "y3": "숫자: 마지막 제어점의 y좌표값",
        "x4": "숫자: 1번째 점의 z좌표값",
        "y4": "숫자: 2번째 점의 z좌표값",
        "z1": "숫자: 1번째 점의 x좌표값",
        "z2": "숫자: 2번째 점의 y좌표값",
        "z3": "숫자: 최초 제어점의 z좌표값",
        "z4": "숫자: 마지막 제어점의 z좌표값"
      }
    },
    "curveDetail": {
      "description": [
        "곡선들의 해상도를 설정합니다. <br>기본값은 20이고, 최소값은 3입니다.<br>이 함수는 WebGL 렌더러용으로만 사용되며, 기본 캔버스 렌더러에서는 이 함수를 사용하지 않습니다.",
        "This function is only useful when using the WEBGL renderer as the default canvas renderer does not use this information."
      ],
      "params": {
        "resolution": "숫자: 곡선들의 해상도값"
      }
    },
    "curveTightness": {
      "description": [
        "curve()와 curveVertex() 함수를 사용하여 모양을 변경합니다. 곡선의 팽팽함(tightness)을 지정하는 매개변수 t는, 두 꼭지점 사이에 곡선이 들어맞는 정도를 결정합니다. 값 0.0은 곡선의 팽팽함에 대한 기본값이며(이 값을 통해 곡선을 캣멀롬 스플라인으로 정의), 값 1.0은 모든 점을 직선 상태로 연결하게 됩니다. -5.0와 5.0 사이의 값들은 화면상 인식 가능한 범위 내에서 값의 크기에 비례하여 곡선을 변형합니다."
      ],
      "params": {
        "amount": "숫자: 원래 꼭지점으로부터 변형된 정도의 양"
      }
    },
    "curvePoint": {
      "description": [
        "점 a, b, c, d로 정의된 곡선에서 위치 t를 계산합니다. 매개변수 a와 d는 곡선의 제어점에, b와 c는 각각 곡선의 시작점과 끝점에 해당합니다. 마지막 매개변수인 t는 0과 1사이에서 표현됩니다. 함수는 먼저 x좌표를 호출한 다음, y좌표를 호출하여 위치 t를 찾게됩니다."
      ],
      "returns": "숫자: 위치 t에 해당하는 베지어값",
      "params": {
        "a": "숫자: 곡선의 1번째 제어점 좌표값",
        "b": "숫자: 1번째 점 좌표값",
        "c": "숫자: 2번째 점 좌표값",
        "d": "숫자: 곡선의 2번째 제어점 좌표값",
        "t": "숫자: 0과 1 사이의 값"
      }
    },
    "curveTangent": {
      "description": [
        "위치 t에서 곡선의 점 a, b, c, d에 대한 탄젠트를 계산합니다. 매개변수 a와 d는 각각 곡선 위 점에, b와 c는 제어점에 해당합니다. 마지막 매개변수인 t는 0과 1사이에서 표현됩니다."
      ],
      "returns": "숫자: 위치 t에 해당하는 탄젠트",
      "params": {
        "a": "숫자: 곡선의 1번째 점 좌표값",
        "b": "숫자: 1번째 제어점 좌표값",
        "c": "숫자: 2번째 제어점 좌표값",
        "d": "숫자: 곡선의 2번째 점 좌표값",
        "t": "숫자: 0과 1 사이의 값"
      }
    },
    "beginContour": {
      "description": [
        "beginContour()와 endContour() 함수를 사용하여 특정 도형 내부에 그 음수 좌표에 상응하는 동일한 도형 윤곽선을 그릴 수 있습니다. 예를 들어, 동그라미의 안쪽에 또다른 작은 동그라미를 그릴 수 있습니다. beginContour()는 도형의 꼭지점을 기록하기 시작하고, endContour()는 그 기록을 중지합니다. 이 때, 안쪽의 도형을 정의하는 꼭지점은 바깥쪽의 도형과 반대 순서로 그려져야 합니다. 먼저 바깥에 위치한 원래 도형의 꼭지점을 시계 방향으로 그리고, 그 다음 내부의 도형을 시계 반대 방향으로 그립니다.<br><br> beginContour()/endContour() 함수는 반드시 beginShape()/endShape() 함수 사이에 작성되어야 합니다. 또한, beingContour()/endContour() 함수 사이에는 translate(), rotate(), scale()과 같은 변형 함수나 ellipse() 및 rect()와 같은 도형그리기 함수가 사용될 수 없습니다.",
        "These functions can only be used within a <a href=\"#/p5/beginShape\">beginShape()</a>/<a href=\"#/p5/endShape\">endShape()</a> pair and transformations such as <a href=\"#/p5/translate\">translate()</a>, <a href=\"#/p5/rotate\">rotate()</a>, and <a href=\"#/p5/scale\">scale()</a> do not work within a <a href=\"#/p5/beginContour\">beginContour()</a>/<a href=\"#/p5/endContour\">endContour()</a> pair. It is also not possible to use other shapes, such as <a href=\"#/p5/ellipse\">ellipse()</a> or <a href=\"#/p5/rect\">rect()</a> within."
      ]
    },
    "beginShape": {
      "description": [
        "beginShape()과 endShape()를 사용하여 좀 더 복잡한 모양을 만들 수 있습니다. beingShape()은 도형의 꼭지점을 기록하기 시작하고, endShape()은 그 기록을 중지합니다. 함수의 매개변수를 통해 꼭지점으로 어떤 도형을 그릴지 결정할 수 있습니다. 별도의 매개변수가 지정되지 않으면, 비정형의 다각형이 그려집니다. <br><br>beginShape()에 쓰이는 매개변수로는 POINTS, LINES, TRIANGLES, TRIANGLE_FAN, TRIANGLE_STRIP, QUADS, QUAD_STRIP, 그리고 TESS(WebGL 전용)가 있습니다. beginShape() 함수를 호출한 다음, 꼭지점 지정을 위해 vertex() 명령문을 반드시 작성해야 합니다. 도형그리기를 멈추려면 endShape() 함수를 호출하면 됩니다. 각 도형은 현재 지정된 선그리기(stroke) 및 면채우기(fill) 색상으로 그려집니다.",
        "The parameters available for <a href=\"#/p5/beginShape\">beginShape()</a> are:",
        "POINTS Draw a series of points",
        "LINES Draw a series of unconnected line segments (individual lines)",
        "TRIANGLES Draw a series of separate triangles",
        "TRIANGLE_FAN Draw a series of connected triangles sharing the first vertex in a fan-like fashion",
        "TRIANGLE_STRIP Draw a series of connected triangles in strip fashion",
        "QUADS Draw a series of seperate quad",
        "QUAD_STRIP Draw quad strip using adjacent edges to form the next quad",
        "TESS (WebGl only) Handle irregular polygon for filling curve by explicit tessellation",
        "After calling the <a href=\"#/p5/beginShape\">beginShape()</a> function, a series of <a href=\"#/p5/vertex\">vertex()</a> commands must follow. To stop drawing the shape, call <a href=\"#/p5/endShape\">endShape()</a>. Each shape will be outlined with the current stroke color and filled with the fill color.",
        "Transformations such as <a href=\"#/p5/translate\">translate()</a>, <a href=\"#/p5/rotate\">rotate()</a>, and <a href=\"#/p5/scale\">scale()</a> do not work within <a href=\"#/p5/beginShape\">beginShape()</a>. It is also not possible to use other shapes, such as <a href=\"#/p5/ellipse\">ellipse()</a> or <a href=\"#/p5/rect\">rect()</a> within <a href=\"#/p5/beginShape\">beginShape()</a>."
      ],
      "params": {
        "kind": "상수: POINTS, LINES, TRIANGLES, TRIANGLE_FAN, TRIANGLE_STRIP, QUADS 또는 QUAD_STRIP (선택 사항)"
      }
    },
    "bezierVertex": {
      "description": [
        "베지어 곡선의 꼭지점 좌표를 지정합니다. bezierVertex()은 매 호출마다 베지어 곡선의 제어점 2개와 고정점 1개의 위치를 정의하고, 이 새로운 선분을 선 또는 도형에 더합니다. bezierVertex()는 WebGL상 2D 및 3D 모드 모두에 적용될 수 있습니다. 2D 모드에서는 6개의 매개변수가, 3D 모드에서는 9개의 매개변수(z좌표값 포함)가 필요합니다.<br><br>beginShape() 함수 안에 작성된 bezierVertex()를 호출하기에 앞서, vertex() 함수를 bezierVertex() 윗줄에 작성하여 곡선의 1번째 고정점을 설정해야 합니다. bezierVertex() 함수는 반드시 beginShape()/endShape() 함수 사이에 작성되어야하며, beginShape() 함수에 MODE나 POINTS 매개변수가 지정되지 않은 경우에만 사용가능 합니다.",
        "The first time bezierVertex() is used within a <a href=\"#/p5/beginShape\">beginShape()</a> call, it must be prefaced with a call to <a href=\"#/p5/vertex\">vertex()</a> to set the first anchor point. This function must be used between <a href=\"#/p5/beginShape\">beginShape()</a> and <a href=\"#/p5/endShape\">endShape()</a> and only when there is no MODE or POINTS parameter specified to <a href=\"#/p5/beginShape\">beginShape()</a>."
      ],
      "params": {
        "x2": "숫자: 1번째 제어점의 x좌표값",
        "y2": "숫자: 1번째 제어점의 y좌표값",
        "x3": "숫자: 2번째 제어점의 x좌표값",
        "y3": "숫자: 2번째 제어점의 y좌표값",
        "x4": "숫자: 고정점의 x좌표값",
        "y4": "숫자: 고정점의 y좌표값",
        "z2": "숫자: 1번째 제어점의 z좌표값 (WebGL 모드용)",
        "z3": "숫자: 2번째 제어점의 z좌표값 (WebGL 모드용)",
        "z4": "숫자: 고정점의 z좌표값 (WebGL 모드용)"
      }
    },
    "curveVertex": {
      "description": [
        "곡선의 꼭지점 좌표를 지정합니다. 이 함수는 반드시 beginShape()/endShape() 함수 사이에 작성되어야하며, beginShape() 함수에 MODE나 POINTS 매개변수가 지정되지 않은 경우에만 사용가능 합니다. 또한, 이 함수는 WebGL상 2D 및 3D 모드 모두에 적용될 수 있습니다. 2D 모드에서는 2개의 매개변수가, 3D 모드에서는 3개의 매개변수가 필요합니다.<br><br>curveVertex()로 그려진 일련의 선들 중 1번째 점과 마지막 점을 통해 각각 전체 곡선의 시작점과 끝점을 알 수 있습니다. 2번째와 3번째 사이에도 작은 곡선을 만들기 위해선 최소 4개의 점들이 필요합니다. curveVertex() 함수로 5번째 점을 추가하면 함수는 2번째, 3번째, 4번째 점들 사이에 곡선을 그립니다. curveVertex() 함수는 캣멀롬 스플라인(Catmull-Rom Spline)을 구현합니다.",
        "The first and last points in a series of curveVertex() lines will be used to guide the beginning and end of a the curve. A minimum of four points is required to draw a tiny curve between the second and third points. Adding a fifth point with curveVertex() will draw the curve between the second, third, and fourth points. The curveVertex() function is an implementation of Catmull-Rom splines."
      ],
      "params": {
        "x": "숫자: 꼭지점의 x좌표값",
        "y": "숫자: 꼭지점의 y좌표값",
        "z": "숫자: 꼭지점의 z좌표값 (WebGL 모드용)(선택 사항)"
      }
    },
    "endContour": {
      "description": [
        "beginContour()와 endContour() 함수를 사용하여 특정 도형 내부에 그 음수 좌표에 상응하는 동일한 도형 윤곽선을 그릴 수 있습니다. 예를 들어, 동그라미의 안쪽에 또다른 작은 동그라미를 그릴 수 있습니다. beginContour()는 도형의 꼭지점을 기록하기 시작하고, endContour()는 그 기록을 중지합니다. 이 때, 안쪽의 도형을 정의하는 꼭지점은 바깥쪽의 도형과 반대 순서로 그려져야 합니다. 먼저 바깥에 위치한 원래 도형의 꼭지점을 시계 방향으로 그리고, 그 다음 내부의 도형을 시계 반대 방향으로 그립니다.<br><br> beginContour()/endContour() 함수는 반드시 beginShape()/endShape() 함수 사이에 작성되어야 합니다. 또한, beingContour()/endContour() 함수 사이에는 translate(), rotate(), scale()과 같은 변형 함수나 ellipse() 및 rect()와 같은 도형그리기 함수가 사용될 수 없습니다.",
        "These functions can only be used within a <a href=\"#/p5/beginShape\">beginShape()</a>/<a href=\"#/p5/endShape\">endShape()</a> pair and transformations such as <a href=\"#/p5/translate\">translate()</a>, <a href=\"#/p5/rotate\">rotate()</a>, and <a href=\"#/p5/scale\">scale()</a> do not work within a <a href=\"#/p5/beginContour\">beginContour()</a>/<a href=\"#/p5/endContour\">endContour()</a> pair. It is also not possible to use other shapes, such as <a href=\"#/p5/ellipse\">ellipse()</a> or <a href=\"#/p5/rect\">rect()</a> within."
      ]
    },
    "endShape": {
      "description": [
        "endShape()은 beginShape()과 한 쌍을 이루는 함수로, 반드시 beginShape() 다음에 호출될 수 있습니다. endShape() 함수가 호출되면, beginShape() 함수가 호출된 이래로 정의된 모든 이미지 데이터가이미지 버퍼로서 처리됩니다. endShape()의 MODE 매개변수로는 상수 CLOSE를 씁니다."
      ],
      "params": {
        "mode": "상수: CLOSE로 도형 닫기(선택 사항)"
      }
    },
    "quadraticVertex": {
      "description": [
        "2차 베지어 곡선의 꼭지점 좌표를 지정합니다. quadraticVertex()은 매 호출마다 베지어 곡선의 제어점 1개와 고정점 1개의 위치를 정의하고, 이 새로운 선분을 선 또는 도형에 더합니다. beginShape() 함수 안에 작성된 quadraticVertex()를 호출하기에 앞서, vertex() 함수를 quadraticVertex() 윗줄에 작성하여 곡선의 1번째 고정점을 설정해야 합니다. quadraticVertex()는 WebGL상 2D 및 3D 모드 모두에 적용될 수 있습니다. 2D 모드에서는 6개의 매개변수가, 3D 모드에서는 9개의 매개변수(z좌표값 포함)가 필요합니다.<br><br>quadraticVertex() 함수는 반드시 beginShape()/endShape() 함수 사이에 작성되어야하며, beginShape() 함수에 MODE나 POINTS 매개변수가 지정되지 않은 경우에만 사용가능 합니다.",
        "This function must be used between <a href=\"#/p5/beginShape\">beginShape()</a> and <a href=\"#/p5/endShape\">endShape()</a> and only when there is no MODE or POINTS parameter specified to <a href=\"#/p5/beginShape\">beginShape()</a>."
      ],
      "params": {
        "cx": "숫자: 제어점의 x좌표값",
        "cy": "숫자: 제어점의 y좌표값",
        "x3": "숫자: 고정점의 y좌표값",
        "y3": "숫자: 제어점의 z좌표값 (WebGL 모드용)",
        "cz": "숫자: 고정점의 x좌표값",
        "z3": "숫자: 고정점의 z좌표값 (WebGL 모드용)"
      }
    },
    "vertex": {
      "description": [
        "모든 도형들은 꼭지점 연결을 통해 구축됩니다. vertex() 함수를 사용하여 점, 선, 삼각형, 사각형, 그리고 다각형의 꼭지점 좌표를 지정할 수 있습니다.는 데에 쓰입니다. 이 때, vertex() 함수는 반드시 beginShape()/endShape() 함수 사이에 작성되어야합니다."
      ],
      "params": {
        "x": "숫자: 꼭지점의 x좌표값",
        "y": "숫자: 꼭지점의 y좌표값",
        "z": "숫자: 꼭지점의 z좌표값",
        "u": "숫자: 꼭지점의 u좌표값(선택 사항)",
        "v": "숫자: 꼭지점의 v좌표값(선택 사항)"
      }
    },
    "normal": {
      "description": [
        "Sets the 3d vertex normal to use for subsequent vertices drawn with <a href=\"#/p5/vertex\">vertex()</a>. A normal is a vector that is generally nearly perpendicular to a shape's surface which controls how much light will be reflected from that part of the surface."
      ],
      "params": {
        "vector": "Vector: A p5.Vector representing the vertex normal.",
        "x": "Number: The x component of the vertex normal.",
        "y": "Number: The y component of the vertex normal.",
        "z": "Number: The z component of the vertex normal."
      }
    },
    "VERSION": {
      "description": [
        "Version of this p5.js."
      ]
    },
    "P2D": {
      "description": [
        "The default, two-dimensional renderer."
      ]
    },
    "WEBGL": {
      "description": [
        "One of the two render modes in p5.js: P2D (default renderer) and WEBGL Enables 3D render by introducing the third dimension: Z"
      ]
    },
    "ARROW": {},
    "CROSS": {},
    "HAND": {},
    "MOVE": {},
    "TEXT": {},
    "WAIT": {},
    "HALF_PI": {
      "description": [
        "HALF_PI는 1.57079632679489661923 값을 갖는 상수입니다. 지름에 대한 원주율의 절반에 해당하며, 삼각 함수 sin()과 cos()와 함께 쓰면 더욱 유용합니다."
      ]
    },
    "PI": {
      "description": [
        "PI는 3.14159265358979323846 값을 갖는 상수입니다. 지름에 대한 원주율을 의미하며, 삼각 함수 sin()과 cos()와 함께 쓰면 더욱 유용합니다."
      ]
    },
    "QUARTER_PI": {
      "description": [
        "QUARTER_PI는 0.7853982 값을 갖는 상수입니다. 지름에 대한 원주율의 1/4에 해당하며, 삼각 함수 sin()과 cos()와 함께 쓰면 더욱 유용합니다."
      ]
    },
    "TAU": {
      "description": [
        "TAU는 TWO_PI의 약어로, 이는 6.28318530717958647693 값을 갖는 상수입니다. 지름에 대한 원주율의 2배에 해당하며, 삼각 함수 sin()과 cos()와 함께 쓰면 더욱 유용합니다."
      ]
    },
    "TWO_PI": {
      "description": [
        "TWO_PI는6.28318530717958647693 값을 갖는 상수입니다. 지름에 대한 원주율의 2배에 해당하며, 삼각 함수 sin()과 cos()와 함께 쓰면 더욱 유용합니다."
      ]
    },
    "DEGREES": {
      "description": [
        "p5.js가 각도를 해석하고 계산하는 방법을 설정하기 위해, angleMode() 함수와 그 매개변수(DEGREES 또는 RADIANS)를 사용합니다."
      ]
    },
    "RADIANS": {
      "description": [
        "p5.js가 각도를 해석하고 계산하는 방법을 설정하기 위해, angleMode() 함수와 그 매개변수(DEGREES 또는 RADIANS)를 사용합니다."
      ]
    },
    "CORNER": {},
    "CORNERS": {},
    "RADIUS": {},
    "RIGHT": {},
    "LEFT": {},
    "CENTER": {},
    "TOP": {},
    "BOTTOM": {},
    "BASELINE": {},
    "POINTS": {},
    "LINES": {},
    "LINE_STRIP": {},
    "LINE_LOOP": {},
    "TRIANGLES": {},
    "TRIANGLE_FAN": {},
    "TRIANGLE_STRIP": {},
    "QUADS": {},
    "QUAD_STRIP": {},
    "TESS": {},
    "CLOSE": {},
    "OPEN": {},
    "CHORD": {},
    "PIE": {},
    "PROJECT": {},
    "SQUARE": {},
    "ROUND": {},
    "BEVEL": {},
    "MITER": {},
    "RGB": {},
    "HSB": {
      "description": [
        "HSB (hue, saturation, brightness) is a type of color model. You can learn more about it at <a href=\"https://learnui.design/blog/the-hsb-color-system-practicioners-primer.html\">HSB</a>."
      ]
    },
    "HSL": {},
    "AUTO": {
      "description": [
        "AUTO allows us to automatically set the width or height of an element (but not both), based on the current height and width of the element. Only one parameter can be passed to the <a href=\"/#/p5.Element/size\">size</a> function as AUTO, at a time."
      ]
    },
    "ALT": {},
    "BACKSPACE": {},
    "CONTROL": {},
    "DELETE": {},
    "DOWN_ARROW": {},
    "ENTER": {},
    "ESCAPE": {},
    "LEFT_ARROW": {},
    "OPTION": {},
    "RETURN": {},
    "RIGHT_ARROW": {},
    "SHIFT": {},
    "TAB": {},
    "UP_ARROW": {},
    "BLEND": {},
    "REMOVE": {},
    "ADD": {},
    "DARKEST": {},
    "LIGHTEST": {},
    "DIFFERENCE": {},
    "SUBTRACT": {},
    "EXCLUSION": {},
    "MULTIPLY": {},
    "SCREEN": {},
    "REPLACE": {},
    "OVERLAY": {},
    "HARD_LIGHT": {},
    "SOFT_LIGHT": {},
    "DODGE": {},
    "BURN": {},
    "THRESHOLD": {},
    "GRAY": {},
    "OPAQUE": {},
    "INVERT": {},
    "POSTERIZE": {},
    "DILATE": {},
    "ERODE": {},
    "BLUR": {},
    "NORMAL": {},
    "ITALIC": {},
    "BOLD": {},
    "BOLDITALIC": {},
    "CHAR": {},
    "WORD": {},
    "LINEAR": {},
    "QUADRATIC": {},
    "BEZIER": {},
    "CURVE": {},
    "STROKE": {},
    "FILL": {},
    "TEXTURE": {},
    "IMMEDIATE": {},
    "IMAGE": {},
    "NEAREST": {},
    "REPEAT": {},
    "CLAMP": {},
    "MIRROR": {},
    "LANDSCAPE": {},
    "PORTRAIT": {},
    "GRID": {},
    "AXES": {},
    "LABEL": {},
    "FALLBACK": {},
    "print": {
      "description": [
        "print() 함수는 브라우저 콘솔창에 출력할 때 사용됩니다. 프로그램이 생성하는 데이터를 확인할 때 주로 도움됩니다. 함수는 매번 호출될 때마다 콘솔창에 새로운 텍스트 줄을 만듭니다. 개별 요소는 큰따옴표로 분리하고, 더하기 연산자(+)로 두 요소를 결합할 수 있습니다.<br><br>인수없이 print()를 호출하면, window.print()와 동일하게 브라우저상 인쇄 기능을 켭니다. 콘솔창에 빈 줄을 출력하려면 print('\n')을 작성하면 됩니다.",
        "Note that calling print() without any arguments invokes the window.print() function which opens the browser's print dialog. To print a blank line to console you can write print('\\n')."
      ],
      "params": {
        "contents": "전부: 출력할 숫자, 문자열, 객체, 불리언, 배열의 조합"
      }
    },
    "frameCount": {
      "description": [
        "시스템 변수 frameCount는 프로그램 시작 이후 화면에 나타난 프레임의 개수를 측정합니다. setup() 함수의 기본값은 0이고, draw() 함수의 첫번째 반복 실행이 마치면 1씩 증가하는 식입니다."
      ]
    },
    "deltaTime": {
      "description": [
        "The system variable <a href=\"#/p5/deltaTime\">deltaTime</a> contains the time difference between the beginning of the previous frame and the beginning of the current frame in milliseconds.",
        "This variable is useful for creating time sensitive animation or physics calculation that should stay constant regardless of frame rate."
      ]
    },
    "focused": {
      "description": [
        "p5.js 프로그램이 등장하는 화면창의 초점이 맞는지 여부를 확인하며, 이는 곧 스케치가 마우스나 키보드 입력을 허용한다는 것을 의미합니다. 화면창의 초점이 맞으면 변수는 true이고, 그렇지 않으면 false입니다."
      ]
    },
    "cursor": {
      "description": [
        "마우스 커서를 사전에 정의된 기호나 이미지로 설정하거나, 숨김 상태일 경우 이를 해제합니다. 특정 이미지를 커서로 설정할 경우, 권장 사이즈는 16x16 또는 32x32 입니다. 매개변수 x와 y의 값은 이미지의 실제 크기보다 훨씬 더 작아야 합니다."
      ],
      "params": {
        "type": "문자열|상수: ARROW, CROSS, HAND, MOVE, TEXT, WAIT. CSS 요소인 'grab', 'progress', 'cell' 등. 외부: 커서 이미지의 경로(허용 파일 확장자:.cur, .gif, .jpg, .jpeg, .png, url 주소. 참고: <ah ref='https://developer.mozilla.org/en-US/docs/Web/CSS/cursor'>https://developer.mozilla.org/en-US/docs/Web/CSS/cursor</a>",
        "x": "숫자: 커서의 수평 활성 지점 (32미만으로 지정) (선택 사항)",
        "y": "숫자: 커서의 수직 활성 지점 (32미만으로 지정) (선택 사항)"
      }
    },
    "frameRate": {
      "description": [
        "화면에 나타날 프레임 수를 매 초단위로 지정합니다. 예를 들어, frameRate(30)은 초당 30회씩 새로 고침을 시도합니다. 프로세서가 지정된 속도를 유지할만큼 빠르지 않다면, 프레임 속도에 달성되지 않습니다. setup() 함수 내에서 프레임 속도를 설정하는 것을 권장합니다. 기본값으로 제공되는 프레임 속도는 디스플레이의 프레임 속도(즉, '새로 고침 빈도')를 기준으로 합니다. 초당 24 프레임 정도면 애니메이션을 부드럽게 재생할 수 있습니다. 이 함수는 setFrameRate(val)와 동일한 효과를 갖습니다.<br><br>별도의 인수없이 frameRate() 함수를 호출하면 현재 프레임 속도가 반환됩니다. 프레임 속도를 반환하기 위해서는 draw() 함수를 한 번 이상 실행해야 합니다. 이는 getFrameRate() 함수와도 동일합니다.<br><br>숫자형이 아니거나 양수가 아닌 숫자형의 인수로 frameRate() 함수를 호출하면 마찬가지로 현재 프레임 속도를 반환합니다.",
        "Calling <a href=\"#/p5/frameRate\">frameRate()</a> with no arguments returns the current framerate. The draw function must run at least once before it will return a value. This is the same as <a href=\"#/p5/getFrameRate\">getFrameRate()</a>.",
        "Calling <a href=\"#/p5/frameRate\">frameRate()</a> with arguments that are not of the type numbers or are non positive also returns current framerate."
      ],
      "params": {
        "fps": "숫자：매 초당 화면에 나타날 프레임 수"
      }
    },
    "noCursor": {
      "description": [
        "화면상 커서를 숨깁니다."
      ]
    },
    "displayWidth": {
      "description": [
        "pixelDensity() 함수의 기본값에 따라 화면의 너비값을 저장하는 시스템 변수입니다. 모든 디스플레이에서 프로그램을 전체 화면으로 실행시킬 때 사용합니다. 실제 화면 크기값을 반환하려면 여기에 pixelDensity를 곱하면 됩니다."
      ]
    },
    "displayHeight": {
      "description": [
        "pixelDensity() 함수의 기본값에 따라 화면의 높이값을 저장하는 시스템 변수입니다. 모든 디스플레이에서 프로그램을 전체 화면으로 실행시킬 때 사용합니다. 실제 화면 크기값을 반환하려면 여기에 pixelDensity를 곱하면 됩니다."
      ]
    },
    "windowWidth": {
      "description": [
        "사용자의 윈도우 화면 너비값을 저장해주는 시스템 변수로, window.innerWidth에 매핑됩니다."
      ]
    },
    "windowHeight": {
      "description": [
        "사용자의 윈도우 화면 높이값을 저장해주는 시스템 변수로, window.innerHeight에 매핑됩니다."
      ]
    },
    "windowResized": {
      "description": [
        "windowResized() 함수는 브라우저 창의 크기가 조정될 때마다 한 번씩 호출됩니다. 캔버스 크기를 재조정하거나 새 윈도우 화면의 크기에 맞춰 조정할 때 유용합니다."
      ],
      "params": {
        "event": "Object: (Optional) optional Event callback argument."
      }
    },
    "width": {
      "description": [
        "생성된 캔버스의 너비값을 저장하는 시스템 변수입니다. 이 값은 createCanvas() 함수의 1번째 매개변수로서 지정됩니다. createCanvas(320, 240)는 너비 변수를 320으로 설정한 사례입니다. 프로그램에 createCanvase()를 사용하지 않을 경우, 너비는 기본값인 100으로 설정됩니다."
      ]
    },
    "height": {
      "description": [
        "생성된 캔버스의 높이값을 저장하는 시스템 변수입니다. 이 값은 createCanvas() 함수의 2번째 매개변수로서 지정됩니다. createCanvas(320, 240)는 높이 변수를 240으로 설정한 사례입니다. 프로그램에 createCanvase()를 사용하지 않을 경우, 높이는 기본값인 100으로 설정됩니다."
      ]
    },
    "fullscreen": {
      "description": [
        "사용자가 지정한 인수값을 기준으로 스케치를 전체 화면으로 설정합니다. 인수를 지정하지 않으면 현재 전체 화면 모드를 반환합니다. 위의 예제는 브라우저 제한으로 인해 마우스 입력과같은 사용자 입력이 있을 때 이 함수를 호출합니다."
      ],
      "returns": "불리언: 현재 전체 화면 상태",
      "params": {
        "val": "불리언: 스케치를 전체 화면 모드로 실행할 지의 여부 (선택 사항)"
      }
    },
    "pixelDensity": {
      "description": [
        "픽셀 밀도가 높은 디스플레이의 픽셀 크기를 조정합니다. pixelDensity()는 그 기본값으로 화면의 픽셀 밀도와 일치하도록 설정되어 있으며, pixelDensity(1)를 호출하여 이를 해제할 수 있습니다. 별도의 인수없이 pixelDensity() 함수를 호출하면, 스케치의 현재 픽셀 밀도가 반환됩니다."
      ],
      "params": {
        "val": "숫자: 스케치의 픽셀 크기를 조정할 지 여부 또는 조정값"
      }
    },
    "displayDensity": {
      "description": [
        "스케치가 실행 중인 현재 디스플레이의 픽셀 밀도를 반환합니다."
      ],
      "returns": "숫자: 디스플레이의 현재 픽셀 밀도"
    },
    "getURL": {
      "description": [
        "현재 URL을 받아옵니다."
      ],
      "returns": "문자열: url"
    },
    "getURLPath": {
      "description": [
        "현재 URL 경로를 배열로 받아옵니다."
      ],
      "returns": "문자열 배열[]：경로 요소들"
    },
    "getURLParams": {
      "description": [
        "현재 URL 매개변수들을 객체로 받아옵니다."
      ],
      "returns": "객체: URL 매개변수들"
    },
    "preload": {
      "description": [
        "preload() 함수는 setup() 함수 직전에 호출되며, 외부 파일의 비동기 불러오기를 차단하기 위해 사용됩니다. preload() 함수로 외부 파일 사전 불러오기가 설정되면, setup() 함수는 불러오기 호출이 완료될 때까지 대기합니다. 불러오기 호출 이외의 다른 함수(loadImage, loadJOSN, loadFont, loadString)는 preload() 함수 안에 포함되지 않아야 합니다. 만약 비동기 불러오기를 선호한다면, 불러오기 메소드를 setup() 함수 안에 포함시키거나, 그 외의 영역에서 callback 매개변수를 사용하여 호출하면 됩니다.<br> 기본값으로 'loading..'이라는 텍스트가 화면에 나타납니다. 나만의 로딩 페이지를 만들려면 id가 p5_loading으로 지정된 HTML 요소를 추가하면 됩니다. 자세한 정보는 <a href='http://bit.ly/2kQ6Nio'>여기</a>서 확인하세요.",
        "By default the text \"loading...\" will be displayed. To make your own loading page, include an HTML element with id \"p5_loading\" in your page. More information <a href=\"http://bit.ly/2kQ6Nio\">here</a>."
      ]
    },
    "setup": {
      "description": [
        "setup() 함수는 프로그램 실행시 단 한번 호출됩니다. 함수는 화면 크기나 배경색 등의 초기 환경 요소를 정의하고, 또 이미지나 폰트같은 미디어 파일을 불러오는 데에 쓰입니다. setup() 함수는 프로그램당 한 개씩만 존재할 수 있으며, 최초 한 번 실행된 이후에는 재호출되지 않아야 합니다.<br><br>참고: setup() 함수 안에 선언된 변수는, draw() 함수를 비롯한 여타 함수들이 접근할 수 없습니다.",
        "Note: Variables declared within <a href=\"#/p5/setup\">setup()</a> are not accessible within other functions, including <a href=\"#/p5/draw\">draw()</a>."
      ]
    },
    "draw": {
      "description": [
        "draw() 함수는 setup() 함수 직후에 호출되며, 프로그램 실행이 중단되거나 noLoop() 함수가 호출되기 전까지 블록 내에 포함된 코드들을 계속 실행합니다. 만약 setup() 함수에서 noLoop()가 호출된다면, draw() 함수는 단 한 번 실행됩니다. draw() 함수는 자동으로 호출되며, 명시적으로 호출하면 안됩니다.<br><br>draw() 함수는 항상 noLoop(), redraw(), 그리고 loop() 함수로 제어됩니다. noLoop()함수가 draw() 함수에 포함된 코드 실행을 멈추면, redraw() 함수가 draw() 함수 안에 포함된 코드들을 한 번만 실행하게 됩니다. loop() 함수의 경우, draw() 함수 안에 있는 코드를 계속해서 반복적으로 실행되게 합니다.<br><br>draw() 함수가 초당 호출되는 횟수는 frameRate() 함수를 통해 조정할 수 있습니다.<br><br>draw() 함수는 한 스케치당 한 번만 작성되어야 하며, 코드를 계속 실행하거나 mousePressed()와 같은 이벤트를 처리할 때 반드시 필요합니다. 때로는 위의 예제처럼 비어있는 draw() 함수를 호출하기도 합니다.<br><br>드로잉의 좌표계가 매 draw() 함수가 호출될 때마다 리셋되는 점에 유의하세요. draw() 함수 안에서 변형 함수(scale, rotate, translate)가 실행될 경우, draw() 함수가 재호출되는 시점에 그 효과들은 무효화되고, 따라서 시간이 지나도 변형 내용이 누적되지 않습니다. 반면, 한 번 선언된 스타일(fill, stroke 등)은 계속해서 적용됩니다.",
        "It should always be controlled with <a href=\"#/p5/noLoop\">noLoop()</a>, <a href=\"#/p5/redraw\">redraw()</a> and <a href=\"#/p5/loop\">loop()</a>. After <a href=\"#/p5/noLoop\">noLoop()</a> stops the code in <a href=\"#/p5/draw\">draw()</a> from executing, <a href=\"#/p5/redraw\">redraw()</a> causes the code inside <a href=\"#/p5/draw\">draw()</a> to execute once, and <a href=\"#/p5/loop\">loop()</a> will cause the code inside <a href=\"#/p5/draw\">draw()</a> to resume executing continuously.",
        "The number of times <a href=\"#/p5/draw\">draw()</a> executes in each second may be controlled with the <a href=\"#/p5/frameRate\">frameRate()</a> function.",
        "There can only be one <a href=\"#/p5/draw\">draw()</a> function for each sketch, and <a href=\"#/p5/draw\">draw()</a> must exist if you want the code to run continuously, or to process events such as <a href=\"#/p5/mousePressed\">mousePressed()</a>. Sometimes, you might have an empty call to <a href=\"#/p5/draw\">draw()</a> in your program, as shown in the above example.",
        "It is important to note that the drawing coordinate system will be reset at the beginning of each <a href=\"#/p5/draw\">draw()</a> call. If any transformations are performed within <a href=\"#/p5/draw\">draw()</a> (ex: scale, rotate, translate), their effects will be undone at the beginning of <a href=\"#/p5/draw\">draw()</a>, so transformations will not accumulate over time. On the other hand, styling applied (ex: fill, stroke, etc) will remain in effect."
      ]
    },
    "remove": {
      "description": [
        "전체 p5 스케치를 제거합니다. 이 함수는 캔버스와 p5.js로 생성한 모든 요소들을 제거합니다. 또한, 그리기 반복(draw loop)를 중지하고, 윈도우 전역 범위에서 선언된 속성이나 메소드의 구속력을 해제합니다. 새로운 p5 스케치를 만들고자 할 경우에는 변수 p5를 남겨둡니다. 원한다면 p5 = null로 처리하여 이를 제거할 수 있습니다. p5 라이브러리로 생성한 모든 함수, 변수, 그리고 객체가 제거되지만, 사용자가 코드로 생성한 여타 전역 변수들은 그대로 유지됩니다."
      ]
    },
    "disableFriendlyErrors": {
      "description": [
        "스케치를 만드는 동안 '친근한 에러 시스템(Friendly Error System, FES)'을 필요시 비활성화하여 성능을 향상시킵니다. <a href='https://github.com/processing/p5.js/wiki/Optimizing-p5.js-Code-for-Performance#disable-the-friendly-error-system-fes'>친근한 에러 시스템 비활성화하기</a>를 참고하세요."
      ]
    },
    "let": {
      "description": [
        "새로운 변수를 생성하고 그 이름을 지정합니다. 변수는 값을 담는 컨테이너입니다.<br>let으로 선언된 변수는 블록 단위의 적용 범위를 갖습니다. 즉, 변수가 작성된 블록 내에서만 존재하고 사용될 수 있음을 뜻합니다.<br><a href = 'https://developer.mozilla.org/en-US/docs/Web/JavaScript/Reference/Statements/let'>MDN Entry</a>에서 발췌: 블록 범위의 지역 변수를 선언하고, 선택적으로 그 값을 초기화합니다.",
        "Variables that are declared with <a href=\"#/p5/let\">let</a> will have block-scope. This means that the variable only exists within the <a href=\"https://developer.mozilla.org/en-US/docs/Web/JavaScript/Reference/Statements/block\"> block</a> that it is created within.",
        "From <a href=\"https://developer.mozilla.org/en-US/docs/Web/JavaScript/Reference/Statements/let\">the MDN entry</a>: Declares a block scope local variable, optionally initializing it to a value."
      ]
    },
    "const": {
      "description": [
        "새로운 상수를 생성하고 그 이름을 지정합니다. 마치 let으로 생성된 변수처럼, const로 생성된 상수는 값을 담는 컨테이너입니다. 하지만, 상수는 한 번 산언된 다음 변경할 수 없습니다.<br>const로 선언된 상수는 블록 단위의 적용 범위를 갖습니다. 즉, 상수가 작성된 블록 내에서만 존재하고 사용될 수 있음을 뜻합니다. 상수는 자신이 존재하고 있는 범위 내에서 재선언될 수 없습니다.<br><a href = 'https://developer.mozilla.org/en-US/docs/Web/JavaScript/Reference/Statements/const'>MDN Entry</a>에서 발췌: 읽기만 가능한 상수를 선언합니다. const는 블록 단위로 적용되며, let으로 선언된 변수들과 유사합니다. 상수값은 재지정을 통해 변경될 수 없으며, 재선언될 수 없습니다.",
        "Constants have block-scope. This means that the constant only exists within the <a href=\"https://developer.mozilla.org/en-US/docs/Web/JavaScript/Reference/Statements/block\"> block</a> that it is created within. A constant cannot be redeclared within a scope in which it already exists.",
        "From <a href=\"https://developer.mozilla.org/en-US/docs/Web/JavaScript/Reference/Statements/const\">the MDN entry</a>: Declares a read-only named constant. Constants are block-scoped, much like variables defined using the 'let' statement. The value of a constant can't be changed through reassignment, and it can't be redeclared."
      ]
    },
    "===": {
      "description": [
        "완전 항등 연산자 '===' 는 두 값이 같으면서 동시에 동일한 유형인지 여부를 확인합니다.<br>비교 표현식은 항상 불리언으로 연산됩니다.<br><a href = 'https://developer.mozilla.org/en-US/docs/Web/JavaScript/Reference/Operators/Comparison_Operators'>MDN Entry</a>에서 발췌: 이 연산자는 피연산자들이 동일한 값이 아니고/또는 동일한 유형이 아닐 때 참(true)을 반환합니다.<br>웹상의 몇몇 예제에서 피연산자 간의 비교를 위해 이중 등호(==)를 사용하는 것을 볼 수 있습니다. 이는 자바스크립트상의 완전 항등 연산자(===)에 해당하지 않으며, 두 피연산자의 값들을 비교하기에 앞서, 그 유형이 동일한지의 여부를 비교하게 됩니다.",
        "A comparison expression always evaluates to a <a href=\"#/p5/boolean\">boolean</a>.",
        "From <a href=\"https://developer.mozilla.org/en-US/docs/Web/JavaScript/Reference/Operators/Comparison_Operators\">the MDN entry</a>: The non-identity operator returns true if the operands are not equal and/or not of the same type.",
        "Note: In some examples around the web you may see a double-equals-sign <a href=\"https://developer.mozilla.org/en-US/docs/Web/JavaScript/Reference/Operators/Comparison_Operators#Equality\">==</a>, used for comparison instead. This is the non-strict equality operator in Javascript. This will convert the two values being compared to the same type before comparing them."
      ]
    },
    ">": {
      "description": [
        "비교 연산자 > 는 왼쪽 값이 오른쪽 값보다 큰 경우 참(true)으로 연산합니다.<br><br><a href = 'https://developer.mozilla.org/en-US/docs/Web/JavaScript/Reference/Operators/Comparison_Operators'>MDN 발췌 비교 연산자 상세 설명</a>"
      ]
    },
    ">=": {
      "description": [
        "비교 연산자 >= 는 왼쪽 값이 오른쪽 값보다 크거나 같은 경우 참(true)로 연산합니다.<br><br><a href = 'https://developer.mozilla.org/en-US/docs/Web/JavaScript/Reference/Operators/Comparison_Operators'>MDN 발췌 비교 연산자 상세 설명</a>",
        "<a href=\"https://developer.mozilla.org/en-US/docs/Web/JavaScript/Reference/Operators/Comparison_Operators\">There is more info on comparison operators on MDN.</a>"
      ]
    },
    "<": {
      "description": [
        "비교 연산자 < 는 왼쪽 값이 오른쪽 값보다 작은 경우 참(true)으로 연산합니다.<br><br><a href = 'https://developer.mozilla.org/en-US/docs/Web/JavaScript/Reference/Operators/Comparison_Operators'>MDN 발췌 비교 연산자 상세 설명</a>",
        "<a href=\"https://developer.mozilla.org/en-US/docs/Web/JavaScript/Reference/Operators/Comparison_Operators\">There is more info on comparison operators on MDN.</a>"
      ]
    },
    "<=": {
      "description": [
        "비교 연산자 <= 는 왼쪽 값이 오른쪽 값보다 작거나 같은 경우 참(true)로 연산합니다.<br><br><a href = 'https://developer.mozilla.org/en-US/docs/Web/JavaScript/Reference/Operators/Comparison_Operators'>MDN 발췌 비교 연산자 상세 설명</a>",
        "<a href=\"https://developer.mozilla.org/en-US/docs/Web/JavaScript/Reference/Operators/Comparison_Operators\">There is more info on comparison operators on MDN.</a>"
      ]
    },
    "if-else": {
      "description": [
        "if-else문으로 코드의 흐름을 제어할 수 있습니다.<br>'if' 바로 다음 괄호 안에 조건을 지정할 수 있으며, 조건이 <a href = 'https://developer.mozilla.org/en-US/docs/Glossary/truthy'>참(truthy)</a>으로 연산되면 뒤따른 중괄호 사이의 코드가 실행됩니다. 조건이 <a href = 'https://developer.mozilla.org/en-US/docs/Glossary/Falsy'>거짓(falsy)</a>으로 연산되면 'else' 뒤에 오는 중괄호 사이의 코드가 대신 실행됩니다.<br><br><a href = 'https://developer.mozilla.org/en-US/docs/Web/JavaScript/Reference/Statements/if...else'>MDN Entry</a>에서 발췌: 지정된 조건이 참일 경우, if문은 명령문을 실행합니다. 조건이 거짓이면 다른 명령문을 실행할 수 잇습니다.",
        "A condition is placed between the parenthesis following 'if', when that condition evalues to <a href=\"https://developer.mozilla.org/en-US/docs/Glossary/truthy\">truthy</a>, the code between the following curly braces is run. Alternatively, when the condition evaluates to <a href=\"https://developer.mozilla.org/en-US/docs/Glossary/Falsy\">falsy</a>, the code between the curly braces of 'else' block is run instead. Writing an else block is optional.",
        "From <a href=\"https://developer.mozilla.org/en-US/docs/Web/JavaScript/Reference/Statements/if...else\">the MDN entry</a>: The 'if' statement executes a statement if a specified condition is truthy. If the condition is falsy, another statement can be executed"
      ]
    },
    "function": {
      "description": [
        "새로운 <a href = 'https://developer.mozilla.org/en-US/docs/Web/JavaScript/Guide/Functions'>함수(function)</a>를 생성하고 그 이름을 지정합니다. 함수란, 작업을 수행하는 일련의 명령문을 뜻합니다.<br> 선택적으로, 함수는 매개변수를 가질 수 있습니다.<a href = 'https://developer.mozilla.org/en-US/docs/Glossary/Parameter'>매개변수(parameter)</a>란, 특정 함수에만 그 사용 범위가 지정된 변수를 뜻하며 함수 호출시 그 값을 지정할 수 있습니다.<br><br><a href = 'https://developer.mozilla.org/en-US/docs/Web/JavaScript/Reference/Statements/function'>MDN Entry</a>에서 발췌: 사용자가 지정한 매개변수를 사용하여 함수를 선언합니다.",
        "Optionally, functions can have parameters. <a href=\"https://developer.mozilla.org/en-US/docs/Glossary/Parameter\">Parameters</a> are variables that are scoped to the function, that can be assigned a value when calling the function.Multiple parameters can be given by seperating them with commmas.",
        "From <a href=\"https://developer.mozilla.org/en-US/docs/Web/JavaScript/Reference/Statements/function\">the MDN entry</a>: Declares a function with the specified parameters."
      ]
    },
    "return": {
      "description": [
        "함수가 반환할 값을 지정합니다. <br><a href = 'https://developer.mozilla.org/en-US/docs/Web/JavaScript/Reference/Statements/return'>MDN Entry 발췌 함수(function) 상세 설명</a>"
      ]
    },
    "boolean": {
      "description": [
        "불리언(boolean)은 자바스크립트에서 지정한 7개의 <a href = 'https://developer.mozilla.org/en-US/docs/Web/JavaScript/Data_structures#Primitive_values'>기본 데이터 유형</a> 중 하나입니다. 불리언은 참(true) 또는 거짓(false)으로 값을 나타냅니다.<br><a href = 'https://developer.mozilla.org/en-US/docs/Web/JavaScript/Data_structures#Boolean_type'>MDN Entry</a>에서 발췌: 불리언은 논리적 개체를 나타내며 참(true) 또는 거짓(false)이라는 두 개의 값만 갖습니다."
      ],
      "returns": "Boolean: boolean representation of value",
      "params": {
        "n": "String|Boolean|Number|Array: value to parse"
      }
    },
    "string": {
      "description": [
        "문자열(string)은 자바스크립트에서 지정한 7개의 <a href = 'https://developer.mozilla.org/en-US/docs/Web/JavaScript/Data_structures#Primitive_values'>기본 데이터 유형</a> 중 하나입니다. 문자열은 일련의 텍스트 문자들을 뜻하며, 자바스크립트에서 문자열 값은 작은 따옴표나 큰따옴표로 묶여 표현됩니다.<br><a href = 'https://developer.mozilla.org/en-US/docs/Glossary/string'>MDN Entry</a>에서 발췌: 문자열은 텍스트를 나타낼 때 사용하는 일련의 문자들입니다.",
        "From <a href=\"https://developer.mozilla.org/en-US/docs/Glossary/string\">the MDN entry</a>: A string is a sequence of characters used to represent text."
      ]
    },
    "number": {
      "description": [
        "숫자(number)는 자바스크립트에서 지정한 7개의 <a href = 'https://developer.mozilla.org/en-US/docs/Web/JavaScript/Data_structures#Primitive_values'>기본 데이터 유형</a> 중 하나입니다. 숫자는 정수 또는 10진수로 표현됩니다.<br><a href = 'https://developer.mozilla.org/en-US/docs/Glossary/number'>MDN Entry 발췌 숫자(number) 상세 설명</a>",
        "<a href=\"https://developer.mozilla.org/en-US/docs/Glossary/number\">The MDN entry for number</a>"
      ]
    },
    "object": {
      "description": [
        "<a href = 'https://developer.mozilla.org/en-US/docs/Learn/JavaScript/Objects/Basics'>MDN Entry 발췌 객체(object) 기초 설명</a>: 객체(object)는 데이터 그리고/또는 함수의 모음을 뜻합니다. 일반적으로 여러 개의 변수와 함수로 구성됩니다. 변수와 함수가 객체 안에 포함된 경우, 각각을 속성(property)과 메소드(method)라 부릅니다."
      ]
    },
    "class": {
      "description": [
        "클래스(class)를 생성하고 그 이름을 지정합니다. 클래스는 객체(object) 생성을 위한 하나의 템플릿입니다.<br><a href = 'https://developer.mozilla.org/en-US/docs/Glossary/number'>MDN Entry</a>에서 발췌: 클래스 선언을 통해 새로운 Class를 생성합니다. 이 때, 새로운 Class의 이름은 프로토타입 기반 상속을 통해 지정됩니다.",
        "From <a href=\"https://developer.mozilla.org/en-US/docs/Web/JavaScript/Reference/Statements/class\">the MDN entry</a>: The class declaration creates a new Class with a given name using prototype-based inheritance."
      ]
    },
    "for": {
      "description": [
        "for문을 사용하여 특정 섹션의 코드에 대한 반복문(loop)을 만듭니다.<br><br>'for 반복문(for loop)'은 괄호 속 3개의 다른 표현식들로 구성되며, 각각의 표현식은 모두 선택 사항입니다. 이 표현식들은 반복 실행(loop)의 횟수를 제어합니다. 1번째 표현식은 반복문의 초기 상태를 설정하는 명령문입니다. 2번째 표현식은 매 반복 실행에 앞서 조건 충족 여부를 확인합니다. 이 표현식이 거짓(false)를 반환하면 반복 실행이 종료됩니다. 3번째 표현식은 반복문의 가장 마지막 단계에 실행됩니다.<br><br>for 반복문의 본문(중괄호 사이의 영역)에 포함된 코드는 2번째와 3번째 표현식의 연산과정 사이에 실행됩니다.<br><br>여타 반복문과 마찬가지로, for 반복문 역시 반복이 '종료'되는 시점이나, 조건을 더이상 충족하지 않아 거짓(false)으로 연산되는 시점을 명시해야 합니다. 앞서 설명된 2번째 표현식을 통해, for 반복문의 조건이 거짓으로 연산되는 시점을 정할 수 있습니다. for반복문의 조건이 언젠가 거짓으로 처리되는 시점을 지정함으로써, 해당 반복문이 무한으로 실행되지 않도록 처리하기 위함입니다. 그렇지 않으면, 브라우저가 중단될 수 있습니다.<br><br><a href ='https://developer.mozilla.org/en-US/docs/Web/JavaScript/Reference/Statements/for'>MDN Entry</a>에서 발췌: for 반복문은 조건이 거짓(false)으로 연산될 때까지 지정된 명령문을 실행합니다. 명령문을 실행한 후에는 조건 충족 여부를 다시 평가하여, 명령문이 최소 1번 실행되도록 합니다.",
        "A 'for loop' consists of three different expressions inside of a parenthesis, all of which are optional.These expressions are used to control the number of times the loop is run.The first expression is a statement that is used to set the initial state for the loop.The second expression is a condition that you would like to check before each loop. If this expression returns false then the loop will exit.The third expression is executed at the end of each loop. These expression are separated by ; (semi-colon).In case of an empty expression, only a semi-colon is written.",
        "The code inside of the loop body (in between the curly braces) is executed between the evaluation of the second and third expression.",
        "As with any loop, it is important to ensure that the loop can 'exit', or that the test condition will eventually evaluate to false. The test condition with a <a href=\"#/p5/for\">for</a> loop is the second expression detailed above. Ensuring that this expression can eventually become false ensures that your loop doesn't attempt to run an infinite amount of times, which can crash your browser.",
        "From <a href=\"https://developer.mozilla.org/en-US/docs/Web/JavaScript/Reference/Statements/for\">the MDN entry</a>: Creates a loop that executes a specified statement until the test condition evaluates to false. The condition is evaluated after executing the statement, resulting in the specified statement executing at least once."
      ]
    },
    "while": {
      "description": [
        "while문을 사용하여 특정 섹션의 코드에 대한 반복문(loop)을 만듭니다.<br><br>'while 반복문(while loop)'을 사용하면, 소괄호 속 조건이 거짓(false)이 될 때까지 중괄호 속 본문의 코드가 반복적으로 실행됩니다. for 반복문과 달리, while 반복문은 그 본문 속 코드를 실행하기 앞서 조건 충족 여부를 먼저 확인합니다. 따라서, 최초 실행시 조건이 거짓일 경우, while문 속 본문과 명령문은 절대 실행되지 않습니다.<br><br>여타 반복문과 마찬가지로, while 반복문 역시 반복이 '종료'되는 시점이나, 조건을 더이상 충족하지 않아 거짓(false)으로 연산되는 시점을 명시해야 합니다. while 반복문의 조건이 언젠가 거짓으로 처리되는 시점을 지정함으로써, 해당 반복문이 무한으로 실행되지 않도록 처리하기 위함입니다. 그렇지 않을 경우, 브라우저가 중단될 수 있습니다.<br><br><a href ='https://developer.mozilla.org/en-US/docs/Web/JavaScript/Reference/Statements/while'>MDN Entry</a>에서 발췌: while 반복문은 조건이 참(true)인 경우에 한해 지정된 명령문을 실행합니다. 명령문 실행에 앞서 조건 충족 여부가 평가됩니다.",
        "With a 'while loop', the code inside of the loop body (between the curly braces) is run repeatedly until the test condition (inside of the parenthesis) evaluates to false. The condition is tested before executing the code body with <a href=\"#/p5/while\">while</a>, so if the condition is initially false the loop body, or statement, will never execute.",
        "As with any loop, it is important to ensure that the loop can 'exit', or that the test condition will eventually evaluate to false. This is to keep your loop from trying to run an infinite amount of times, which can crash your browser.",
        "From <a href=\"https://developer.mozilla.org/en-US/docs/Web/JavaScript/Reference/Statements/while\">the MDN entry</a>: The while statement creates a loop that executes a specified statement as long as the test condition evaluates to true.The condition is evaluated before executing the statement."
      ]
    },
    "createCanvas": {
      "description": [
        "캔버스를 생성하고 픽셀 단위로 크기를 설정합니다. createCanvas()는 setup() 함수 시작시 단 한 번만 실행되어야 합니다. createCanvas()를 한 번 이상 호출하면 스케치가 예기치 못한 반응을 보일 수 있습니다. 두 개 이상의 캔버스가 필요하다면 createGraphics()를 이용하세요.<br><br>설정된 캔버스 사이즈는 시스템 변수인 너비(width)와 높이(height)에 각각 저장됩니다. createCanvas() 함수를 생략하면, 스케치의 크기는 기본값인 100x100 픽셀로 지정됩니다.<br><br>캔버스의 위치 지정 방법을 알고싶다면, <a href = 'https://github.com/processing/p5.js/wiki/Positioning-your-canvas'>캔버스 위치 지정하기</a> 위키 페이지를 참고하세요.",
        "Important note: in 2D mode (i.e. when <code>p5.Renderer</code> is not set) the origin (0,0) is positioned at the top left of the screen. In 3D mode (i.e. when <code>p5.Renderer</code> is set to <code>WEBGL</code>), the origin is positioned at the center of the canvas. See <a href=\"https://github.com/processing/p5.js/issues/1545\">this issue</a> for more information.",
        "The system variables width and height are set by the parameters passed to this function. If <a href=\"#/p5/createCanvas\">createCanvas()</a> is not used, the window will be given a default size of 100x100 pixels.",
        "For more ways to position the canvas, see the <a href='https://github.com/processing/p5.js/wiki/Positioning-your-canvas'> positioning the canvas</a> wiki page."
      ],
      "returns": "p5.Renderer",
      "params": {
        "w": "숫자: 캔버스의 너비값",
        "h": "숫자: 캔버스의 높이값",
        "renderer": "상수: P2D 또는 WEBGL (선택 사항)"
      }
    },
    "resizeCanvas": {
      "description": [
        "사용자가 지정한 너비와 높이로 캔버스 크기를 재조정합니다. 이 함수를 사용하면 캔버스는 클리어되며, draw() 함수가 곧바로 호출되어 스케치를 재조정된 크기의 캔버스로 다시 렌더링되게 합니다."
      ],
      "params": {
        "w": "숫자: 캔버스의 너비값",
        "h": "숫자: 캔버스의 높이값",
        "noRedraw": "불리언: 캔버스를 곧바로 다시 그리지 않도록 처리할지의 여부 (선택 사항)"
      }
    },
    "noCanvas": {
      "description": [
        "캔버스가 불필요한 p5 스케치를 위해 기본적으로 제공되는 캔버스를 제거합니다."
      ]
    },
    "createGraphics": {
      "description": [
        "새로운 p5.Renderer 객체를 생성하고 반환합니다. 화면 밖 그래픽 버퍼(off-screen graphic buffer)에 그리려면 이 클래스를 사용하세요. 2개의 매개변수는 너비와 높이를 픽셀 단위로 지정합니다."
      ],
      "returns": "p5.Graphics: 화면 밖 그래픽 버퍼",
      "params": {
        "w": "숫자: 화면 밖 그래픽 버퍼의 너비값",
        "h": "숫자: 화면 밖 그래픽 버퍼의 높이값",
        "renderer": "상수：P2D 또는 WEBGL, 기본값은 P2D"
      }
    },
    "blendMode": {
      "description": [
        "사용자가 지정한 모드에 따라 디스플레이 화면상의 픽셀들을 혼합합니다. 소스 픽셀 (A)를 디스플레이 화면 (B)상에 있는 픽셀과 혼합하기 위해 다음 모드를 선택할 수 있습니다:<br><ul><li><code>BLEND</code> - 색상 선형 보간:C = (A)*계수 + (B). 기본 혼합 모드입니다.</li><li><code>ADD</code> - (A)와 (B)의 합</li><li><code>DARKEST</code> - 가장 어두운 색상만 혼합됩니다：C = min(A*계수, B).</li><li><code>LIGHTEST </code> - 가장 밝은 색상만 혼합됩니다.：C = max(A*계수, B).</li><li><code>DIFFERENCE</code> - 기본 이미지에서 색상값을 뺄셈합니다.</li><li><code>EXCLUSION</code> - DIFFERENCE와 유사하지만 덜 극적입니다.</li><li><code>MULTIPLY</code> - 색상을 곱하는 것으로, 결과값은 좀 더 어둡습니다.</li><li><code>SCREEN</code> - MULTIPLY와 반대로 색상의 반전된 값을 사용합니다.</li><li><code>REPLACE</code> - 픽셀이 다른 픽셀을 완전히 대체하며 알파값(투명도)를 사용하지 않습니다.</li><li><code>OVERLAY</code> - MULTIPLY와 SCREEN의 혼합으로, 어두운 값을 곱하고 밝은 값의 반전된 값을 사용합니다. (2D)</li><li><code>HARD_LIGHT</code> - 회색값이 50%보다 높으면 SCREEN로, 낮으면 MULTIPLY로 처리합니다. (2D)</li><li><code>SOFT_LIGHT</code> - DARKEST와 LIGHTEST 혼합으로, OVERLAY처럼 작동하나 덜 강합니다. (2D)</li><li><code>DODGE</code> - 밝은 색조를 더 밝게 처리하고 대비를 높이며, 어두운 영역은 무시합니다. (2D)</li><li><code>BURN</code> - 어두운 영역이 적용되어 대비가 증가하고 밝기는 무시됩니다. (2D)</li><li><code>SUBTRACT</code> - (A)와 (B)의 나머지(3D)</li></ul><br><br>(2D)는 2D 렌더러에서만 작동하는 혼합 모드를 뜻합니다.<br>(3D)는 WEBGL 렌더러에서만 작동하는 혼합 모드를 뜻합니다.",
        "<em>(2D)</em> indicates that this blend mode <b>only</b> works in the 2D renderer. <em>(3D)</em> indicates that this blend mode <b>only</b> works in the WEBGL renderer."
      ],
      "params": {
        "mode": "상수：캔버스에 설정되는 혼합 모드. BLEND, DARKEST, LIGHTEST, DIFFERENCE, MULTIPLY, EXCLUSION, SCREEN, REPLACE, OVERLAY, HARD_LIGHT, SOFT_LIGHT, DODGE, BURN, ADD, REMOVE 또는 SUBTRACT 중 하나"
      }
    },
    "drawingContext": {
      "description": [
        "p5.js API는 다양한 그래픽 제작 기능들을 제공하지만, p5에 노출되지 않는 HTML5 고유의 캔버스 기능이 있습니다. 그러한 기능들은 예제처럼 drawingContext 변수를 사용하여 직접 호출할 수 있습니다. 이는 canvas.getContext('2d') 또는 canvas.getContext('webgl') 함수를 호출하는 것과도 같습니다. 호출 가능한 함수를 확인하려면 <a href ='https://developer.mozilla.org/en-US/docs/Web/API/CanvasRenderingContext2D'>기본 캔버스 API 레퍼런스</a>를 참고하세요."
      ]
    },
    "noLoop": {
      "description": [
        "p5.js가 draw() 함수 안에 포함된 코드를 계속 실행하지 않도록 합니다. loop() 함수가 호출될 경우, draw() 함수 안의 코드가 다시 계속 실행 됩니다. setup() 함수 안에 noLoop() 함수를 사용할 경우, setup() 함수 블록의 가장 마지막 줄에 작성합니다.<br><br>noLoop()을 사용하면, mousePressed()나 keyPressed()와 같은 이벤트 처리 함수를 통해 화면에 접근하거나 조정할 수 없습니다. 대신,  redraw()나 loop() 함수들을 이용하여, 화면 업데이트 함수인 draw()를 재실행시켜 이벤트 처리 함수를 실행할 수 있습니다. 다시 말해, noLoop() 함수가 호출된다는 것은 draw()가 실행되지 않으며, saveFrame()이나 loadPixels()와 같은 함수 역시 사용할 수 없음을 뜻합니다.<br><br>스케치 크기를 재조정하면, noLoop() 함수가 호출되지 않더라도 redraw()가 호출되어 스케치를 업데이트하는 점에 유의하세요. 그렇지 않으면, 스케치는 loop()가 호출될 때까지 예기치 못한 반응을 보일 수 있습니다.",
        "When <a href=\"#/p5/noLoop\">noLoop()</a> is used, it's not possible to manipulate or access the screen inside event handling functions such as <a href=\"#/p5/mousePressed\">mousePressed()</a> or <a href=\"#/p5/keyPressed\">keyPressed()</a>. Instead, use those functions to call <a href=\"#/p5/redraw\">redraw()</a> or <a href=\"#/p5/loop\">loop()</a>, which will run <a href=\"#/p5/draw\">draw()</a>, which can update the screen properly. This means that when <a href=\"#/p5/noLoop\">noLoop()</a> has been called, no drawing can happen, and functions like <a href=\"#/p5/saveFrames\">saveFrames()</a> or <a href=\"#/p5/loadPixels\">loadPixels()</a> may not be used.",
        "Note that if the sketch is resized, <a href=\"#/p5/redraw\">redraw()</a> will be called to update the sketch, even after <a href=\"#/p5/noLoop\">noLoop()</a> has been specified. Otherwise, the sketch would enter an odd state until <a href=\"#/p5/loop\">loop()</a> was called.",
        "Use <a href=\"#/p5/isLooping\">isLooping()</a> to check current state of loop()."
      ]
    },
    "loop": {
      "description": [
        "기본값으로, p5.js는 draw() 함수 안에 포함된 코드를 계속해서 반복 실행(loop)합니다. 하지만, draw() 함수의 반복 실행 기능은 noLoop() 함수를 통해 중단될 수 있습니다. 그 경우, draw()의 반복 실행 기능은 loop() 함수를 통해 재개할 수 있습니다.",
        "Avoid calling loop() from inside setup().",
        "Use <a href=\"#/p5/isLooping\">isLooping()</a> to check current state of loop()."
      ]
    },
    "isLooping": {
      "description": [
        "By default, p5.js loops through <a href=\"#/p5/draw\">draw()</a> continuously, executing the code within it. If the sketch is stopped with <a href=\"#/p5/noLoop\">noLoop()</a> or resumed with <a href=\"#/p5/loop\">loop()</a>, isLooping() returns the current state for use within custom event handlers."
      ]
    },
    "push": {
      "description": [
        "push() 함수는 현재의 드로잉 스타일 설정과 변형을 저장하고, pop() 함수는 이 설정들을 복구합니다. 이 함수들은 항상 함께 쓰이는 점에 유의하세요. 이 함수들을 통해 스타일과 변형 설정을 변경한 뒤에도 이전 설정 상태로 돌아갈 수 있습니다. push()와 pop() 함수들은 설정 사항에 대해 좀 더 많은 권한을 제공합니다. (두 번째 예제를 참고하세요.)<br><br> push()는 다음의 함수들을 통해 지정된 현재 변형 상태 및 스타일 설정 사항을 저장합니다: fill(), noFill(), noStroke(), stroke(), tint(), noTint(), strokeWeight(), strokeCap(), strokeJoin(), imageMode(), rectMode(), ellipseMode(), colorMode(), textAlign(), textFont(), textSize(), textLeading(), applyMatrix(), resetMatrix(), rotate(), scale(), shearX(), shearY(), translate(), noiseSeed().<br><br>WebGL 모드에서는 다음의 함수들을 통해 지정된, 더욱 다양한 스타일 설정 사항이 저장될 수 있습니다:  setCamera(), ambientLight(), directionalLight(), pointLight(), texture(), specularMaterial(), shininess(), normalMaterial(), 그리고 shader()",
        "<a href=\"#/p5/push\">push()</a> stores information related to the current transformation state and style settings controlled by the following functions: <a href=\"#/p5/fill\">fill()</a>, <a href=\"#/p5/noFill\">noFill()</a>, <a href=\"#/p5/noStroke\">noStroke()</a>, <a href=\"#/p5/stroke\">stroke()</a>, <a href=\"#/p5/tint\">tint()</a>, <a href=\"#/p5/noTint\">noTint()</a>, <a href=\"#/p5/strokeWeight\">strokeWeight()</a>, <a href=\"#/p5/strokeCap\">strokeCap()</a>, <a href=\"#/p5/strokeJoin\">strokeJoin()</a>, <a href=\"#/p5/imageMode\">imageMode()</a>, <a href=\"#/p5/rectMode\">rectMode()</a>, <a href=\"#/p5/ellipseMode\">ellipseMode()</a>, <a href=\"#/p5/colorMode\">colorMode()</a>, <a href=\"#/p5/textAlign\">textAlign()</a>, <a href=\"#/p5/textFont\">textFont()</a>, <a href=\"#/p5/textSize\">textSize()</a>, <a href=\"#/p5/textLeading\">textLeading()</a>, <a href=\"#/p5/applyMatrix\">applyMatrix()</a>, <a href=\"#/p5/resetMatrix\">resetMatrix()</a>, <a href=\"#/p5/rotate\">rotate()</a>, <a href=\"#/p5/scale\">scale()</a>, <a href=\"#/p5/shearX\">shearX()</a>, <a href=\"#/p5/shearY\">shearY()</a>, <a href=\"#/p5/translate\">translate()</a>, <a href=\"#/p5/noiseSeed\">noiseSeed()</a>.",
        "In WEBGL mode additional style settings are stored. These are controlled by the following functions: <a href=\"#/p5/setCamera\">setCamera()</a>, <a href=\"#/p5/ambientLight\">ambientLight()</a>, <a href=\"#/p5/directionalLight\">directionalLight()</a>, <a href=\"#/p5/pointLight\">pointLight()</a>, <a href=\"#/p5/texture\">texture()</a>, <a href=\"#/p5/specularMaterial\">specularMaterial()</a>, <a href=\"#/p5/shininess\">shininess()</a>, <a href=\"#/p5/normalMaterial\">normalMaterial()</a> and <a href=\"#/p5/shader\">shader()</a>."
      ]
    },
    "pop": {
      "description": [
        "push() 함수는 현재의 드로잉 스타일 설정과 변형을 저장하고, pop() 함수는 이 설정들을 복구합니다. 이 함수들은 항상 함께 쓰이는 점에 유의하세요. 이 함수들을 통해 스타일과 변형 설정을 변경한 뒤에도 이전 설정 상태로 돌아갈 수 있습니다. push()와 pop() 함수들은 설정 사항에 대해 좀 더 많은 권한을 제공합니다. (두 번째 예제를 참고하세요.)<br><br> push()는 다음의 함수들을 통해 지정된 현재 변형 상태 및 스타일 설정 사항을 저장합니다: fill(), noFill(), noStroke(), stroke(), tint(), noTint(), strokeWeight(), strokeCap(), strokeJoin(), imageMode(), rectMode(), ellipseMode(), colorMode(), textAlign(), textFont(), textSize(), textLeading(), applyMatrix(), resetMatrix(), rotate(), scale(), shearX(), shearY(), translate(), noiseSeed().<br><br>WebGL 모드에서는 다음의 함수들을 통해 지정된, 더욱 다양한 스타일 설정 사항이 저장될 수 있습니다:  setCamera(), ambientLight(), directionalLight(), pointLight(), texture(), specularMaterial(), shininess(), normalMaterial(), 그리고 shader()",
        "<a href=\"#/p5/push\">push()</a> stores information related to the current transformation state and style settings controlled by the following functions: <a href=\"#/p5/fill\">fill()</a>, <a href=\"#/p5/noFill\">noFill()</a>, <a href=\"#/p5/noStroke\">noStroke()</a>, <a href=\"#/p5/stroke\">stroke()</a>, <a href=\"#/p5/tint\">tint()</a>, <a href=\"#/p5/noTint\">noTint()</a>, <a href=\"#/p5/strokeWeight\">strokeWeight()</a>, <a href=\"#/p5/strokeCap\">strokeCap()</a>, <a href=\"#/p5/strokeJoin\">strokeJoin()</a>, <a href=\"#/p5/imageMode\">imageMode()</a>, <a href=\"#/p5/rectMode\">rectMode()</a>, <a href=\"#/p5/ellipseMode\">ellipseMode()</a>, <a href=\"#/p5/colorMode\">colorMode()</a>, <a href=\"#/p5/textAlign\">textAlign()</a>, <a href=\"#/p5/textFont\">textFont()</a>, <a href=\"#/p5/textSize\">textSize()</a>, <a href=\"#/p5/textLeading\">textLeading()</a>, <a href=\"#/p5/applyMatrix\">applyMatrix()</a>, <a href=\"#/p5/resetMatrix\">resetMatrix()</a>, <a href=\"#/p5/rotate\">rotate()</a>, <a href=\"#/p5/scale\">scale()</a>, <a href=\"#/p5/shearX\">shearX()</a>, <a href=\"#/p5/shearY\">shearY()</a>, <a href=\"#/p5/translate\">translate()</a>, <a href=\"#/p5/noiseSeed\">noiseSeed()</a>.",
        "In WEBGL mode additional style settings are stored. These are controlled by the following functions: <a href=\"#/p5/setCamera\">setCamera()</a>, <a href=\"#/p5/ambientLight\">ambientLight()</a>, <a href=\"#/p5/directionalLight\">directionalLight()</a>, <a href=\"#/p5/pointLight\">pointLight()</a>, <a href=\"#/p5/texture\">texture()</a>, <a href=\"#/p5/specularMaterial\">specularMaterial()</a>, <a href=\"#/p5/shininess\">shininess()</a>, <a href=\"#/p5/normalMaterial\">normalMaterial()</a> and <a href=\"#/p5/shader\">shader()</a>."
      ]
    },
    "redraw": {
      "description": [
        "draw() 함수 안에 포함된 코드를 한 번 재실행합니다. 이 함수를 통해 필요시에만 화면을 업데이트할 수 있습니다. mousePressed()나 keyPressed()가 지정한 이벤트를 발생시킬 때가 그 예입니다.<br><br>프로그램의 구조를 고려하면, mousePressed()와 같은 이벤트 함수에 redraw()를 호출하는 것이 좋습니다. 이는 redraw()가 draw()함수를 즉각적으로 실행시키지 않기 때문입니다. redraw()는 화면 업데이트가 필요함을 알리는 표식 설정만합니다.",
        "In structuring a program, it only makes sense to call <a href=\"#/p5/redraw\">redraw()</a> within events such as <a href=\"#/p5/mousePressed\">mousePressed()</a>. This is because <a href=\"#/p5/redraw\">redraw()</a> does not run <a href=\"#/p5/draw\">draw()</a> immediately (it only sets a flag that indicates an update is needed).",
        "The <a href=\"#/p5/redraw\">redraw()</a> function does not work properly when called inside <a href=\"#/p5/draw\">draw()</a>.To enable/disable animations, use <a href=\"#/p5/loop\">loop()</a> and <a href=\"#/p5/noLoop\">noLoop()</a>.",
        "In addition you can set the number of redraws per method call. Just add an integer as single parameter for the number of redraws."
      ],
      "params": {
        "n": "정수: n번 간 redraw() 함수 실행. 기본값은 1 (선택 사항)"
      }
    },
    "p5": {
      "description": [
        "p5() 생성자로 전역 모드 대신 인스턴스 모드를 활성화할 수 있습니다. 이는 고급 활용 사례에 해당합니다. 간단한 설명과 예제가 아래에 있습니다. 자세한 내용은 다니엘 쉬프만(Dan Shiffman)의 <a target=\"blank\" href=\"https://www.youtube.com/watch?v=Su792jEauZg&feature=youtu.be\">코딩 트레인(Coding Train) 비디오 튜토리얼</a> 또는 <a target=\"blank\" href=\"https://github.com/processing/p5.js/wiki/p5.js-overview#instantiation--namespace\">이 페이지</a>를 참조하세요. <br><br> 기본값으로, 모든 p5.js 함수들은 전역 네임스페이스에 속합니다. (즉, 화면창 객체에 구속됩니다.) 이는, p5.js 함수들을 ellipse(), fill()과 같은 이름으로 불러올 수 있음을 뜻합니다. 하지만, 이러한 방식은 자바스크립트의 여타 (동기식 또는 비동기식) 라이브러리를 사용하거나 긴 코딩을 작성할 때 다소 불편할 수 있습니다. 따라서, p5.js는 인스턴스 모드를 통해 이 문제를 해결할 수 있는 방법을 지원합니다. 인스턴스 모드에서는 모든 p5 함수의 전역 네임 스페이스를 오염시키는 대신, 이를 단일 변수에 구속되게 만듭니다.<br><br>선택적으로, 캔버스나 다른 요소에 추가할 두 번째 인수로서 기본 컨테이너를 지정할 수 있습니다. HTML상 요소의 id나 노드 자체를 추가(append)할 수 있습니다.<br><br>이처럼 인스턴스를 만들면, 단일 웹페이지에 두 개 이상의 p5 스케치를 사용할 수 있게 됩니다. 각각의 고유한 설정 변수에 의거하기 때문입니다. 물론, 전역 모드에서도 iframe 기능을 이용하면 복수의 스케치를 웹페이지에 사용할 수 있습니다.",
        "By default, all p5.js functions are in the global namespace (i.e. bound to the window object), meaning you can call them simply <code>ellipse()</code>, <code>fill()</code>, etc. However, this might be inconvenient if you are mixing with other JS libraries (synchronously or asynchronously) or writing long programs of your own. p5.js currently supports a way around this problem called \"instance mode\". In instance mode, all p5 functions are bound up in a single variable instead of polluting your global namespace.",
        "Optionally, you can specify a default container for the canvas and any other elements to append to with a second argument. You can give the ID of an element in your html, or an html node itself.",
        "Note that creating instances like this also allows you to have more than one p5 sketch on a single web page, as they will each be wrapped up with their own set up variables. Of course, you could also use iframes to have multiple sketches in global mode."
      ],
      "params": {
        "sketch": "객체: p5.js 스케치를 포함하는 함수",
        "node": "문자열|객체: 스케치를 포함할 HTML DOM 노드 ID 또는 포인터"
      }
    },
    "applyMatrix": {
      "description": [
        "현재 행렬(matrix)에 매개변수로 지정된 행렬을 곱합니다. 평행 이동과 같은 연속 이동(translate), 크기 조정(scale), 전단(shear), 회전(rotate)을 한 번에 수행할 수 있습니다. <a href='https://ko.wikipedia.org/wiki/%EB%B3%80%ED%99%98%ED%96%89%EB%A0%AC'>변환행렬 위키피디아</a>에서 더 많은 정보를 확인할 수 있습니다.<br><br>이 때, 인수들은 <a href='https://html.spec.whatwg.org/multipage/canvas.html#dom-context-2d-transform'>WHATWG 사양</a>에 따라 그 이름이 지정되며, 다음과 같은 형식의 변환 행렬에 상응합니다：<blockquote><p><img style='max-width: 150px' src='assets/transformation-matrix.png' alt='applyMatrix() 함수 호출시 사용되는 변환 행렬'></p></blockquote>",
        "The naming of the arguments here follows the naming of the <a href= \"https://html.spec.whatwg.org/multipage/canvas.html#dom-context-2d-transform\"> WHATWG specification</a> and corresponds to a transformation matrix of the form: <blockquote>",
        "<img style=\"max-width: 150px\" src=\"assets/transformation-matrix.png\" alt=\"The transformation matrix used when applyMatrix is called\"/> </blockquote>"
      ],
      "params": {
        "a": "숫자: 곱할 2x3 행렬 정의",
        "b": "숫자: 곱할 2x3 행렬 정의",
        "c": "숫자: 곱할 2x3 행렬 정의",
        "d": "숫자: 곱할 2x3 행렬 정의",
        "e": "숫자: 곱할 2x3 행렬 정의",
        "f": "숫자: 곱할 2x3 행렬 정의"
      }
    },
    "resetMatrix": {
      "description": [
        "현재 행렬을 항등 행렬로 바꿉니다."
      ]
    },
    "rotate": {
      "description": [
        "사용자가 지정한 각도 매개변수에 따라 도형을 회전합니다. 이 함수는 angleMode() 함수의 영향을 받으며, 괄호 안에 RADIANS 또는 DEGREES를 입력하여  각도가 해석되는 방식을 지정할 수 있습니다.<br><br>객체는 항상 원점에 대한 상대적 위치를 중심으로 회전하며, 양수를 입력할 경우 시계 방향으로 객체를 회전합니다. 이러한 변형(transformation) 함수는 그것이 호출된 뒤 후속적으로 호출된 모든 변형 함수들에 적용됩니다. 예를 들어, rotate(HALF_PI)를 호출한 뒤 rotate(HALF_PI)를 호출하면, 결과적으로 rotate(PI)와 동일한 효과를 갖습니다. 모든 변형은 draw() 함수가 다시 시작하는 시점에 리셋됩니다.<br><br>좀 더 기술적으로 설명하자면, rotate() 함수는 현재 변환 행렬에 회전 행렬을 곱하는 셈입니다. 이 함수는 push()와 pop() 함수를 통해 추가적으로 제어 가능합니다.",
        "Objects are always rotated around their relative position to the origin and positive numbers rotate objects in a clockwise direction. Transformations apply to everything that happens after and subsequent calls to the function accumulates the effect. For example, calling rotate(HALF_PI) and then rotate(HALF_PI) is the same as rotate(PI). All transformations are reset when <a href=\"#/p5/draw\">draw()</a> begins again.",
        "Technically, <a href=\"#/p5/rotate\">rotate()</a> multiplies the current transformation matrix by a rotation matrix. This function can be further controlled by the <a href=\"#/p5/push\">push()</a> and <a href=\"#/p5/pop\">pop()</a>."
      ],
      "params": {
        "angle": "숫자: 현재 angleMode의 매개변수인 RADIANS(원주호) 또는 DEGREES(도)의 설정 사항에 따른 회전각",
        "axis": "p5.Vector|숫자 배열[]: (3D의 경우,) 회전축 (선택 사항)"
      }
    },
    "rotateX": {
      "description": [
        "x축을 따라 회전합니다.",
        "Objects are always rotated around their relative position to the origin and positive numbers rotate objects in a clockwise direction. All transformations are reset when <a href=\"#/p5/draw\">draw()</a> begins again."
      ],
      "params": {
        "angle": "숫자: 현재 angleMode의 매개변수인 RADIANS(원주호) 또는 DEGREES(도)의 설정 사항에 따른 회전각"
      }
    },
    "rotateY": {
      "description": [
        "y축을 따라 회전합니다.",
        "Objects are always rotated around their relative position to the origin and positive numbers rotate objects in a clockwise direction. All transformations are reset when <a href=\"#/p5/draw\">draw()</a> begins again."
      ],
      "params": {
        "angle": "숫자: 현재 angleMode의 매개변수인 RADIANS(원주호) 또는 DEGREES(도)의 설정 사항에 따른 회전각"
      }
    },
    "rotateZ": {
      "description": [
        "z축을 따라 회전합니다. (WebGL 모드 전용)",
        "This method works in WEBGL mode only.",
        "Objects are always rotated around their relative position to the origin and positive numbers rotate objects in a clockwise direction. All transformations are reset when <a href=\"#/p5/draw\">draw()</a> begins again."
      ],
      "params": {
        "angle": "숫자: 현재 angleMode의 매개변수인 RADIANS(원주호) 또는 DEGREES(도)의 설정 사항에 따른 회전각"
      }
    },
    "scale": {
      "description": [
        "꼭지점을 확장하거나 축소하여 도형의 크기를 키우거나 줄입니다. 객체의 크기는 언제나 좌표계에 대한 상대적 원점을 기준으로 조정됩니다. 크기값들은 10진수 백분율로 지정됩니다. 예를 들어, scale(2.0) 함수를 호출하면 도형의 크기를 200% 증가시킵니다.<br><br> 이러한 변형(transformation) 함수는 그것이 호출된 뒤 후속적으로 호출된 모든 변형 함수들에 적용됩니다. 예를 들어, scale(2.0)을 호출한 뒤 scale(1.5)를 호출하면, 결과적으로 scale(3.0)과 동일한 효과를 갖습니다. 모든 변형은 draw() 함수가 다시 시작하는 시점에 리셋됩니다.<br><br>매개변수 z는 오직 WebGL 모드에서만 사용 가능합니다. 이 함수는 push()와 pop() 함수를 통해 추가적으로 제어 가능합니다.",
        "Transformations apply to everything that happens after and subsequent calls to the function multiply the effect. For example, calling scale(2.0) and then scale(1.5) is the same as scale(3.0). If <a href=\"#/p5/scale\">scale()</a> is called within <a href=\"#/p5/draw\">draw()</a>, the transformation is reset when the loop begins again.",
        "Using this function with the z parameter is only available in WEBGL mode. This function can be further controlled with <a href=\"#/p5/push\">push()</a> and <a href=\"#/p5/pop\">pop()</a>."
      ],
      "params": {
        "s": "숫자|p5.Vector|숫자 배열[]：객체 크기를 조정하는 백분율, 또는 여러 인수를 지정할 경우 x축에서의 객체 크기 배율을 조정하는 백분율",
        "y": "숫자: y축에서의 객체 크기를 조정하는 백분율 (선택 사항)",
        "z": "숫자: z축에서의 객체 크기를 조정하는 백분율(WebGL 모드용)(선택 사항)",
        "scales": "p5.Vector|숫자 배열[]: 축을 기준으로 객체의 크기 조정"
      }
    },
    "shearX": {
      "description": [
        "사용자가 지정한 각도 매개변수에 따라 도형을 x축에서 전단(shear)합니다. 이 함수는 angleMode() 함수의 영향을 받습니다. 객체는 항상 원점에 대한 상대적 위치를 중심으로 전단되며, 양수를 입력할 경우 시계 방향으로 객체를 전단합니다.<br><br> 이러한 변형(transformation) 함수는 그것이 호출된 뒤 후속적으로 호출된 모든 변형 함수들에 적용되어, 그 효과들이 축적됩니다. 예를 들어, shearX(PI/2)를 호출한 뒤 shearX(PI/2)를 또 호출하면, 결과적으로 shearX(PI)와 동일한 효과를 갖습니다. draw() 함수 내에서 shearX()를 호출하면, 반복 실행이 다시 시작되는 시점에 모든 변형 내용이 리셋됩니다.<br><br>보다 기술적으로 설명하자면, shearX() 함수는 현재 변환 행렬에 회전 행렬을 곱하는 셈입니다. 이 함수는 push()와 pop() 함수를 통해 추가적으로 제어 가능합니다.",
        "Transformations apply to everything that happens after and subsequent calls to the function accumulates the effect. For example, calling shearX(PI/2) and then shearX(PI/2) is the same as shearX(PI). If <a href=\"#/p5/shearX\">shearX()</a> is called within the <a href=\"#/p5/draw\">draw()</a>, the transformation is reset when the loop begins again.",
        "Technically, <a href=\"#/p5/shearX\">shearX()</a> multiplies the current transformation matrix by a rotation matrix. This function can be further controlled by the <a href=\"#/p5/push\">push()</a> and <a href=\"#/p5/pop\">pop()</a> functions."
      ],
      "params": {
        "angle": "숫자: 현재 angleMode의 매개변수인 RADIANS(원주호) 또는 DEGREES(도)의 설정 사항에 따른 전단각"
      }
    },
    "shearY": {
      "description": [
        "사용자가 지정한 각도 매개변수에 따라 도형을 y축에서 전단(shear)합니다. 이 함수는 angleMode() 함수의 영향을 받습니다. 객체는 항상 원점에 대한 상대적 위치를 중심으로 전단되며, 양수를 입력할 경우 시계 방향으로 객체를 전단합니다.<br><br> 이러한 변형(transformation) 함수는 그것이 호출된 뒤 후속적으로 호출된 모든 변형 함수들에 적용되어, 그 효과들이 축적됩니다. 예를 들어, shearY(PI/2)를 호출한 뒤 shearY(PI/2)를 또 호출하면, 결과적으로 shearY(PI)와 동일한 효과를 갖습니다. draw() 함수 내에서 shearY()를 호출하면, 반복 실행이 다시 시작되는 시점에 모든 변형 내용이 리셋됩니다.<br><br>보다 기술적으로 설명하자면, shearY() 함수는 현재 변환 행렬에 회전 행렬을 곱하는 셈입니다. 이 함수는 push()와 pop() 함수를 통해 추가적으로 제어 가능합니다.",
        "Transformations apply to everything that happens after and subsequent calls to the function accumulates the effect. For example, calling shearY(PI/2) and then shearY(PI/2) is the same as shearY(PI). If <a href=\"#/p5/shearY\">shearY()</a> is called within the <a href=\"#/p5/draw\">draw()</a>, the transformation is reset when the loop begins again.",
        "Technically, <a href=\"#/p5/shearY\">shearY()</a> multiplies the current transformation matrix by a rotation matrix. This function can be further controlled by the <a href=\"#/p5/push\">push()</a> and <a href=\"#/p5/pop\">pop()</a> functions."
      ],
      "params": {
        "angle": "숫자: 현재 angleMode의 매개변수인 RADIANS(원주호) 또는 DEGREES(도)의 설정 사항에 따른 전단각"
      }
    },
    "translate": {
      "description": [
        "디스플레이 화면 내에서 객체를 이동시킬 양을 지정합니다. 매개변수 x는 좌/우 이동을, 매개변수 y는 상/하 이동을 지정합니다.<br><br>이러한 변형(transformation) 함수는 그것이 호출된 뒤 후속적으로 호출된 모든 변형 함수들에 적용되어, 그 효과들이 축적됩니다. 예를 들어, translate(50, 0)를 호출한 뒤 translate(20, 0)를 또 호출하면, 결과적으로 translate(70, 0)와 동일한 효과를 갖습니다. draw() 함수 내에서 translate()을 호출하면, 반복 실행이 다시 시작되는 시점에 모든 변형 내용이 리셋됩니다.<br><br>이 함수는 push()와 pop() 함수를 통해 추가적으로 제어 가능합니다.",
        "Transformations are cumulative and apply to everything that happens after and subsequent calls to the function accumulates the effect. For example, calling translate(50, 0) and then translate(20, 0) is the same as translate(70, 0). If <a href=\"#/p5/translate\">translate()</a> is called within <a href=\"#/p5/draw\">draw()</a>, the transformation is reset when the loop begins again. This function can be further controlled by using <a href=\"#/p5/push\">push()</a> and <a href=\"#/p5/pop\">pop()</a>."
      ],
      "params": {
        "x": "숫자: 좌/우 이동",
        "y": "숫자: 상/하 이동",
        "z": "숫자: 앞/뒤 이동(WebGL 모드용)",
        "vector": "p5.Vector: 이동시킬 벡터"
      }
    },
    "storeItem": {
      "description": [
        "로컬 저장소에 값을 키 이름(key name)으로 저장합니다. 로컬 저장소는 브라우저에 저장되며, 브라우징 세션과 페이지를 다시 불러오는 사이에 유지됩니다. 키(key)는 변수명과 동일하게 지정될 수 있으나, 반드시 그럴 필요는 없습니다. 저장된 항목(item)을 가져오려면 <a href = 'https://p5js.org/reference/#/p5/getItem'>getItem</a>을 참조하세요.<br><br>비밀번호나 개인 정보와같이 민감한 데이터는 로컬 저장소에 저장되면 안됩니다."
      ],
      "params": {
        "key": "문자열:",
        "value": "문자열|숫자|객체|불리언|p5.Color|p5.Vector:"
      }
    },
    "getItem": {
      "description": [
        "storeItem()로 저장한 항목(item)의 값을 로컬 저장소로부터 반환합니다."
      ],
      "returns": "숫자|객체|문자열|불리언|p5.Color|p5.Vector: 저장된 항목의 값",
      "params": {
        "key": "문자열: 로컬 저장소에 저장시 사용할 이름"
      }
    },
    "clearStorage": {
      "description": [
        "현재 영역에서 storeItem()으로 설정된 모든 로컬 저장소 항목(item)을 제거합니다."
      ]
    },
    "removeItem": {
      "description": [
        "storeItem()으로 저장된 항목(item)을 제거합니다."
      ],
      "params": {
        "key": "문자열"
      }
    },
    "createStringDict": {
      "description": [
        "키-값(key-value) 쌍 또는 사용자가 지정한 객체를 사용하여 p5.StringDict의 새로운 인스턴스를 생성합니다."
      ],
      "returns": "p5.StringDict:",
      "params": {
        "key": "문자열:",
        "value": "문자열:",
        "object": "객체: 객체"
      }
    },
    "createNumberDict": {
      "description": [
        "키-값(key-value) 쌍 또는 사용자가 지정한 객체를 사용하여 p5.NumberDict의 새로운 인스턴스를 생성합니다."
      ],
      "returns": "p5.NumberDict:",
      "params": {
        "key": "숫자:",
        "value": "숫자",
        "object": "객체: 객체"
      }
    },
    "select": {
      "description": [
        "지정한 ID, 클래스, 또는 태그 이름(접두어 '#'로 ID를, '.'로 클래스 지정 가능, 태그는 별도의 접두어 없음)에 해당하는 요소를 페이지 내에서 검색하고, p5.Element를 반환합니다. 클래스나 태그의 이름이 2개 이상의 요소로 지정된 경우, 1번째 요소만 반환됩니다. DOM 노드는 .elt로 검섹할 수 있습니다. 아무 것도 검색되지 않을 경우 null을 반환합니다. 검색할 컨테이너를 별도로 지정할 수 있습니다."
      ],
      "returns": "검색된 노드를 포함한 p5.Element",
      "params": {
        "selectors": "String: CSS selector string of element to search for",
        "container": "문자열|p5.Element|HTML 요소: id, p5.Element, 또는 HTML 요소 내에서 검색(선택 사항)"
      }
    },
    "selectAll": {
      "description": [
        "지정한 클래스 또는 태그 이름('.'로 클래스 지정 가능, 태그는 별도의 접두어 없음)에 해당하는 요소를 페이지 내에서 검색하고, p5.Element 배열로 반환합니다. DOM 노드는 .elt로 검색할 수 있습니다. 아무 것도 검색되지 않을 경우 빈 배열을 반환합니다. 검색할 컨테이너를 별도로 지정할 수 있습니다."
      ],
      "returns": "검색된 노드를 포함한 p5.Element 배열",
      "params": {
        "selectors": "String: CSS selector string of elements to search for",
        "container": "문자열: id, p5.Element, 또는 HTML 요소 내에서 검색(선택 사항)"
      }
    },
    "removeElements": {
      "description": [
        "createCanvase() 또는 createGraphics()로 생성된 캔버스와 그래픽을 제외하고, p5로 생성된 모든 요소를 제거합니다. 이벤트 핸들러 역시 제거되며, 요소가 DOM에서 제거됩니다."
      ]
    },
    "changed": {
      "description": [
        ".changed() 함수는 요소값이 변경될 때 호출됩니다. 특정 요소의 이벤트 리스너와 연결하는 데에 사용됩니다."
      ],
      "params": {
        "fxn": "함수|불리언: 요소값이 변경될 때 발생하는 함수. 거짓(false)이 전달되면 이전 실행 함수는 더이상 실행 불가"
      }
    },
    "input": {
      "description": [
        ".input() 함수는 요소가 사용자 입력을 감지할 때 호출됩니다. 입력 이벤트는 키 또는 슬라이더 요소의 변경을 감지합니다. 특정 요소의 이벤트 리스너와 연결하는 데에 사용됩니다."
      ],
      "params": {
        "fxn": "함수|불리언: 요소가 사용자 입력을 감지할 때 발생하는 함수. 거짓(false)이 전달되면 이전 실행 함수는 더이상 실행 불가"
      }
    },
    "createDiv": {
      "description": [
        "주어진 내부 HTML을 사용하여 DOM에 <code>&lt;div&gt;&lt;/div&gt;</code> 요소를 생성합니다."
      ],
      "returns": "p5.Element: 생성된 노드를 담고있는 p5.Element에 대한 포인터",
      "params": {
        "html": "문자열: 요소를 생성한 내부 HTML (선택 사항)"
      }
    },
    "createP": {
      "description": [
        "주어진 내부 HTML을 사용하여 DOM에 <code>&lt;p&gt;&lt;/p&gt;</code> 요소를 생성합니다. 문단형 텍스트 작성시 사용됩니다."
      ],
      "returns": "p5.Element: 생성된 노드를 담고있는 p5.Element에 대한 포인터",
      "params": {
        "html": "문자열: 요소를 생성한 내부 HTML (선택 사항)"
      }
    },
    "createSpan": {
      "description": [
        "주어진 내부 HTML을 사용하여 DOM에 <code>&lt;span&gt;&lt;/span&gt;</code> 요소를 생성합니다."
      ],
      "returns": "p5.Element: 생성된 노드를 담고있는 p5.Element에 대한 포인터",
      "params": {
        "html": "문자열: 요소를 생성한 내부 HTML (선택 사항)"
      }
    },
    "createImg": {
      "description": [
        "주어진 src와 대체 텍스트(alt text)를 사용하여 DOM에 <code>&lt;img&gt;</code> 요소를 생성합니다."
      ],
      "returns": "p5.Element: 생성된 노드를 담고있는 p5.Element에 대한 포인터",
      "params": {
        "src": "문자열: 이미지의 src 또는 url 경로",
        "alt": "문자열: 이미지가 로드되지 않을 경우 사용할 <a href='https://developer.mozilla.org/en-US/docs/Web/HTML/Element/Img#Attributes'>대체 텍스트</a>. 빈 문자열(\" \")로 이미지 숨기기 가능",
        "crossOrigin": "문자열: img 요소의 <a href='https://developer.mozilla.org/en-US/docs/Web/HTML/Attributes/crossorigin'>교차 출처 속성(crossOrigin property)</a>. '익명(anonymous)' 또는 '사용 자격 증명(use-credentials)'을 통해 교차 출처 권한이 있는 이미지를 검색하세요. 이는 캔버스에 이미지를 사용하기 위함이며, 빈 문자열(\" \")이 전달된 경우 교차 출처 리소스 공유(CORS)는 사용되지 않습니다.",
        "successCallback": "gkatn: 인수로 지정된 p5.Element가 이미지 데이터를 불러왔을 때 호출되는 콜백 함수 (선택 사항)"
      }
    },
    "createA": {
      "description": [
        "DOM에 하이퍼링크를 포함한 <code>&lt;a&gt;&lt;/a&gt;</code> 요소를 생성합니다."
      ],
      "returns": "p5.Element: 생성된 노드를 담고있는 p5.Element에 대한 포인터",
      "params": {
        "href": "문자열: 링크될 페이지 url",
        "html": "문자열: 화면에 보여질 링크 요소의 내부 HTML",
        "target": "문자열: 새로운 링크가 보여질 대상, _blank, _self, _parent, _top 중 지정 가능 (선택 사항)"
      }
    },
    "createSlider": {
      "description": [
        "DOM에 슬라이더 <code>&lt;input&gt;&lt;/input&gt;</code> 요소를 생성합니다. .size() 함수로 슬라이더의 길이를 설정합니다."
      ],
      "returns": "p5.Element: 생성된 노드를 담고있는 p5.Element에 대한 포인터",
      "params": {
        "min": "숫자: 슬라이더의 최소값",
        "max": "숫자: 슬라이더의 최대값",
        "value": "숫자: 슬라이더의 기본값(선택 사항)",
        "step": "숫자: 슬라이더의 단위당 이동 크기(이동 크기가 0으로 지정된 경우, 슬라이더는 최소값과 최대값 사이를 부드럽게 이동합니다.)(선택 사항)"
      }
    },
    "createButton": {
      "description": [
        "DOM에 <code>&lt;button&gt;&lt;/button&gt;</code> 요소를 생성합니다. .size() 함수로 버튼의 크기를 설정합니다. .mousePressed() 함수로 버튼이 클릭됐을 때의 행동을 지정합니다."
      ],
      "returns": "p5.Element: 생성된 노드를 담고있는 p5.Element에 대한 포인터",
      "params": {
        "label": "문자열: 버튼 위에 나타나는 레이블",
        "value": "문자열: 버튼값 (선택 사항)"
      }
    },
    "createCheckbox": {
      "description": [
        "DOM에 체크박스 <code>&lt;input&gt;&lt;/input&gt;</code> 요소를 생성합니다. .checked() 함수를 통해 체크되었는지의 여부를 반환합니다."
      ],
      "returns": "p5.Element: 생성된 노드를 담고있는 p5.Element에 대한 포인터",
      "params": {
        "label": "문자열: 체크박스 위에 나타나는 레이블 (선택 사항)",
        "value": "불리언: 체크박스의 값: 체크는 참(true), 체크 해제는 거짓(false) (선택 사항)"
      }
    },
    "createSelect": {
      "description": [
        "DOM에 드롭다운 메뉴<code>&lt;select&gt;&lt;/select&gt;</code> 요소를 생성합니다. 이미 생성된 셀렉트 박스(select box)를 선택할 경우, p5.Element에 select-box 메소드를 지정하는 데에도 쓰입니다. 셀렉트 박스 생성 후, .option() 메소드로 선택지(option)를 설정할 수 있습니다. .selected() 메소드는 p5.Element 인스턴스인 현재 드롭다운 요소를 반환합니다. .selected() 메소드는 특정 선택지를 최초 페이지 로드시의 기본값으로서 설정할 수 있습니다. .disable() 메소드는 특정 선택지를 비활성화하고, 별도로 지정된 인수가 없는 경우엔 전체 드롭다운 요소를 비활성화 상태로 표시합니다."
      ],
      "returns": "p5.Element",
      "params": {
        "multiple": "불리언: 드롭다운이 여러 개의 선택지를 제공할 경우 참(true) (선택 사항)",
        "existing": "객체: DOM 셀렉트 요소"
      }
    },
    "createRadio": {
      "description": [
        "DOM에 라디오 버튼 <code>&lt;input&gt;&lt;/input&gt;</code> 요소를 생성합니다. 라디오 버튼 생성 후, .option() 메소드로 옵션을 설정할 수 있습니다. .value() 메소드는 현재 선택된 옵션을 반환합니다."
      ],
      "returns": "p5.Element: 생성된 노드를 담고있는 p5.Element에 대한 포인터",
      "params": {
        "containerElement": "Object: An container HTML Element either a div or span inside which all existing radio inputs will be considered as options.",
        "name": "String: (Optional) A name parameter for each Input Element."
      }
    },
    "createColorPicker": {
      "description": [
        "DOM에 색상 입력을 위한 색상 추출(colorPicker) 요소를 생성합니다. .value() 메소드는 색상의 헥사(Hex) 문자열(#rrggbb)을 반환합니다. .color() 메소드는 현재 선택된 색상의 p5.Color 객체를 반환합니다."
      ],
      "returns": "p5.Element: 생성된 노드를 담고있는 p5.Element에 대한 포인터",
      "params": {
        "value": "문자열|p5.Color: 요소의 색상 기본값 (선택 사항)"
      }
    },
    "createInput": {
      "description": [
        "DOM에 텍스트 입력을 위한 <code>&lt;input&gt;&lt;/input&gt;</code> 요소를 생성합니다. .size() 함수로 상자의 크기를 설정합니다."
      ],
      "returns": "p5.Element: 생성된 노드를 담고있는 p5.Element에 대한 포인터",
      "params": {
        "value": "문자열: 입력 상자의 기본값 (선택 사항)",
        "type": "문자열: 텍스트 유형 (예: text, password 등) 기본값은 text (선택 사항)"
      }
    },
    "createFileInput": {
      "description": [
        "'파일(file)' 유형의 DOM에 <code>&lt;input&gt;&lt;/input&gt;</code> 요소를 생성합니다. 스케치에 사용할 로컬 파일을 선택할 수 있게 됩니다."
      ],
      "returns": "p5.Element: 생성된 DOM 요소를 담고있는 p5.Element에 대한 포인터",
      "params": {
        "callback": "함수: 파일이 로드될 때의 콜백 함수 (선택 사항)",
        "multiple": "문자열: 여러 파일 선택 허용 (선택 사항)"
      }
    },
    "createVideo": {
      "description": [
<<<<<<< HEAD
        "DOM에 간단한 오디오/비디오 재생을 위한 HTML5 <video> 요소를 생성합니다. 화면에 나타나기가 기본값이며, .hide()로 숨길 수 있습니다. video() 함수를 통해 캔버스에 그릴 수 있습니다. 1번째 매개변수는 비디오 파일에 대한 단일 문자열 경로이거나, 또는 동일한 비디오 파일이 여러 개의 형식을 갖는 경우, 문자열 경로들의 배열로 지정됩니다. 특히, 다양한 파일 형식을 지정하여 여러 종류의 브라우저에서 재생될 수 있도록 하는 데에 용이합니다. 지원되는 파일 형식에 대한 자세한 내용은 <a href = 'https://developer.mozilla.org/en-US/docs/Web/Media/Formats'>이 페이지</a>를 참고하세요."
=======
        "DOM에 간단한 오디오/비디오 재생을 위한 HTML5 <code>&lt;video&gt;</code> 요소를 생성합니다. 화면에 나타나기가 기본값이며, .hide()로 숨길 수 있습니다. video() 함수를 통해 캔버스에 그릴 수 있습니다. 1번째 매개변수는 비디오 파일에 대한 단일 문자열 경로이거나, 또는 동일한 비디오 파일이 여러 개의 형식을 갖는 경우, 문자열 경로들의 배열로 지정됩니다. 특히, 다양한 파일 형식을 지정하여 여러 종류의 브라우저에서 재생될 수 있도록 하는 데에 용이합니다. 지원되는 파일 형식에 대한 자세한 내용은 <a href = 'https://developer.mozilla.org/en-US/docs/Web/Media/Formats'>이 페이지</a>를 참고하세요. "
>>>>>>> f3f12889
      ],
      "returns": "p5.MediaElement: 비디오 p5.Element에 대한 포인터",
      "params": {
        "src": "문자열|문자열 배열[]: 비디오 파일 경로, 또는 경로들의 배열(여러 종류의 브라우저 지원)",
        "callback": "함수: 브라우저의 미디어 재생가능 상태를 뜻하는, 'canplaythrough' 이벤트 발생시에 호출되는 함수. 추가 버퍼링 없이도, 미디어를 끝까지 재생할 수 있는 충분한 데이터가 로드된 것으로 평가. (선택 사항)"
      }
    },
    "createAudio": {
      "description": [
<<<<<<< HEAD
        "DOM에 간단한 오디오 재생을 위한 HTML5 <audio> 요소를 생성합니다. 1번째 매개변수는 오디오 파일에 대한 단일 문자열 경로이거나, 또는 동일한 오디오 파일이 여러 개의 형식을 갖는 경우, 문자열 경로들의 배열로 지정됩니다. 특히, 다양한 파일 형식을 지정하여 여러 종류의 브라우저에서 재생될 수 있도록 하는 데에 용이합니다. 지원되는 파일 형식에 대한 자세한 내용은 <a href = 'https://developer.mozilla.org/en-US/docs/Web/Media/Formats'>이 페이지</a>를 참고하세요."
=======
        "DOM에 간단한 오디오 재생을 위한 HTML5 <code>&lt;audio&gt;</code> 요소를 생성합니다. 1번째 매개변수는 오디오 파일에 대한 단일 문자열 경로이거나, 또는 동일한 오디오 파일이 여러 개의 형식을 갖는 경우, 문자열 경로들의 배열로 지정됩니다. 특히, 다양한 파일 형식을 지정하여 여러 종류의 브라우저에서 재생될 수 있도록 하는 데에 용이합니다. 지원되는 파일 형식에 대한 자세한 내용은 <a href = 'https://developer.mozilla.org/en-US/docs/Web/Media/Formats'>이 페이지</a>를 참고하세요. "
>>>>>>> f3f12889
      ],
      "returns": "p5.MediaElement: 오디오 p5.Element에 대한 포인터",
      "params": {
        "src": "문자열|문자열 배열[]: 오디오 파일 경로, 또는 경로들의 배열(여러 종류의 브라우저 지원)",
        "callback": "함수: 브라우저의 미디어 재생가능 상태를 뜻하는, 'canplaythrough' 이벤트 발생시에 호출되는 함수. 추가 버퍼링 없이도, 미디어를 끝까지 재생할 수 있는 충분한 데이터가 로드된 것으로 평가. (선택 사항)"
      }
    },
    "VIDEO": {},
    "AUDIO": {},
    "createCapture": {
      "description": [
<<<<<<< HEAD
        "웹캠의 오디오/비디오 피드를 담는 <video> 요소를 생성합니다. 이 요소는 캔버스와는 별개로 작동합니다. '화면에 나타내기'가 기본값으로 주어지며, .hide()를 사용하여 화면으로부터 숨길 수 있습니다. image() 함수를 사용하여 피드를 캔버스에 그릴 수 있습니다. loadedmetadata 속성을 사용하여 요소가 완전히 로드된 시점을 감지할 수 있습니다. (2번째 예제 참고)<br><br> 피드의 구체적인 속성은 제약 조건(Constraints) 객체를 전달할 수 있습니다. 속성 및 제약 조건 객체와 관련해서는 <a href = 'https://w3c.github.io/mediacapture-main/getusermedia.html#media-track-constraints'>W3C 사양</a>을 참고하세요. 모든 브라우저가 이 기능을 지원하지 않는 점에 유의하세요.<br><br>보안 정보: 최신 브라우저 보안 사양은 createCapture() 이면의 getUserMedia() 메소드가 로컬 또는 HTTPS에서 코드 실행시에만 작동할 것을 요구합니다. 자세한 사항은 <a href = 'https://stackoverflow.com/questions/34197653/getusermedia-in-chrome-47-without-using-https'>여기</a>와 <a href = 'https://developer.mozilla.org/en-US/docs/Web/API/MediaDevices/getUserMedia'>여기</a>서 확인하세요.",
        "More specific properties of the feed can be passing in a Constraints object. See the <a href='http://w3c.github.io/mediacapture-main/getusermedia.html#media-track-constraints'> W3C spec</a> for possible properties. Note that not all of these are supported by all browsers.",
        "<em>Security note</em>: A new browser security specification requires that getUserMedia, which is behind <a href=\"#/p5/createCapture\">createCapture()</a>, only works when you're running the code locally, or on HTTPS. Learn more <a href='http://stackoverflow.com/questions/34197653/getusermedia-in-chrome-47-without-using-https'>here</a> and <a href='https://developer.mozilla.org/en-US/docs/Web/API/MediaDevices/getUserMedia'>here</a>."
=======
        "웹캠의 오디오/비디오 피드를 담는 <code>&lt;video&gt;</code> 요소를 생성합니다. 이 요소는 캔버스와는 별개로 작동합니다. '화면에 나타내기'가 기본값으로 주어지며, .hide()를 사용하여 화면으로부터 숨길 수 있습니다. image() 함수를 사용하여 피드를 캔버스에 그릴 수 있습니다. loadedmetadata 속성을 사용하여 요소가 완전히 로드된 시점을 감지할 수 있습니다. (2번째 예제 참고)<br><br> 피드의 구체적인 속성은 제약 조건(Constraints) 객체를 전달할 수 있습니다. 속성 및 제약 조건 객체와 관련해서는 <a href = 'https://w3c.github.io/mediacapture-main/getusermedia.html#media-track-constraints'>W3C 사양</a>을 참고하세요. 모든 브라우저가 이 기능을 지원하지 않는 점에 유의하세요.<br><br>보안 정보: 최신 브라우저 보안 사양은 createCapture() 이면의 getUserMedia() 메소드가 로컬 또는 HTTPS에서 코드 실행시에만 작동할 것을 요구합니다. 자세한 사항은 <a href = 'https://stackoverflow.com/questions/34197653/getusermedia-in-chrome-47-without-using-https'>여기</a>와 <a href = 'https://developer.mozilla.org/en-US/docs/Web/API/MediaDevices/getUserMedia'>여기</a>서 확인하세요. ",
        "",
        ""
>>>>>>> f3f12889
      ],
      "returns": "p5.Element: capture video <a href=\"#/p5.Element\">p5.Element</a>",
      "params": {
        "type": "문자열|상수|객체: 캡처 유형, VIDEO 또는 AUDIO 중 하나로 지정 가능. 별도의 매개변수가 지정되지 않을 경우 기본값으로 둘 다 또는 제약 조건 객체",
        "callback": "함수: 스트림 로드 완료 후 1번 호출되는 함수 (선택 사항)"
      }
    },
    "createElement": {
      "description": [
        "지정된 콘텐츠를 지닌 DOM에 태그된 요소를 생성합니다."
      ],
      "returns": "p5.Element: pointer to <a href=\"#/p5.Element\">p5.Element</a> holding created node",
      "params": {
        "tag": "문자열: 새로운 요소의 태그",
        "content": "문자열: 요소 안에 삽입될 HTML 콘텐츠 (선택 사항)"
      }
    },
    "deviceOrientation": {
      "description": [
        "시스템 변수 deviceOrientation는 기기의 방향을 담습니다. 변수값은 LANDSCAPE(가로) 또는 PORTRAIT(세로)로 설정가능합니다. 사용 가능한 데이터가 없는 경우, '정의되지 않음(undefined)로 설정됩니다."
      ]
    },
    "accelerationX": {
      "description": [
        "시스템 변수 accelerationX는 기기의 x축상 가속도값을 담습니다. 값은 초당 미터 제곱으로 표기됩니다."
      ]
    },
    "accelerationY": {
      "description": [
        "시스템 변수 accelerationY는 기기의 y축상 가속도값을 담습니다. 값은 초당 미터 제곱으로 표기됩니다."
      ]
    },
    "accelerationZ": {
      "description": [
        "시스템 변수 accelerationZ는 기기의 z축상 가속도값을 담습니다. 값은 초당 미터 제곱으로 표기됩니다."
      ]
    },
    "pAccelerationX": {
      "description": [
        "시스템 변수 pAccelerationX는 기기의 직전 프레임부터 현재 프레임까지의 x축상 가속도값을 담습니다. 값은 초당 미터 제곱으로 표기됩니다."
      ]
    },
    "pAccelerationY": {
      "description": [
        "시스템 변수 pAccelerationY는 기기의 직전 프레임부터 현재 프레임까지의 y축상 가속도값을 담습니다. 값은 초당 미터 제곱으로 표기됩니다."
      ]
    },
    "pAccelerationZ": {
      "description": [
        "시스템 변수 pAccelerationZ는 기기의 직전 프레임부터 현재 프레임까지의 z축상 가속도값을 담습니다. 값은 초당 미터 제곱으로 표기됩니다."
      ]
    },
    "rotationX": {
      "description": [
        "시스템 변수 rotationX는 기기의 x축상 회전값을 담습니다. 스케치의 angleMode()가 DEGREES로 설정된 경우 값의 범위는 -180부터 180까지이고, RADIANS로 설정된 경우 -PI부터 PI까지입니다.<br><br>참고: rotation 함수를 호출하는 순서에 유의하세요. 여러 축에 대한 회전 함수를 동시에 사용할 경우, 반드시 Z-X-Y 순서로 호출해야 합니다. 그렇지 않으면 예기지 못한 결과가 발생할 수 있습니다.",
        "Note: The order the rotations are called is important, ie. if used together, it must be called in the order Z-X-Y or there might be unexpected behaviour."
      ]
    },
    "rotationY": {
      "description": [
        "시스템 변수 rotationY는 기기의 y축상 회전값을 담습니다. 스케치의 angleMode()가 DEGREES로 설정된 경우 값의 범위는 -90부터 90까지이고, RADIANS로 설정된 경우 -PI/2부터 PI/2까지입니다.<br><br>참고: rotation 함수를 호출하는 순서에 유의하세요. 여러 축에 대한 회전 함수를 동시에 사용할 경우, 반드시 Z-X-Y 순서로 호출해야 합니다. 그렇지 않으면 예기지 못한 결과가 발생할 수 있습니다.",
        "Note: The order the rotations are called is important, ie. if used together, it must be called in the order Z-X-Y or there might be unexpected behaviour."
      ]
    },
    "rotationZ": {
      "description": [
        "시스템 변수 rotationZ는 기기의 z축상 회전값을 담습니다. 스케치의 angleMode()가 DEGREES로 설정된 경우 값의 범위는 0부터 360까지이고, RADIANS로 설정된 경우 0부터 2*PI까지입니다.<br><br>rotationX 및 rotationY와는 달리, 이 변수는 나침반이 내장된 기기에 한해 사용가능합니다.<br><br>참고: rotation 함수를 호출하는 순서에 유의하세요. 여러 축에 대한 회전 함수를 동시에 사용할 경우, 반드시 Z-X-Y 순서로 호출해야 합니다. 그렇지 않으면 예기지 못한 결과가 발생할 수 있습니다.",
        "Unlike rotationX and rotationY, this variable is available for devices with a built-in compass only.",
        "Note: The order the rotations are called is important, ie. if used together, it must be called in the order Z-X-Y or there might be unexpected behaviour."
      ]
    },
    "pRotationX": {
      "description": [
        "시스템 변수 pRotationX는 기기의 직전 프레임부터 현재 프레임까지의 x축상 회전값을 담습니다. 스케치의 angleMode()가 DEGREES로 설정된 경우 값의 범위는 -180부터 180까지이고, RADIANS로 설정된 경우 -PI부터 PI까지입니다.<br><br>pRotationX와 rotationX를 함께 사용하여 기기의 x축상 회전 방향을 정할 수 있습니다.",
        "pRotationX can also be used with rotationX to determine the rotate direction of the device along the X-axis."
      ]
    },
    "pRotationY": {
      "description": [
        "시스템 변수 pRotationY는 기기의 직전 프레임부터 현재 프레임까지의 y축상 회전값을 담습니다. 스케치의 angleMode()가 DEGREES로 설정된 경우 값의 범위는 -90부터 90까지이고, RADIANS로 설정된 경우 -PI/2부터 PI/2까지입니다.<br><br>pRotationY와 rotationY를 함께 사용하여 기기의 y축상 회전 방향을 정할 수 있습니다.",
        "pRotationY can also be used with rotationY to determine the rotate direction of the device along the Y-axis."
      ]
    },
    "pRotationZ": {
      "description": [
        "시스템 변수 pRotationZ는 기기의 직전 프레임부터 현재 프레임까지의 z축상 회전값을 담습니다. 스케치의 angleMode()가 DEGREES로 설정된 경우 값의 범위는 -90부터 90까지이고, RADIANS로 설정된 경우 0부터 2*PI까지입니다.<br><br>pRotationZ와 rotationZ를 함께 사용하여 기기의 z축상 회전 방향을 정할 수 있습니다.",
        "pRotationZ can also be used with rotationZ to determine the rotate direction of the device along the Z-axis."
      ]
    },
    "turnAxis": {
      "description": [
        "장치가 회전시, deviceTurned() 메소드를 트리거하는 축을 turnAxis 변수에 저장합니다. turnAxis 변수는 deviceTurned() 함수가 지정한 범위 내에서만 정의됩니다."
      ]
    },
    "setMoveThreshold": {
      "description": [
        "setMoveThreshold() 함수로 deviceMoved() 함수의 이동 임계값을 설정합니다. 기본 임계값은 0.5입니다."
      ],
      "params": {
        "value": "숫자: 임계값"
      }
    },
    "setShakeThreshold": {
      "description": [
        "setShakeThreshold() 함수로 deviceShaken() 함수의 이동 임계값을 설정합니다. 기본 임계값은 30입니다."
      ],
      "params": {
        "value": "数字：阈值"
      }
    },
    "deviceMoved": {
      "description": [
        "deviceMoved() 함수는 장치가 X,Y,Z 축을 따라 임계값 이상으로 이동할 때 호출됩니다. 기본 임계값은 0.5입니다. 임계값은 setMoveThreshold()로 변경할 수 있습니다."
      ]
    },
    "deviceTurned": {
      "description": [
        "deviceTurned() 함수는 기기가 90도 이상을 계속해서 회전할 때 호출됩니다.<br>deviceTurned() 메소드를 트리거하는 축이 turnAxis 변수에 저장됩니다. turnAxis 변수를 X,Y,Z와 비교하여, 메소드를 트리거할 축을 정하고 해당 설정을 잠글 수 있습니다.",
        "The axis that triggers the <a href=\"#/p5/deviceTurned\">deviceTurned()</a> method is stored in the turnAxis variable. The <a href=\"#/p5/deviceTurned\">deviceTurned()</a> method can be locked to trigger on any axis: X, Y or Z by comparing the turnAxis variable to 'X', 'Y' or 'Z'."
      ]
    },
    "deviceShaken": {
      "description": [
        "deviceShaken() 함수는 accelerationX와 accelerationY의 전체 가속도 변화량이 임계값보다 클 때 호출됩니다. 기본 임계값은 30입니다. 임계값은 setShakeThreshold()로 변경할 수 있습니다."
      ]
    },
    "keyIsPressed": {
      "description": [
        "불리언 시스템 변수 keyIsPressed입니다. 자판키를 누르면 참(true)을, 누르지 않을 때 거짓(false)을 반환합니다."
      ]
    },
    "key": {
      "description": [
        "시스템 변수 key는 가장 마지막으로 입력된 자판키값을 담습니다. keyTyped() 함수를 통해 대소문자를 반영할 수 있습니다. ASCII 자판키가 아닌 경우, keyCode 변수를 사용하세요."
      ]
    },
    "keyCode": {
      "description": [
        "다음의 keyCode 변수로 특수키 입력을 감지할 수 있습니다: BACKSPACE, DELETE, ENTER, RETURN, TAB, ESCAPE, SHIFT, CONTROL, OPTION, ALT, UP_ARROW, DOWN_ARROW, LEFT_ARROW, RIGHT_ARROW. <a href='http://keycode.info/'>keycode.info</a>에서 원하는 자판키의 keyCode를 확인할 수 있습니다."
      ]
    },
    "keyPressed": {
      "description": [
        "keyPressed() 함수는 자판을 누를 때마다 한 번씩 호출됩니다. 누른 키의 keyCode는 keyCode 변수에 저장됩니다. <br><br>ASCII 자판키가 아닌 경우, keyCode 변수를 사용하세요. keyCode가 BACKSPACE, DELETE, ENTER, RETURN, TAB, ESCAPE, SHIFT, CONTROL, OPTION, ALT, UP_ARROW, DOWN_ARROW, LEFT_ARROW, RIGHT_ARROW에 해당하는지의 여부를 확인할 수 있습니다.<br><br>ASCII 자판키의 경우, 가장 마지막으로 누른 자판키값이 key 변수에 저장되나, 대소문자가 구분되지 않습니다. 대소문자 구분을 원할 경우, keyTyped()를 통해 key 변수를 받을 수 있습니다.<br><br>컴퓨터 운영 체제의 자판키 입력 반복 처리 방식으로 인해, 자판키를 계속 누르면 keyTyped()를 여러 번 호출하는 경우가 발생할 수 있습니다. 반복 속도는 운영 체제와 컴퓨터 구성 방식마다 다릅니다.<br><br>자판키 입력을 통한 이벤트 발생이 브라우저 기본값으로 설정되어있는 경우, 메소드 말미에 \"return false\"를 넣어 브라우저 기본값 이벤트 발생을 방지할 수 있습니다.",
        "For non-ASCII keys, use the keyCode variable. You can check if the keyCode equals BACKSPACE, DELETE, ENTER, RETURN, TAB, ESCAPE, SHIFT, CONTROL, OPTION, ALT, UP_ARROW, DOWN_ARROW, LEFT_ARROW, RIGHT_ARROW.",
        "For ASCII keys, the key that was pressed is stored in the key variable. However, it does not distinguish between uppercase and lowercase. For this reason, it is recommended to use <a href=\"#/p5/keyTyped\">keyTyped()</a> to read the key variable, in which the case of the variable will be distinguished.",
        "Because of how operating systems handle key repeats, holding down a key may cause multiple calls to <a href=\"#/p5/keyTyped\">keyTyped()</a> (and <a href=\"#/p5/keyReleased\">keyReleased()</a> as well). The rate of repeat is set by the operating system and how each computer is configured. Browsers may have different default behaviors attached to various key events. To prevent any default behavior for this event, add \"return false\" to the end of the method."
      ],
      "params": {
        "event": "Object: (Optional) optional KeyboardEvent callback argument."
      }
    },
    "keyReleased": {
      "description": [
        "keyReleased() 함수는 자판을 놓을 때마다 한 번씩 호출됩니다. 자세한 내용은 <a href='https://p5js.org/reference/#/p5/key'>key</a>와 <a href='https://p5js.org/reference/#/p5/keyCode'>keyCode</a>를 참고하세요.<br><br>자판키 입력을 통한 이벤트 발생이 브라우저 기본값으로 설정되어있는 경우, 메소드 말미에 \"return false\"를 넣어 브라우저 기본값 이벤트 발생을 방지할 수 있습니다."
      ],
      "params": {
        "event": "Object: (Optional) optional KeyboardEvent callback argument."
      }
    },
    "keyTyped": {
      "description": [
        "keyTyped() 함수는 자판을 누를 때마다 한번씩 호출되지만, 백스페이즈, 딜리트, 컨트롤, 쉬프트, 알트키는 무시됩니다. 언급된 자판키 입력 감지를 원할 경우, keyPressed() 함수를 사용하면 됩니다. 가장 마지막으로 입력된 자판키값이 key 변수에 저장됩니다.<br><br>컴퓨터 운영 체제의 자판키 입력 반복 처리 방식으로 인해, 자판키를 계속 누르면 keyTyped()를 여러 번 호출하는 경우가 발생할 수 있습니다. (keyReleased()도 마찬가지 입니다.) 반복 속도는 운영 체제와 컴퓨터 구성 방식마다 다릅니다.<br><br>자판키 입력을 통한 이벤트 발생이 브라우저 기본값으로 설정되어있는 경우, 메소드 말미에 \"return false\"를 넣어 브라우저 기본값 이벤트 발생을 방지할 수 있습니다.",
        "Because of how operating systems handle key repeats, holding down a key will cause multiple calls to <a href=\"#/p5/keyTyped\">keyTyped()</a> (and <a href=\"#/p5/keyReleased\">keyReleased()</a> as well). The rate of repeat is set by the operating system and how each computer is configured. Browsers may have different default behaviors attached to various key events. To prevent any default behavior for this event, add \"return false\" to the end of the method."
      ],
      "params": {
        "event": "Object: (Optional) optional KeyboardEvent callback argument."
      }
    },
    "keyIsDown": {
      "description": [
        "keyIsDown() 함수는 키가 현재 내려가있는지, 즉 눌리는지의 여부를 확인합니다. 이미지를 대각선으로 움직일 때처럼, 동시에 여러 자판키가 객체의 이동 방향에 영향을 주도록 설정할 때 사용됩니다. <a href='http://p5js.org/zh-Hans/reference/#p5/keyCode'>여기</a>에 나열된 keyCode 변수 이름이나 keyCode 숫자를 넣을 수 있습니다."
      ],
      "returns": "자판을 눌렀는지 아닌지의 여부",
      "params": {
        "code": "숫자: 확인할 자판키"
      }
    },
    "movedX": {
      "description": [
        "movedX 변수는 직전 프레임 이후의 마우스 수평 이동을 담습니다."
      ]
    },
    "movedY": {
      "description": [
        "movedY 변수는 직전 프레임 이후의 마우스 수직 이동을 담습니다."
      ]
    },
    "mouseX": {
      "description": [
        "시스템 변수 mouseX는 캔버스 (0,0)에 대한 마우스의 현재 수평 위치를 담습니다. 2D상 (0,0)은 좌측 상단, WebGL상에서는 (-너비/2, 높이/2)를 의미합니다. 마우스 입력 대신 터치가 사용될 경우, mouseX는 가장 마지막 터치 지점의 x좌표값을 담습니다."
      ]
    },
    "mouseY": {
      "description": [
        "시스템 변수 mouseY는 캔버스 (0,0)에 대한 마우스의 현재 수직 위치를 담습니다. 2D상 (0,0)은 좌측 상단, WebGL상에서는 (-너비/2, 높이/2)를 의미합니다. 마우스 입력 대신 터치가 사용될 경우, mouseY는 가장 마지막 터치 지점의 y좌표값을 담습니다."
      ]
    },
    "pmouseX": {
      "description": [
        "시스템 변수 pmouseX는 직전 프레임에서의 캔버스 (0,0)에 대한 마우스 및 터치 수평 위치를 담습니다. 2D상 (0,0)은 좌측 상단, WebGL상에서는 (-너비/2, 높이/2)를 의미합니다. 참고: pmouseX는 매 터치 이벤트가 시작할 때마다 현재의 mouseX값으로 리셋됩니다."
      ]
    },
    "pmouseY": {
      "description": [
        "시스템 변수 pmouseY는 직전 프레임에서의 캔버스 (0,0)에 대한 마우스 및 터치 수직 위치를 담습니다. 2D상 (0,0)은 좌측 상단, WebGL상에서는 (-너비/2, 높이/2)를 의미합니다. 참고: pmouseY는 매 터치 이벤트가 시작할 때마다 현재의 mouseY값으로 리셋됩니다."
      ]
    },
    "winMouseX": {
      "description": [
        "시스템 변수 winMouseX는 캔버스 (0,0)에 대한 마우스의 현재 수평 위치를 담습니다."
      ]
    },
    "winMouseY": {
      "description": [
        "시스템 변수 winMouseY는 캔버스 (0,0)에 대한 마우스의 현재 수직 위치를 담습니다."
      ]
    },
    "pwinMouseX": {
      "description": [
        "시스템 변수 pwinMouseX는 직전 프레임에서의 캔버스 (0,0)에 대한 마우스 수평 위치를 담습니다. 2D상 (0,0)은 좌측 상단, WebGL상에서는 (-너비/2, 높이/2)를 의미합니다. 참고: pwinMouseX는 매 터치 이벤트가 시작할 때마다 현재의 winMouseX값으로 리셋됩니다."
      ]
    },
    "pwinMouseY": {
      "description": [
        "시스템 변수 pwinMouseY는 직전 프레임에서의 캔버스 (0,0)에 대한 마우스 수직 위치를 담습니다. 2D상 (0,0)은 좌측 상단, WebGL상에서는 (-너비/2, 높이/2)를 의미합니다. 참고: pwinMouseY는 매 터치 이벤트가 시작할 때마다 현재의 winMouseY값으로 리셋됩니다."
      ]
    },
    "mouseButton": {
      "description": [
        "p5는 마우스 버튼을 눌렀는 지의 여부와 어떤 버튼을 눌렀는지를 자동으로 추적합니다. 시스템 변수 mouseButton의 값은 마지막으로 누른 버튼에 따라 LEFT, RIGHT, 또는 CENTER로 처리됩니다. 경고: 브라우저에 따라 마우스 버튼을 다르게 추적할 수 있습니다."
      ]
    },
    "mouseIsPressed": {
      "description": [
        "불리언 시스템 변수 mouseIsPressed는 마우스가 눌렸을 경우 참(true)이고 그렇지 않을 경우 거짓(false)로 처리됩니다."
      ]
    },
    "mouseMoved": {
      "description": [
        "mouseMoved() 함수는 마우스 버튼이 눌리지 않은 상태에서 움직일 때마다 한 번씩 호출됩니다.<br>마우스 입력을 통한 이벤트 발생이 브라우저 기본값으로 설정되어있는 경우, 메소드 말미에 \"return false\"를 넣어 브라우저 기본값 이벤트 발생을 방지할 수 있습니다."
      ],
      "params": {
        "event": "Object: (Optional) optional MouseEvent callback argument."
      }
    },
    "mouseDragged": {
      "description": [
        "mouseDragged() 함수는 마우스 버튼이 눌린 상태에서 움직일 때마다 한 번씩 호출됩니다. mouseDragged() 함수가 정의되지 않고, touchMoved() 함수가 정의된 경우, 후자가 대신 호출됩니다.<br>마우스 입력을 통한 이벤트 발생이 브라우저 기본값으로 설정되어있는 경우, 메소드 말미에 \"return false\"를 넣어 브라우저 기본값 이벤트 발생을 방지할 수 있습니다."
      ],
      "params": {
        "event": "Object: (Optional) optional MouseEvent callback argument."
      }
    },
    "mousePressed": {
      "description": [
        "mousePressed() 함수는 마우스 버튼이 눌릴 때마다 한 번씩 호출됩니다. 이 때, mouseButton 변수(관련 레퍼런스 참고)를 통해 어떤 마우스 버튼이 눌렸는지 확인할 수 있습니다. mousePressed() 함수가 정의되지 않고, touchStarted() 함수가 정의된 경우, 후자가 대신 호출됩니다.<br>마우스 입력을 통한 이벤트 발생이 브라우저 기본값으로 설정되어있는 경우, 메소드 말미에 \"return false\"를 넣어 브라우저 기본값 이벤트 발생을 방지할 수 있습니다."
      ],
      "params": {
        "event": "Object: (Optional) optional MouseEvent callback argument."
      }
    },
    "mouseReleased": {
      "description": [
        "mouseReleased() 함수는 마우스 버튼이 놓일 때마다 한 번씩 호출됩니다. mouseReleased() 함수가 정의되지 않고, touchEnded() 함수가 정의된 경우, 후자가 대신 호출됩니다.<br>마우스 입력을 통한 이벤트 발생이 브라우저 기본값으로 설정되어있는 경우, 메소드 말미에 \"return false\"를 넣어 브라우저 기본값 이벤트 발생을 방지할 수 있습니다."
      ],
      "params": {
        "event": "Object: (Optional) optional MouseEvent callback argument."
      }
    },
    "mouseClicked": {
      "description": [
        "mouseClicked() 함수는 마우스 버튼이 눌리고 놓일 때마다 한 번씩 호출됩니다.<br>이 함수는 마우스 왼쪽 버튼을 클릭할 때 실행되며, 브라우저마다 마우스 클릭을 다르게 처리하는 점에 유의하세요. 클릭하거나 놓을 여타 마우스 버튼을 처리하려면 mousePressed() 또는 mouseReleased()를 참고하세요.<br>마우스 입력을 통한 이벤트 발생이 브라우저 기본값으로 설정되어있는 경우, 메소드 말미에 \"return false\"를 넣어 브라우저 기본값 이벤트 발생을 방지할 수 있습니다."
      ],
      "params": {
        "event": "Object: (Optional) optional MouseEvent callback argument."
      }
    },
    "doubleClicked": {
      "description": [
        "doubleClicked() 함수는 이벤트 리스너가 DOM L3 사양 중 하나인 더블 클릭(dbclick)을 감지할 때마다 실행됩니다. doubleClicked 이벤트는 포인팅 장치의 버튼(보통, 마우스 기본 버튼)을 특정 요소 위에서 두 번 연속 클릭시 시작합니다. dbclick 이벤트에 대한 자세한 정보는 <a href='https://developer.mozilla.org/en-US/docs/Web/Events/dblclick'>Mozilla 문서</a>에서 확인하세요."
      ],
      "params": {
        "event": "Object: (Optional) optional MouseEvent callback argument."
      }
    },
    "mouseWheel": {
      "description": [
        "mouseWheel() 함수는 실제 마우스 휠 또는 터치 패드상의 수직 마우스 휠 이벤트를 감지할 때마다 실행됩니다. <br><br>event.delta 속성은 마우스 휠이 스크롤된 양을 값으로 반환합니다. 값은 스크롤 방향에 따라 양수 또는 음수 부호와 함께 표기됩니다. ('자연' 스크롤이 활성화된 OS X의 경우, 부호가 반전됩니다.)<br><br>마우스 입력을 통한 이벤트 발생이 브라우저 기본값으로 설정되어있는 경우, 메소드 말미에 \"return false\"를 넣어 브라우저 기본값 이벤트 발생을 방지할 수 있습니다.<br><br> 현재 Safari의 경우 'wheel' 이벤트를 지원하는 관계로, 메소드에 \"return false\"를 포함해야 함수가 예상대로 작동할 수 있습니다."
      ],
      "params": {
        "event": "Object: (Optional) optional WheelEvent callback argument."
      }
    },
    "requestPointerLock": {
      "description": [
        "requestPointerLock() 함수는 포인터를 현재 위치로 잠그고 숨깁니다. movedX와 movedY를 사용하여 draw() 함수의 마지막 호출 이후에 마우스가 이동한 값을 가져올 수 있습니다.<br><br>모든 브라우저가 이 기능을 지원하지는 않습니다.<br><br>이 함수를 사용하면 마우스를 특정 방향으로 계속 움직여도 화면 밖으로 벗어나지 않도록 처리할 수 있습니다. 1인칭 시점 구현 등에 용이합니다."
      ]
    },
    "exitPointerLock": {
      "description": [
        "exitPointerLock() 함수는 이전에 설정된 <a href ='https://p5js.org/reference/#/p5/requestPointerLock'>포인터 잠금</a>을 종료합니다. UI 요소 활성화 등을 위해 사용됩니다."
      ]
    },
    "touches": {
      "description": [
        "시스템 변수 touches[]는 캔버스 (0,0)에 대한 현재의 모든 터치 포인트 위치, 그리고 터치를 식별하는 고유 ID를 담습니다.배열 속 요소들은 각각 x, y, 그리고 id 속성을 갖는 객체들입니다.<br><br>touch[] 배열은 터치 기반 데스크톱 및 노트북상의 Safari나 Internet Explorer에서 지원되지 않습니다.",
        "The touches[] array is not supported on Safari and IE on touch-based desktops (laptops)."
      ]
    },
    "touchStarted": {
      "description": [
        "touchStarted() 함수는 터치가 등록될 때마다 한 번씩 호출됩니다. touchStarted() 함수가 정의되지 않고, mousePressed() 함수가 정의된 경우, 후자가 대신 호출됩니다.<br>마우스 입력을 통한 이벤트 발생이 브라우저 기본값으로 설정되어있는 경우, 메소드 말미에 \"return false\"를 넣어 브라우저 기본값 이벤트 발생을 방지할 수 있습니다."
      ],
      "params": {
        "event": "Object: (Optional) optional TouchEvent callback argument."
      }
    },
    "touchMoved": {
      "description": [
        "touchMoved() 함수는 터치가 등록될 때마다 한 번씩 호출됩니다. touchMoved() 함수가 정의되지 않고, mouseDragged() 함수가 정의된 경우, 후자가 대신 호출됩니다.<br>마우스 입력을 통한 이벤트 발생이 브라우저 기본값으로 설정되어있는 경우, 메소드 말미에 \"return false\"를 넣어 브라우저 기본값 이벤트 발생을 방지할 수 있습니다."
      ],
      "params": {
        "event": "Object: (Optional) optional TouchEvent callback argument."
      }
    },
    "touchEnded": {
      "description": [
        "touchEnded() 함수는 터치가 등록될 때마다 한 번씩 호출됩니다. touchEnded() 함수가 정의되지 않고, mouseReleased() 함수가 정의된 경우, 후자가 대신 호출됩니다.<br>마우스 입력을 통한 이벤트 발생이 브라우저 기본값으로 설정되어있는 경우, 메소드 말미에 \"return false\"를 넣어 브라우저 기본값 이벤트 발생을 방지할 수 있습니다."
      ],
      "params": {
        "event": "Object: (Optional) optional TouchEvent callback argument."
      }
    },
    "createImage": {
      "description": [
        "새로운 p5.Image(이미지 저장을 위한 데이터 유형)를 생성합니다. 이 함수는 새 픽셀 버퍼를 제공합니다. 너비 및 높이 매개변수로 버퍼 크기를 설정하세요. <br><br>.pixels를 통해 디스플레이 화면의 모든 픽셀값이 담긴 배열에 접근합니다. 픽셀값은 숫자로 표현됩니다. 배열은 디스플레이 화면의 4배 크기(픽셀 밀도에 대한 인수 포함)로, 각 픽셀에 대한 R, G, B, A값을 나타냅니다. 배열은 행의 좌에서 우로, 그 다음 열로 내려가는 순으로 채워집니다. 자세한 내용은 .pixels 레퍼런스를 참고하세요. 몇몇 경우에서는 set() 및 get() 함수를 사용하는 편이 더 편리할 수 있습니다.<br><br>이미지의 픽셀에 접근하기에 앞서, loadPixels() 함수를 통해 픽셀을 불러와야 합니다. 또한, 배열 데이터를 수정한 후에는 updatePixels()로 수정된 내용을 반영해야 합니다.",
        ".<a href=\"#/p5.Image/pixels\">pixels</a> gives access to an array containing the values for all the pixels in the display window. These values are numbers. This array is the size (including an appropriate factor for the <a href=\"#/p5/pixelDensity\">pixelDensity</a>) of the display window x4, representing the R, G, B, A values in order for each pixel, moving from left to right across each row, then down each column. See .<a href=\"#/p5.Image/pixels\">pixels</a> for more info. It may also be simpler to use <a href=\"#/p5.Image/set\">set()</a> or <a href=\"#/p5.Image/get\">get()</a>.",
        "Before accessing the pixels of an image, the data must loaded with the <a href=\"#/p5.Image/loadPixels\">loadPixels()</a> function. After the array data has been modified, the <a href=\"#/p5.Image/updatePixels\">updatePixels()</a> function must be run to update the changes."
      ],
      "returns": "p5.Image: p5.Image 객체",
      "params": {
        "width": "정수: 픽셀 단위 너비값",
        "height": "정수: 픽셀 단위 높이값"
      }
    },
    "saveCanvas": {
      "description": [
        "현재 캔버스를 이미지로 저장합니다. 브라우저에 따라 파일을 즉시 저장하거나 사용자에게 대화 상자를 표시합니다."
      ],
      "params": {
        "selectedCanvas": "p5.Element|HTMLCanvasElement: 특정 HTML5 캔버스를 나타내는 변수 (선택 사항)",
        "filename": "문자열: (선택 사항)",
        "extension": "문자열: 'jpg' 또는 'png' (선택 사항)"
      }
    },
    "saveFrames": {
      "description": [
        "동영상 제작에 사용되는 일련의 프레임을 캡처합니다. 콜백을 허용하는 함수로, 프레임을 서버로 보내 저장하거나 동영상으로 변환할 수 있습니다. 콜백을 지정하지 않으면, 생성된 모든 이미지 다운로드를 위한 대화 상자가 브라우저에 팝업창으로 나타납니다. 콜백을 지정할 경우 이미지 데이터를 자동 저장하는 대신, 총 프레임 수와 동일한 갯수의 크기를 갖는 객체 배열을 콜백 함수에 인수로서 전달합니다.<br><br>saveFrames() 함수는 애니메이션의 처음 15개의 프레임만 저장합니다. 재생 시간이 더 긴 애니메이션을 내보내려면 <a href='https://github.com/spite/ccapture.js/'>ccapture.js</a>와 같은 라이브러리를 확인하세요.",
        "Note that <a href=\"#/p5.Image/saveFrames\">saveFrames()</a> will only save the first 15 frames of an animation. To export longer animations, you might look into a library like <a href=\"https://github.com/spite/ccapture.js/\">ccapture.js</a>."
      ],
      "params": {
        "filename": "문자열:",
        "extension": "문자열: 'jpg' 또는 'png'",
        "duration": "숫자: 프레임을 저장할 시간(초)",
        "framerate": "숫자: 저장할 프레임 속도",
        "callback": "함수(배열): 이미지 데이터를 처리하는 콜백 함수. 이 함수는 배열을 인수로만 받습니다. 지정된 개수의 객체 프레임이 배열에 포함됩니다. 각 객체는 다음의 3가지 속성을 가집니다: imageData - 이미지/옥텟 스트림, 파일명, 파일 확장자 (선택 사항)"
      }
    },
    "loadImage": {
      "description": [
        "사용자가 지정한 경로로부터 이미지를 불러오고 p5.Image를 생성합니다. <br><br>이미지를 불러와도 곧바로 렌더링되지 않는 경우가 있습니다. 여타 작업을 수행하기에 앞서 이미지 로드를 완료하려면, loadImage()를 preload() 함수 안에서 호출하면 됩니다. 또는, 로드가 완료된 이미지 처리를 위한 콜백 함수를 지정할 수 있습니다. <br><br>이미지 경로는 스케치에 링크된 HTML 파일에 대한 상대 경로를 사용합니다. URL이나 원격 경로를 이용하면 브라우저의 보안 설정에 따라 이미지를 불러오는 데에 문제가 생길 수 있습니다.",
        "The image may not be immediately available for rendering. If you want to ensure that the image is ready before doing anything with it, place the <a href=\"#/p5/loadImage\">loadImage()</a> call in <a href=\"#/p5/preload\">preload()</a>. You may also supply a callback function to handle the image when it's ready.",
        "The path to the image should be relative to the HTML file that links in your sketch. Loading an image from a URL or other remote location may be blocked due to your browser's built-in security.",
        "You can also pass in a string of a base64 encoded image as an alternative to the file path. Remember to add \"data:image/png;base64,\" in front of the string."
      ],
      "returns": "p5.Image: p5.Image 객체",
      "params": {
        "path": "문자열: 불러올 이미지 경로",
        "successCallback": "함수(p5.Image): 이미지 불러오기 후 호출되는 함수로, p5.Image가 전달됩니다. (선택 사항)",
        "failureCallback": "함수(Event): 이미지 불러오기 실패시 이벤트 에러와 함께 호출되는 함수 (선택 사항)"
      }
    },
    "image": {
      "description": [
        "p5.js 캔버스에 이미지를 그립니다.<br> image() 함수의 사용 방법은 다음과 같습니다. (1) 가장 간단한 방법은 img, x, y 3개의 변수를 사용하는 방법입니다. x, y는 이미지의 (x,y) 좌표값 위치입니다. (2) img, x, y에 더해 이미지의 너비와 높이를 설정하는 2개의 변수를 추가로 사용합니다. (3) 8개의 변수를 사용합니다. 먼저, 변수 구별을 위해 p5.js에서 사용하는 용어를 배워봅시다. 첫 번째 용어는 '목적지 사각형(destination rectagle)'으로, dx, dy 등의 변수가 이에 해당합니다. 두 번째 용어는 '원본 이미지(source image)'로, sx, sy등의 변수가 이에 해당합니다. '원본 이미지'의 크기 설정을 통해 이미지의 일부만을 화면상 나타나게할 수 있습니다. 자세한 사항은 아래 도식을 참고하세요.",
        "This function can be used with different numbers of parameters. The simplest use requires only three parameters: img, x, and y—where (x, y) is the position of the image. Two more parameters can optionally be added to specify the width and height of the image.",
        "This function can also be used with all eight Number parameters. To differentiate between all these parameters, p5.js uses the language of \"destination rectangle\" (which corresponds to \"dx\", \"dy\", etc.) and \"source image\" (which corresponds to \"sx\", \"sy\", etc.) below. Specifying the \"source image\" dimensions can be useful when you want to display a subsection of the source image instead of the whole thing. Here's a diagram to explain further: <img src=\"assets/drawImage.png\"></img>"
      ],
      "params": {
        "img": "p5.Image, p5.Element: 화면에 나타낼 이미지",
        "x": "숫자: 왼쪽 위 모서리의 x좌표값",
        "y": "숫자: 왼쪽 위 모서리의 y좌표값",
        "width": "숫자: 이미지 너비값 (선택 사항)",
        "height": "숫자: 이미지 높이값 (선택 사항)",
        "dx": "숫자: 원본 이미지를 배치할 목적지 사각형의 x좌표값",
        "dy": "숫자: 원본 이미지를 배치할 목적지 사각형의 y좌표값",
        "dWidth": "숫자: 목적지 사각형의 너비값",
        "dHeight": "숫자: 목적지 사각형의 높이값",
        "sx": "숫자: 목적지 사각형에 배치할 원본 이미지 일부의 x좌표값",
        "sy": "숫자: 목적지 사각형에 배치할 원본 이미지 일부의 y좌표값",
        "sWidth": "숫자: 목적지 사각형에 배치할 원본 이미지 일부의 너비값 (선택 사항)",
        "sHeight": "숫자: 목적지 사각형에 배치할 원본 이미지 일부의 높이값 (선택 사항)"
      }
    },
    "tint": {
      "description": [
        "화면에 나타날 이미지의 면채우기 값을 설정합니다. 이미지에 색조를 입히거나 알파값을 통해 투명도를 조정할 수 있습니다.<br><br>이미지 본래의 색상을 유지하면서 투명도를 적용하려면, 흰색 색조에 알파값을 지정하면 됩니다. 예를 들어 tint(255, 128)는 이미지를 50% 투명하게 만듭니다. (기본 알파 범위 0-255를 가정, 범위는 colorMode()로 조정 가능)<br><br>회색값 매개변수는 현재 colorMode()에 따른 최대값보다 작거나 같아야합니다. 기본 최대값은 255입니다.",
        "To apply transparency to an image without affecting its color, use white as the tint color and specify an alpha value. For instance, tint(255, 128) will make an image 50% transparent (assuming the default alpha range of 0-255, which can be changed with <a href=\"#/p5/colorMode\">colorMode()</a>).",
        "The value for the gray parameter must be less than or equal to the current maximum value as specified by <a href=\"#/p5/colorMode\">colorMode()</a>. The default maximum value is 255."
      ],
      "params": {
        "v1": "숫자: 현재 색상 범위에 대한 빨강값 또는 색조값",
        "v2": "숫자: 현재 색상 범위에 대한 초록값 또는 채도값",
        "v3": "숫자: 현재 색상 범위에 대한 파랑값 또는 밝기값",
        "alpha": "숫자: (선택 사항)",
        "value": "문자열: 색상 문자열",
        "gray": "숫자: 회색값",
        "values": "숫자 배열[]: 색상의 R, G, B & 알파값을 담는 배열",
        "color": "p5.Color: 입힐 색조의 색상]"
      }
    },
    "noTint": {
      "description": [
        "화면에 나타날 이미지의 현재 면채우기 값을 제거하고 이미지의 본래 색상으로 되돌아갑니다."
      ]
    },
    "imageMode": {
      "description": [
        "이미지의 모드를 설정합니다. image()의 매개변수가 해석되는 방식을 변경하여 이미지가 그려지는 위치를 수정합니다. 기본 모드는 imageMode(CORNER)이며, image()의 2번째 및 3번째 매개변수를 이미지의 좌측 상단 모퉁이의 좌표값으로 해석합니다. 추가 매개변수 2개를 통해 이미지의 너비와 높이도 설정할 수 있습니다.<br><br>imageMode(CORNERS)는 image()의 2번째 및 3번째 매개변수를 모퉁이 한 개의 좌표값으로 해석합니다. 그리고, 4번째 및 5번째 매개변수를 그 반대편 모퉁이의 좌표값으로 해석합니다.<br><br>imageMode(CENTER)는 2번째 및 3번째 매개변수를 이미지의 중심점 좌표값으로 해석합니다. 추가 매개변수 2개를 통해 이미지의 너비와 높이도 설정할 수 있습니다.",
        "imageMode(CORNERS) interprets the second and third parameters of <a href=\"#/p5/image\">image()</a> as the location of one corner, and the fourth and fifth parameters as the opposite corner.",
        "imageMode(CENTER) interprets the second and third parameters of <a href=\"#/p5/image\">image()</a> as the image's center point. If two additional parameters are specified, they are used to set the image's width and height."
      ],
      "params": {
        "mode": "상수: CORNER, CORNERS 또는 CENTER"
      }
    },
    "pixels": {
      "description": [
        "디스플레이 화면의 모든 픽셀값을 담는 <a href ='https://developer.mozilla.org/en-US/docs/Web/JavaScript/Reference/Global_Objects/Uint8ClampedArray'>Uint8ClampedArray</a>입니다. 픽셀값은 숫자로 표현됩니다. 배열은 디스플레이 화면의 4배 크기(픽셀 밀도에 대한 인수 포함)로, 각 픽셀에 대한 R, G, B, A값을 나타냅니다. 배열은 행의 좌에서 우로, 그 다음 열로 내려가는 순으로 채워집니다. Retina를 비롯한 기타 고밀도 디스플레이는 (pixelDensity^2 계수로 인해) 크기가 더 큰 픽셀 배열[]을 갖기도 합니다. 일반 디스플레이 화면상 이미지가 100x100 픽셀이고 그 배열이 40,000이라면, Retina에서 배열은 160,000이 됩니다. <br><br>배열상 처음 4개의 값들(즉, 인덱스 0-3)은 (0,0) 픽셀에서의 R, G, B, A값을, 그 다음 4개의 값들(즉, 인덱스 4-7)은 (1,0) 픽셀에서의 R, G, B, A값을 담습니다. 특정 좌표 (x,y)에서의 픽셀값을 설정하는 방법은 아래의 예제와 같습니다.<br><br>다소 복잡해보이는 예제지만, 모든 픽셀 밀도(pixelDensity)를 사용할 수 있을정도로 유연합니다. set()은 임의의 pixelDensity에서 주어진 (x,y)에 대한 픽셀 배열[]의 모든 값들을 자동으로 설정합니다. 배열을 여러 차례 수정할 경우, 성능이 느려질 수 있습니다.<br><br>이 레퍼런스는 표준 자바스크립트 배열이 아니고, 따라서 slice()나 arrayCopy()와 같은 표준 자바스크립트 함수가 작동하지 않는 점에 유의하세요.",
        "The first four values (indices 0-3) in the array will be the R, G, B, A values of the pixel at (0, 0). The second four values (indices 4-7) will contain the R, G, B, A values of the pixel at (1, 0). More generally, to set values for a pixel at (x, y): <pre><code class=\"language-javascript\">let d = pixelDensity(); for (let i = 0; i < d; i++) {  for (let j = 0; j < d; j++) {  // loop over  index = 4 * ((y * d + j) * width * d + (x * d + i));  pixels[index] = r;  pixels[index+1] = g;  pixels[index+2] = b;  pixels[index+3] = a;  } }</code></pre>",
        "While the above method is complex, it is flexible enough to work with any pixelDensity. Note that <a href=\"#/p5/set\">set()</a> will automatically take care of setting all the appropriate values in <a href=\"#/p5/pixels\">pixels[]</a> for a given (x, y) at any pixelDensity, but the performance may not be as fast when lots of modifications are made to the pixel array.",
        "Before accessing this array, the data must loaded with the <a href=\"#/p5/loadPixels\">loadPixels()</a> function. After the array data has been modified, the <a href=\"#/p5/updatePixels\">updatePixels()</a> function must be run to update the changes.",
        "Note that this is not a standard javascript array. This means that standard javascript functions such as <a href=\"#/p5/slice\">slice()</a> or <a href=\"#/p5/arrayCopy\">arrayCopy()</a> do not work."
      ]
    },
    "blend": {
      "description": [
        "사용자가 지정한 혼합 모드를 사용하여, 한 이미지의 픽셀 영역을 다른 이미지로 복사합니다."
      ],
      "params": {
        "srcImage": "p5.Image: 원본 이미지",
        "sx": "정수: 원본 영역의 좌측 상단 모퉁이 x좌표값",
        "sy": "정수: 원본 영역의 좌측 상단 모퉁이 y좌표값",
        "sw": "정수: 원본 이미지 너비값",
        "sh": "정수: 원본 이미지 높이값",
        "dx": "정수: 대상 영역의 좌측 상단 모퉁이 x좌표값",
        "dy": "정수: 대상 영역의 좌측 상단 모퉁이 y좌표값",
        "dw": "정수: 대상 이미지 너비값",
        "dh": "정수: 대상 이미지 높이값",
        "blendMode": "상수: 혼합 모드. BLEND, DARKEST, LIGHTEST, DIFFERENCE, MULTIPLY, EXCLUSION, SCREEN, REPLACE, OVERLAY, HARD_LIGHT, SOFT_LIGHT, DODGE, BURN, ADD or NORMAL 중 하나"
      }
    },
    "copy": {
      "description": [
        "캔버스의 한 영역을 다른 영역에 복사하고, srcImg 매개변수로 사용되는 한 이미지의 픽셀 영역을 캔버스에 복사합니다. srcImage는 원본 이미지로, 사용자가 지정합니다. 원본과 복사 대상 영역의 크기가 같지 않을 경우, 원본 픽셀 영역의 크기를 대상 영역의 크기에 맞게 자동으로 재조정합니다."
      ],
      "params": {
        "srcImage": "p5.Image|p5 요소: 원본 이미지",
        "sx": "정수: 원본 영역의 좌측 상단 모퉁이 x좌표값",
        "sy": "정수: 원본 영역의 좌측 상단 모퉁이 y좌표값",
        "sw": "정수: 원본 이미지 너비값",
        "sh": "정수: 원본 이미지 높이값",
        "dx": "정수: 대상 영역의 좌측 상단 모퉁이 x좌표값",
        "dy": "정수: 대상 영역의 좌측 상단 모퉁이 y좌표값",
        "dw": "정수: 대상 이미지 너비값",
        "dh": "정수: 대상 이미지 높이값"
      }
    },
    "filter": {
      "description": [
        "캔버스에 필터를 적용합니다.<br><br>GRAY: 이미지의 모든 색상을 그레이 스케일로 변환합니다. 별도의 매개변수를 사용하지 않습니다.<br><br>OPAQUE: 알파 채널을 완전히 불투명하게 설정합니다. 별도의 매개변수를 사용하지 않습니다.<br><br>INVERT: 각 픽셀을 그 역의 값으로 설정합니다. 별도의 매개변수를 사용하지 않습니다.<br><br>POSTERIZE: 이미지의 각 채널을 매개변수로 지정한 색상 수로 제한합니다. 매개변수는 2부터 255사이의 값으로 설정 가능하나, 낮은 범위에서 가장 두드러진 결과를 볼 수 있습니다.<br><br>BLUR: 블러 범위를 설정하는 level 매개변수를 사용하여 가우시안 블러를 실행합니다. 별도의 매개변수를 지정하지 않으면, 반경 1의 가우시안 블러와 동일한 효과가 됩니다. 값이 클수록 흐림 정도가 증가합니다.<br><br>ERODE: 밝은 영역을 줄입니다. 별도의 매개변수를 사용하지 않습니다.<br><br>DILATE: 밝은 영역을 증가시킵니다. 별도의 매개변수를 사용하지 않습니다.<br><br>WebGL 모드에서는 filter()가 작동하지 않으나, 커스텀 셰이더를 사용하여 유사한 효과를 얻을 수 있습니다. 아담 페리스(Adam Ferriss)가 작성한 <a href='https://github.com/aferriss/p5jsShaderExamples'>셰이더 예제</a> 중, filter()와 유사한 효과를 나타내는 예제들이 있으니 참고하세요.",
        "THRESHOLD Converts the image to black and white pixels depending if they are above or below the threshold defined by the level parameter. The parameter must be between 0.0 (black) and 1.0 (white). If no level is specified, 0.5 is used.",
        "GRAY Converts any colors in the image to grayscale equivalents. No parameter is used.",
        "OPAQUE Sets the alpha channel to entirely opaque. No parameter is used.",
        "INVERT Sets each pixel to its inverse value. No parameter is used.",
        "POSTERIZE Limits each channel of the image to the number of colors specified as the parameter. The parameter can be set to values between 2 and 255, but results are most noticeable in the lower ranges.",
        "BLUR Executes a Gaussian blur with the level parameter specifying the extent of the blurring. If no parameter is used, the blur is equivalent to Gaussian blur of radius 1. Larger values increase the blur.",
        "ERODE Reduces the light areas. No parameter is used.",
        "DILATE Increases the light areas. No parameter is used.",
        "filter() does not work in WEBGL mode. A similar effect can be achieved in WEBGL mode using custom shaders. Adam Ferriss has written a <a href=\"https://github.com/aferriss/p5jsShaderExamples\" target='_blank'>selection of shader examples</a> that contains many of the effects present in the filter examples."
      ],
      "params": {
        "filterType": "상수: THRESHOLD, GRAY, OPAQUE, INVERT, POSTERIZE, BLUR, ERODE, DILATE, BLUR 중 하나. 각 필터에 대한 문서는 Filters.js를 참조.",
        "filterParam": "숫자: 각 필터 고유의 선택적 매개변수 (선택 사항)"
      }
    },
    "get": {
      "description": [
        "지정된 픽셀 영역 또는 단일 픽셀을 캔버스로부터 받아옵니다.<br><br>특정 픽셀에 대한 [R,G,B,A] 값의 배열이나, 이미지의 한 영역을 반환합니다. 별도의 매개변수를 지정하지 않는 경우, 전체 이미지를 반환합니다. 매개변수 x, y를 통해 특정 픽셀의 좌표값을 받아올 수 있습니다. 추가 매개변수 w, h를 통해 디스플레이 창의 한 영역을 지정할 수도 있습니다. 이미지를 받아올 때, 매개변수 x와 y는 현재 imageMode()와 관계없이 좌측 상단 모퉁이의 좌표값을 정의합니다. <br><br>get(x,y) 함수로 픽셀 1개의 색상을 받아오는 것은 쉬운 방법이지만, pixels[] 배열로부터 직접 데이터를 받아오는 것만큼 빠르진 않습니다. pixels[] 배열과 픽셀 밀도 매개변수 d를 사용하여 get(x,y)과 동일한 효과를 나타낼 수 있고, 구체적인 명령문은 다음의 예제와 같습니다.<br><br>더 많은 정보는 pixels[] 레퍼런스를 확인하세요.<br>p5.Image 객체의 하위 이미지로부터 색상 배열을 추출하는 방법은 p5.Image.get()에서 참고하세요.",
        "Returns an array of [R,G,B,A] values for any pixel or grabs a section of an image. If no parameters are specified, the entire image is returned. Use the x and y parameters to get the value of one pixel. Get a section of the display window by specifying additional w and h parameters. When getting an image, the x and y parameters define the coordinates for the upper-left corner of the image, regardless of the current <a href=\"#/p5/imageMode\">imageMode()</a>.",
        "Getting the color of a single pixel with get(x, y) is easy, but not as fast as grabbing the data directly from <a href=\"#/p5/pixels\">pixels[]</a>. The equivalent statement to get(x, y) using <a href=\"#/p5/pixels\">pixels[]</a> with pixel density d is <pre><code class=\"language-javascript\">let x, y, d; // set these to the coordinates let off = (y * width + x) * d * 4; let components = [  pixels[off],  pixels[off + 1],  pixels[off + 2],  pixels[off + 3] ]; print(components);</code></pre>",
        "See the reference for <a href=\"#/p5/pixels\">pixels[]</a> for more information.",
        "If you want to extract an array of colors or a subimage from an p5.Image object, take a look at <a href=\"#/p5.Image/get\">p5.Image.get()</a>"
      ],
      "returns": "p5.Image: 직사각형 p5.Image",
      "params": {
        "x": "숫자: 픽셀의 x좌표값",
        "y": "숫자: 픽셀의 y좌표값",
        "w": "숫자: 너비",
        "h": "숫자: 높이"
      }
    },
    "loadPixels": {
      "description": [
        "디스플레이 창의 픽셀 데이터를 pixels[] 배열에 불러옵니다. 이 함수는 pixels[] 배열을 작성하거나 읽어오기 전에 호출되어야 합니다. set() 함수 또는 pixels[] 배열 직접 조작을 통한 변경 사항만 반영합니다."
      ]
    },
    "set": {
      "description": [
        "특정 픽셀의 색상을 변경하거나, 디스플레이 창에 이미지를 직접 작성합니다.<br><br>매개변수 x와 y는 변경할 픽셀을 지정하고, 매개변수 c는 색상값을 지정합니다. 색상값으로는 p5.Color 객체, [R,G,B,A] 베열, 또는 단일 그레이 스케일값을 사용할 수 있습니다. 이미지 설정시, 매개변수 x와 y는 현재 imageMode()와 관계없이 좌측 상단 모퉁이의 좌표값을 정의합니다.<br><br>set() 함수 사용 후에는 반드시 updatePixels()를 호출하여 변경 사항을 반영해야 합니다. 호출 시점은 픽셀 설정을 완료한 이후이면서 동시에, .get() 또는 그리기 함수 호출 이전이어야 합니다.<br><br>set(x,y) 함수로 픽셀 1개의 색상을 받아오는 것은 쉬운 방법이지만, pixels[] 배열로부터 직접 데이터를 받아오는 것만큼 빠르진 않습니다. 레티나 디스플레이에선 pixels[] 배열값을 직접 설정하는 것이 복잡할 수 있으나, 많은 양의 픽셀들이 반복 실행되도록 설정된 경우 그 작업 성능이 향상됩니다.<br><br>자세한 내용은 pixels[]를 참고하세요.",
        "After using <a href=\"#/p5/set\">set()</a>, you must call <a href=\"#/p5/updatePixels\">updatePixels()</a> for your changes to appear. This should be called once all pixels have been set, and must be called before calling .<a href=\"#/p5/get\">get()</a> or drawing the image.",
        "Setting the color of a single pixel with set(x, y) is easy, but not as fast as putting the data directly into <a href=\"#/p5/pixels\">pixels[]</a>. Setting the <a href=\"#/p5/pixels\">pixels[]</a> values directly may be complicated when working with a retina display, but will perform better when lots of pixels need to be set directly on every loop. See the reference for <a href=\"#/p5/pixels\">pixels[]</a> for more information."
      ],
      "params": {
        "x": "숫자: 픽셀의 x좌표값",
        "y": "숫자: 픽셀의 y좌표값",
        "c": "Number|Number[]|Object: insert a grayscale value | a pixel array |  a <a href=\"#/p5.Color\">p5.Color</a> object | a <a href=\"#/p5.Image\">p5.Image</a> to copy"
      }
    },
    "updatePixels": {
      "description": [
        "pixels[] 배열의 데이터로 디스플레이 창을 업데이트합니다. loadPixels()와 함께 사용하세요. 배열로부터 픽셀값을 읽어오기만 할 경우, updatePixels()를 사용할 필요가 없습니다. 업데이트는 배열값 변경 사항을 적용하는 데에만 필요합니다. updatePixels()는 픽셀 배열을 수정하거나 set() 함수를 호출할 때마다 매번 호출되어야하며, set() 함수 또는 pixels[] 배열 직접 조작을 통한 변경 사항만 반영합니다."
      ],
      "params": {
        "x": "숫자: 업데이트할 영역의 좌측 상단 모퉁이 x좌표값 (선택 사항)",
        "y": "숫자: 업데이트할 영역의 좌측 상단 모퉁이 y좌표값 (선택 사항)",
        "w": "숫자: 업데이트할 영역의 너비값 (선택 사항)",
        "h": "숫자: 업데이트할 영역의 높이값 (선택 사항)"
      }
    },
    "loadJSON": {
      "description": [
        "파일 또는 URL로부터 JSON 파일을 불러오고, 객체를 반환합니다. JSON 파일에 배열이 포함된 경우, 인덱스 번호를 키(key)로 사용하여 객체를 반환할 수 있습니다.<br><br>이는 비동기적 메소드으로, 스케치상의 다음 코드 줄이 실행되기 전에 함수 실행이 완료되지 않을 수 있습니다. JSONP는 polyfill을 통해 지원되며, <a href ='https://github.com/camsong/fetch-jsonp'>여기</a>의 구문에 따라 JSON 콜백 함수가 정의한 객체를 2번째 인수로 전달할 수 있습니다.<br><br>이 방법은 최대 64MB 크기의 파일을 불러오는 데에 적합합니다.<br><br>[1번째 예제] preload() 함수 안에 loadJSON() 함수를 호출하여, 모든 불러오기 작업이 setup()과 draw() 함수가 호출되기에 앞서 완료되도록 처리합니다.<br><br>[2번째 예제] preload() 함수 밖의 영역에서 콜백 함수를 2번째 예제와 같이 작성하여 객체를 처리할 수 있습니다.",
        "This method is asynchronous, meaning it may not finish before the next line in your sketch is executed. JSONP is supported via a polyfill and you can pass in as the second argument an object with definitions of the json callback following the syntax specified <a href=\"https://github.com/camsong/ fetch-jsonp\">here</a>.",
        "This method is suitable for fetching files up to size of 64MB."
      ],
      "returns": "객체|배열: JSON 데이터",
      "params": {
        "path": "문자열: 불러올 파일명 또는 URL",
        "jsonpOptions": "객체: jsonp 관련 설정을 위한 객체 (선택 사항)",
        "datatype": "문자열: \"json\" 또는 \"jsonp\"",
        "callback": "함수: loadJSON()이 완료된 이후 실행될 함수, 데이터를 1번재 인수로 전달 (선택 사항)",
        "errorCallback": "함수: 에러 발생시 실행될 함수, 반응(response)이 1번째 인수로 전달 (선택 사항)"
      }
    },
    "loadStrings": {
      "description": [
        "파일의 내용을 읽어와 개별 행에 대한 문자열 배열을 생성합니다. 위의 예제처럼 파일명(filename)을 매개변수로 사용할 경우, 해당 파일이 스케치 디렉토리/폴더(directory/folder) 안에 있어야 합니다.<br><br>절대 경로(Unix 및 Linux의 경우 with/on 으로, 윈도우의 경우 드라이브 문자로 시작)로도 로컬 컴퓨터로부터 파일을 불러올 수 있습니다. 또는, 매개변수 filename을 URL 또는 네트워크상의 파일로 지정할 수 있습니다.<br><br>이는 비동기적 메소드으로, 스케치상의 다음 코드 줄이 실행되기 전에 함수 실행이 완료되지 않을 수 있습니다.<br><br>이 방법은 최대 64MB 크기의 파일을 불러오는 데에 적합합니다.<br><br>[1번째 예제] preload() 함수 안에 loadStrings() 함수를 호출하여, 모든 불러오기 작업이 setup()과 draw() 함수가 호출되기에 앞서 완료되도록 처리합니다.<br><br>[2번째 예제] preload() 함수 밖의 영역에서 콜백 함수를 2번째 예제와 같이 작성하여 객체를 처리할 수 있습니다.",
        "Alternatively, the file maybe be loaded from anywhere on the local computer using an absolute path (something that starts with / on Unix and Linux, or a drive letter on Windows), or the filename parameter can be a URL for a file found on a network.",
        "This method is asynchronous, meaning it may not finish before the next line in your sketch is executed.",
        "This method is suitable for fetching files up to size of 64MB."
      ],
      "returns": "문자열 배열[]: 문자열들의 배열",
      "params": {
        "filename": "문자열: 불러올 파일명 또는 URL",
        "callback": "함수: loadStrings()이 완료된 이후 실행될 함수, 배열을 1번째 인수로 전달 (선택 사항)",
        "errorCallback": "함수: 에러 발생시 실행될 함수, 반응(response)이 1번째 인수로 전달 (선택 사항)"
      }
    },
    "loadTable": {
      "description": [
        "파일 또는 URL의 내용을 읽어와 그 값으로 p5.Table 객체를 만듭니다. 특정 파일을 지정하려면, 해당 파일이 'data' 폴더 안에 있어야 합니다. 매개변수 filename는 온라인 파일 URL로도 지정 가능합니다. 기본값으로, 파일 내용이 쉼표 단위로 구분된 것(CSV 형식)으로 간주합니다. 'header' 옵션이 포함된 경우, 헤더 행만 찾습니다.<br><br>가능한 옵션은 다음과 같습니다:<ul><li>csv - 테이블을 쉼표로 구분된 값으로서 구문 분석</li><li>tsv - 테이블을 탭으로 구분된 값으로서 구문 분석</li><li>header - 테이블에 헤더 행이 있음을 표기</li></ul><br><br>여러 옵션을 사용할 경우, 매개변수들을 쉼표로 구분하여 전달할 수 있습니다. 예를 들면 다음과 같습니다：<br><br><code>loadTable('my_csv_file.csv', 'csv', 'header'); </code><br><br>불러오기 및 저장된 모든 파일은 UTF-8 인코딩을 사용합니다.<br><br>이는 비동기적 메소드로, 스케치상의 다음 코드 줄이 실행되기 전에 함수 실행이 완료되지 않을 수 있습니다. 그 경우, preload() 함수 안에 loadTable() 함수를 호출하여, 모든 불러오기 작업이 setup()과 draw() 함수가 호출되기에 앞서 완료되도록 처리합니다.<br><br>preload() 함수 밖의 영역에서 콜백 함수를  작성하여 객체를 처리할 수 있습니다.<br><br>이 방법은 최대 64MB 크기의 파일을 불러오는 데에 적합합니다.",
        "This method is asynchronous, meaning it may not finish before the next line in your sketch is executed. Calling <a href=\"#/p5/loadTable\">loadTable()</a> inside <a href=\"#/p5/preload\">preload()</a> guarantees to complete the operation before <a href=\"#/p5/setup\">setup()</a> and <a href=\"#/p5/draw\">draw()</a> are called. Outside of <a href=\"#/p5/preload\">preload()</a>, you may supply a callback function to handle the object:",
        "All files loaded and saved use UTF-8 encoding. This method is suitable for fetching files up to size of 64MB."
      ],
      "returns": "객체: 데이터를 포함한 Table 객체",
      "params": {
        "filename": "문자열: 불러올 파일명 또는 URL",
        "extension": "String: (Optional) parse the table by comma-separated values \"csv\", semicolon-separated  values \"ssv\", or tab-separated values \"tsv\"",
        "header": "String: (Optional) \"header\" to indicate table has header row",
        "callback": "함수: loadTable()이 완료된 이후 실행될 함수, 성공시 Table 객체를 1번째 인수로 전달 (선택 사항)",
        "errorCallback": "함수: 에러 발생시 실행될 함수, 반응(response)이 1번째 인수로 전달 (선택 사항)"
      }
    },
    "loadXML": {
      "description": [
        "파일의 내용을 읽어와 그 값으로 XML 객체를 생성합니다. 위의 예제처럼 파일명(filename)을 매개변수로 사용할 경우, 해당 파일이 스케치 디렉토리/폴더(directory/folder) 안에 있어야 합니다.<br><br>절대 경로(Unix 및 Linux의 경우 with/on 으로, 윈도우의 경우 드라이브 문자로 시작)로도 로컬 컴퓨터로부터 파일을 불러올 수 있습니다. 또는, 매개변수 filename을 URL 또는 네트워크상의 파일로 지정할 수 있습니다. <br><br>이는 비동기적 메소드로, 스케치상의 다음 코드 줄이 실행되기 전에 함수 실행이 완료되지 않을 수 있습니다. 그 경우, preload() 함수 안에 loadXML() 함수를 호출하여, 모든 불러오기 작업이 setup()과 draw() 함수가 호출되기에 앞서 완료되도록 처리합니다.<br><br>preload() 함수 밖의 영역에서 콜백 함수를  작성하여 객체를 처리할 수 있습니다.<br><br>이 방법은 최대 64MB 크기의 파일을 불러오는 데에 적합합니다.",
        "Alternatively, the file maybe be loaded from anywhere on the local computer using an absolute path (something that starts with / on Unix and Linux, or a drive letter on Windows), or the filename parameter can be a URL for a file found on a network.",
        "This method is asynchronous, meaning it may not finish before the next line in your sketch is executed. Calling <a href=\"#/p5/loadXML\">loadXML()</a> inside <a href=\"#/p5/preload\">preload()</a> guarantees to complete the operation before <a href=\"#/p5/setup\">setup()</a> and <a href=\"#/p5/draw\">draw()</a> are called.",
        "Outside of <a href=\"#/p5/preload\">preload()</a>, you may supply a callback function to handle the object.",
        "This method is suitable for fetching files up to size of 64MB."
      ],
      "returns": "객체: 데이터를 포함한 XML 객체",
      "params": {
        "filename": "문자열: 불러올 파일명 또는 URL",
        "callback": "함수: loadXML()이 완료된 이후 실행될 함수, XML 객체를 1번째 인수로 전달 (선택 사항)",
        "errorCallback": "함수: 에러 발생시 실행될 함수, 반응(response)이 1번째 인수로 전달 (선택 사항)"
      }
    },
    "loadBytes": {
      "description": [
        "이 방법은 최대 64MB 크기의 파일을 불러오는 데에 적합합니다."
      ],
      "returns": "객체: 'bytes' 속성을 로드 완료된 버퍼로서 갖는 객체",
      "params": {
        "file": "문자열: 불러올 파일명 또는 URL",
        "callback": "함수: loadBytes()가 완료된 이후 실행될 함수 (선택 사항)",
        "errorCallback": "함수: 에러 발생시 실행될 함수 (선택 사항)"
      }
    },
    "httpGet": {
      "description": [
        "HTTP GET 요청을 실행하는 메소드입니다. 별도의 데이터 유형(datatype)을 지정하지 않을 경우, p5는 URL을 기본값 텍스트로서 가정합니다. 이는 httpDo(path, 'GET')을 호출하는 것과 동일한 효과를 갖습니다. ‘binary’ 데이터 형식은 Blob 객체를, ‘arrayBuffer’ 데이터 형식은 지정된 형식의 배열(예: Uint8Array)을 초기화할 ArrayBuffer를 반환합니다."
      ],
      "returns": "약속: 작업 성공시 데이터로 해결되는 약속, 또는 오류 발생시 거부.",
      "params": {
        "path": "문자열: 불러올 파일명 또는 URL",
        "datatype": "문자열: \"json\",\"jsonp\",\"binary\",\"arrayBuffer\",\"xml\" 또는 \"text\"",
        "data": "객체:불리언: 요청과 함께 전달되는 매개변수 데이터 (선택 사항)",
        "callback": "함수: httpGet()이 완료된 이후 실행될 함수, 데이터를 1번째 인수로 전달 (선택 사항)",
        "errorCallback": "함수: 에러 발생시 실행될 함수, 반응(response)이 1번째 인수로 전달 (선택 사항)"
      }
    },
    "httpPost": {
      "description": [
        "HTTP POST 요청을 실행하는 메소드입니다. 별도의 데이터 유형(datatype)을 지정하지 않을 경우, p5는 URL을 기본값 텍스트로서 가정합니다. 이는 httpDo(path, 'POST')를 호출하는 것과 동일한 효과를 갖습니다."
      ],
      "returns": "약속: 작업 성공시 데이터로 해결되는 약속, 또는 오류 발생시 거부",
      "params": {
        "path": "문자열: 불러올 파일명 또는 URL",
        "datatype": "문자열: \"json\",\"jsonp\",\"binary\",\"arrayBuffer\",\"xml\" 또는 \"text\". 생략할 경우, httpPost()가 임의로 가정합니다.",
        "data": "객체:불리언: 요청과 함께 전달되는 매개변수 데이터 (선택 사항)",
        "callback": "함수: httpPost()가 완료된 이후 실행될 함수, 데이터를 1번째 인수로 전달 (선택 사항)",
        "errorCallback": "함수: 에러 발생시 실행될 함수, 반응(response)이 1번째 인수로 전달 (선택 사항)"
      }
    },
    "httpDo": {
      "description": [
        "HTTP 요청을 실행하는 메소드입니다. 별도의 데이터 유형(datatype)을 지정하지 않을 경우, p5는 URL을 기본값 텍스트로서 가정합니다.<br><br>고급 응용 단계에서는 경로를 1번째 인수로, 객체를 2번째 인수로 전달할 수 있습니다. 서명은 Fetch API 사양을 따릅니다. 이 방법은 최대 64MB 크기의 파일을 불러오는 데에 적합합니다."
      ],
      "returns": "약속: 작업 성공시 데이터로 해결되는 약속, 또는 오류 발생시 거부",
      "params": {
        "path": "문자열: 불러올 파일명 또는 URL",
        "method": "문자열: \"GET\", \"POST\", \"PUT\" 중 하나, 기본값은 \"GET\"",
        "datatype": "문자열: \"json\", \"jsonp\", \"xml\" 또는 \"text\" (선택 사항)",
        "data": "객체: 요청과 함께 전달되는 매개변수 데이터 (선택 사항)",
        "callback": "함수: httpDo()가 완료된 이후 실행될 함수, 데이터를 1번째 인수로 전달 (선택 사항)",
        "errorCallback": "함수: 에러 발생시 실행될 함수, 반응(response)이 1번째 인수로 전달 (선택 사항)",
        "options": "객체: <a href='https://developer.mozilla.org/zh-CN/docs/Web/API/Fetch_API'>Fetch API 레퍼런스</a>에 따른 요청(request) 객체 옵션"
      }
    },
    "createWriter": {
      "returns": "p5.PrintWriter",
      "params": {
        "name": "문자열: 생성될 파일의 이름",
        "extension": "문자열: (선택 사항)"
      }
    },
    "save": {
      "description": [
        "이미지, 텍스트, json, csv, wav, 또는 html을 저장합니다. 클라이언트 컴퓨터에 다운로드 대화 상자가 뜹니다. <b>save() 함수는 매 프레임마다 새로운 저장 대화 상자를 엽니다. 따라서, 반복 실행되는 함수인 draw() 안에서 save()를 호출하지 않는 것을 권장합니다.</b><br><br>기본 동작은 캔버스를 이미지로 저장하는 것입니다. 선택적으로 파일명을 지정할 수 있습니다. 예를 들면 다음과 같습니다：<pre>CODE BLOCK PENDING</pre> 또는, 1번째 매개변수를 캔버스 p5.Element애 대한 포인터, JSON 배열, JSON 객체, p5.Table, p5.Image, p5.SoundFile(p5.sound 필요)로 지정할 수 있습니다. 2번째 매개변수로 파일명(확장자 포함)을 지정합니다. 3번째는 객체 유형에 따른 옵션을 설정합니다. 이 메소드는 사용자가 지정한 매개변수에 따라 파일을 저장합니다. 예를 들면, 다음과 같습니다:<pre>CODE BLOCK PENDING</pre>"
      ],
      "params": {
        "objectOrFilename": "객체|문자열: 지정된 파일명에 따라 캔버스를 png 또는 jpg 확장자 이미지로 저장합니다. 객체 지정시, 객체와 파일명에 따라 저장합니다. (위의 예제 참고) (선택 사항)",
        "filename": "문자열: 객체를 1번째 매개변수로 지정할 경우, 2번째 매개변수는 파일명을 지시하게 되며, 이 경우 적절한 파일 확장자를 포함해야 합니다. (위의 예제 참고) (선택 사항)",
        "options": "불리언|문자열: 파일 유형에 따른 추가 옵션. 예를 들어 JSON을 저장할 경우, 참(true)은 결과물의 가독성이 아닌, 결과물 파일 크기의 최적화를 뜻합니다. (선택 사항)"
      }
    },
    "saveJSON": {
      "description": [
        "배열 또는 JSON 객체의 내용을 .json 파일에 작성합니다. 파일 저장 처리 방식 및 저장 파일 위치는 웹 브라우저마다 다릅니다."
      ],
      "params": {
        "json": "배열|객체:",
        "filename": "String",
        "optimize": "불리언: 참(true)일 경우, 출력 파일상 줄바꿈과 공백을 제거하여 파일 크기를 최적화합니다. (가독성은 최적화 제외) (선택 사항)"
      }
    },
    "saveStrings": {
      "description": [
        "문자열 배열을 문자열당 1줄 단위로 텍스트 파일에 작성합니다. 파일 저장 처리 방식 및 저장 파일 위치는 웹 브라우저마다 다릅니다."
      ],
      "params": {
        "list": "문자열 배열[]: 작성할 문자열 배열",
        "filename": "문자열: 결과값을 위한 파일명",
        "extension": "문자열: filename의 확장자 (선택 사항)",
        "isCRLF": "불리언: 참(true)일 경우, 줄바꿈을 CRLF로 변환 (선택 사항)"
      }
    },
    "saveTable": {
      "description": [
        "테이블(Table) 객체의 내용을 파일에 작성합니다. 쉼표 단위로 값을 구분하는 텍스트 파일('csv')이 기본값으로 설정되지만, 탭 구분('tsv') 또는 HTML 테이블('html')도 생성가능합니다. 파일 저장 처리 방식 및 저장 파일 위치는 웹 브라우저마다 다릅니다."
      ],
      "params": {
        "Table": "p5.Table: the <a href=\"#/p5.Table\">Table</a> object to save to a file",
        "filename": "문자열: Table을 저장할 파일명",
        "options": "문자열: 可以是 \"tsv\", \"csv\", \"html\" 중 하나 (선택 사항)"
      }
    },
    "abs": {
      "description": [
        "숫자의 절대값(크기)을 계산합니다. Math.abs()에 매핑합니다. 숫자의 절대값은 항상 양수입니다."
      ],
      "returns": "숫자: 지정된 숫자의 절대값",
      "params": {
        "n": "숫자: 계산할 숫자"
      }
    },
    "ceil": {
      "description": [
        "매개변수의 값보다 크거나 같은 수들 중, 가장 가까운 정수(int)값을 계산합니다. 예를 들어, Math.ceil()에 매핑합니다. 예를 들어, ceil(9.03)은 값 10을 반환합니다."
      ],
      "returns": "정수: 반올림된 숫자",
      "params": {
        "n": "숫자: 반올림할 숫자"
      }
    },
    "constrain": {
      "description": [
        "값을 최소값과 최대값 사이에 제한합니다."
      ],
      "returns": "숫자: 제한된 숫자",
      "params": {
        "n": "수자: 제한할 숫자",
        "low": "숫자: 최소 한계",
        "high": "숫자: 최대 한계"
      }
    },
    "dist": {
      "description": [
        "2차원 또는 3차원 상 두 점 사이의 거리를 계산합니다."
      ],
      "returns": "숫자: 두 점 사이의 거리",
      "params": {
        "x1": "숫자: 1번째 점의 x좌표값",
        "y1": "숫자: 1번째 점의 y좌표값",
        "x2": "숫자: 2번째 점의 y좌표값",
        "y2": "숫자: 1번째 점의 z좌표값",
        "z1": "숫자: 2번째 점의 x좌표값",
        "z2": "숫자: 2번째 점의 z좌표값"
      }
    },
    "exp": {
      "description": [
        "매개변수 n을 지수로 삼는 거듭 제곱 형식으로 오일러(Euler)의 수 e(2.71828...)를 반환합니다. Math.exp()에 매핑합니다."
      ],
      "returns": "숫자: e^n",
      "params": {
        "n": "숫자: 거듭 제곱의 지수"
      }
    },
    "floor": {
      "description": [
        "매개변수의 값보다 작거나 같은 수들 중, 가장 가까운 정수(int)값을 계산합니다. Math.floor()에 매핑합니다."
      ],
      "returns": "정수: 반내림된 숫자",
      "params": {
        "n": "숫자: 반내림할 숫자"
      }
    },
    "lerp": {
      "description": [
        "지정된 증분(increment)을 통해 두 숫자 사이의 특정 숫자를 계산합니다. 여기서 매개변수 amt는 두 개의 값 사이를 선형적으로 보간합니다. 예를 들어, 0.0은 첫 번째 값과 동일한 색상값을, 0.1은 첫 번째 값에 매우 가까운 색상값을, 0.5는 두 값 사이의 중간 색상값을 나타내는 식입니다. 이 때, 0 미만의 값과 1이상의 값은 지정된 2개의 숫자의 비율에 따라 자동 처리됩니다. lerp() 함수는 직선 경로를 따라 모션을 생성하고 점선을 그리는 데에 사용됩니다."
      ],
      "returns": "숫자: 선형보간된 값",
      "params": {
        "start": "숫자: 1번째 값",
        "stop": "숫자: 2번째 값",
        "amt": "숫자: 숫자"
      }
    },
    "log": {
      "description": [
        "숫자의 자연 로그(밑이 e인 로그)를 계산합니다. 함수는 매개변수 n을 0.0보다 큰 값으로 예측합니다. Math.log()에 매핑합니다"
      ],
      "returns": "숫자: n의 자연 로그",
      "params": {
        "n": "Number: number greater than 0"
      }
    },
    "mag": {
      "description": [
        "벡터의 크기(또는 길이)를 계산합니다. 벡터는 컴퓨터 그래픽과 선형 대수에서 일반적으로 사용되며, 공간 속 방향을 뜻합니다. 벡터에는 시작점 개념이 없으므로, 그 크기는 좌표 0,0에서 x,y값까지의 거리에 비유할 수 있습니다. 이 점에서 mag()는 dist(0, 0, x, y)와 동일한 효과를 갖고 보다 간단하게 표현한 셈입니다."
      ],
      "returns": "숫자: (0,0)에서 (a,b)까지의 벡터 크기",
      "params": {
        "a": "숫자: 1번째 값",
        "b": "숫자: 2번째 값"
      }
    },
    "map": {
      "description": [
        "숫자의 범위를 다른 범위로 다시 매핑합니다.<br><br>첫 번째 예제의 숫자 25는 화면상 좌측 상단 모퉁이(0)부터 우측 변(너비)에 이르는 범위에 해당하는데, 이는 0부터 100 사이에 해당하는 본래 범위에서 변환된 것입니다.",
        "In the first example above, the number 25 is converted from a value in the range of 0 to 100 into a value that ranges from the left edge of the window (0) to the right edge (width)."
      ],
      "returns": "숫자: 다시 매핑된 숫자",
      "params": {
        "value": "숫자: 변환할 값",
        "start1": "숫자: 값의 현재 범위의 하한",
        "stop1": "숫자: 값의 현재 범위의 상한",
        "start2": "숫자: 값의 대상 범위의 하한",
        "stop2": "숫자: 값의 대상 범위의 상한",
        "withinBounds": "불리언: 값을 새로 매핑된 범위에 제한 (선택 사항)"
      }
    },
    "max": {
      "description": [
        "일련의 숫자들 중, 가장 큰 값을 확인하고 이를 반환합니다. max() 함수는 매개변수 Number로 지정된 모든 숫자 또는 모든 길의의 배열을 허용합니다."
      ],
      "returns": "숫자: 최대 숫자",
      "params": {
        "n0": "숫자: 비교할 숫자",
        "n1": "숫자: 비교할 숫자",
        "nums": "숫자 배열[]: 비교할 숫자"
      }
    },
    "min": {
      "description": [
        "일련의 숫자들 중, 가장 작은 값을 확인하고 이를 반환합니다. min() 함수는 매개변수 Number로 지정된 모든 숫자 또는 모든 길의의 배열을 허용합니다."
      ],
      "returns": "숫자: 최소 숫자",
      "params": {
        "n0": "숫자: 비교할 숫자",
        "n1": "숫자: 비교할 숫자",
        "nums": "숫자 배열[]: 비교할 숫자"
      }
    },
    "norm": {
      "description": [
        "특정 범위 내의 숫자를 0과 1 범위의 값으로 정규화합니다. 이는 map(value, low, high, 0, 1)과도 동일한 효과를 갖습니다. 숫자가 0과 1 범위를 벗어나더라도, 사용자의 의도와 활용 가능성을 감안하여 0과 1 사이의 값으로 재고정하지 않습니다. (위의 예제를 참고하세요.)"
      ],
      "returns": "숫자: 정규화된 숫자",
      "params": {
        "value": "숫자: 정규화될 값",
        "start": "숫자: 값의 현재 범위 하한",
        "stop": "숫자: 값의 현재 범위 상한"
      }
    },
    "pow": {
      "description": [
        "pow() 함수는 지수 식을 효율적으로 사용하는 한 방법으로, 특정 숫자(또는 그 역수)를 반복하여 곱할 수 있습니다. 예를 들어, pow(3,5)는 3 x 3 x 3 x 3 x 3과 같고, pow(3,-5)는 1 / 3 x 3 x 3 x 3 x 3과 같습니다. Math.pow()에 매핑합니다."
      ],
      "returns": "숫자：n^e",
      "params": {
        "n": "숫자: 지수 식의 밑",
        "e": "숫자: 거듭 제곱의 지수"
      }
    },
    "round": {
      "description": [
        "매개변수 n에 가장 가까운 정수를 계산합니다. 예를 들어, round(133.8)은 값 134를 반환합니다. Math.round()에 매핑합니다."
      ],
      "returns": "정수: 반올림된 숫자",
      "params": {
        "n": "숫자: 반올림할 숫자",
        "decimals": "숫자: 반올림할 소수점 자릿수, 기본값은 0 (선택 사항)"
      }
    },
    "sq": {
      "description": [
        "숫자를 제곱합니다. (즉, 숫자 자신을 곱합니다.) 두 개의 음수를 곱하면 그 결과는 항상 양수로 나옵니다. 예를 들어, -1 * -1 = 1 처럼요."
      ],
      "returns": "숫자: 제곱된 숫자",
      "params": {
        "n": "숫자: 제곱할 숫자"
      }
    },
    "sqrt": {
      "description": [
        "숫자의 제곱근을 계산합니다. 유효한 음의 근이 있더라도 제곱근은 항상 양수가 됩니다. 숫자 a의 제곱근은 s * s = a와 같습니다. 제곱의 반대입니다. Math.sqrt()에 매핑됩니다."
      ],
      "returns": "숫자: 숫자의 제곱근",
      "params": {
        "n": "숫자: 음수가 아닌 제곱근"
      }
    },
    "fract": {
      "description": [
        "Calculates the fractional part of a number."
      ],
      "returns": "Number: fractional part of x, i.e, {x}",
      "params": {
        "num": "Number: Number whose fractional part needs to be found out"
      }
    },
    "createVector": {
      "description": [
        "Creates a new <a href=\"#/p5.Vector\">p5.Vector</a> (the datatype for storing vectors). This provides a two or three dimensional vector, specifically a Euclidean (also known as geometric) vector. A vector is an entity that has both magnitude and direction."
      ],
      "returns": "p5.Vector:",
      "params": {
        "x": "Number: (Optional) x component of the vector",
        "y": "Number: (Optional) y component of the vector",
        "z": "Number: (Optional) z component of the vector"
      }
    },
    "noise": {
      "description": [
        "지정된 좌표에서의 펄린 노이즈(Perlin noise)값을 반환합니다. 일반 random() 함수에 비해, 펄린 노이즈는 고조파 연속 숫자를 보다 자연스러운 시퀀스로 생성합니다. 켄 펄린(Ken Perlin)이 1980년대에 발명하였으며, 그래픽 응용 프로그램상 절차적 텍스처, 자연스러운 모션, 형상, 지형 등을 생성하는 데에 사용됩니다.<br><br><b>random()</b> 함수와의 주요 차이점은, 펄린 노이즈가 반-무작위 값을 갖는 고정 좌표쌍을 n차원의 무한 공간에서 정의한다는 점에 있습니다. (이는 프로그램의 수명 동안에만 고정되며, 관련해서는 noiseSeed()함수를 참고하세요.) p5.js는 사용자가 지정한 좌표 개수에 따라 1D, 2D, 3D 노이즈를 계산할 수 있습니다. 결과값은 항상 0.0과 1.0 사이입니다. 위의 예제처럼, 노이즈값은 공간 이동을 통해 애니메이션화 될 수 있습니다. 2차원 및 3차원 역시 시간으로 해석될 수 있습니다.<br><br>노이즈 함수의 주파수 사용은 실제 오디오 신호와 유사하게 구성됩니다. 물리학에서의 고조파 개념과 마찬가지로, 펄린 노이즈는 여러 옥타브에 걸쳐 계산되며, 최종 결과 생성을 위해 모든 옥타브를 합칩니다. <br><br>입력 좌표값의 크기를 통해서도 결과 시퀀스의 문자를 조정할 수 있습니다. 함수는 무한 공간 속에서 작동하기 때문에 좌표값이 크게 중요하지 않지만, 연속된 좌표들 사이의 거리만큼은 중요합니다 (예: 반복문 내에서 noise()를 실행하는 경우). 일반적으로, 좌표들 간의 거리차가 적을수록 노이즈 시퀀스가 더 매끄러워집니다. 0.0005부터 0.03 사이의 단계가 대부분의 응용 프로그램에서 사용하기에 가장 적합하나, 사용에 따라 달라질 수 있습니다."
      ],
      "returns": "숫자: 지정된 좌표에서의 펄린 노이즈 값 (0과 1 사이)",
      "params": {
        "x": "숫자: 노이즈 공간 속 x좌표값",
        "y": "숫자: 노이즈 공간 속 y좌표값",
        "z": "숫자: 노이즈 공간 속 z좌표값"
      }
    },
    "noiseDetail": {
      "description": [
        "펄린 노이즈 함수로 생성되는 문자와 세부 레벨을 조정합니다. 물리학의 고조파처럼, 노이즈 역시 여러 옥타브에 걸쳐 계산됩니다. 낮은 옥타브는 출력 신호에 더 많이 기여함으로써 노이즈의 전체 강도를 정의하는 반면, 높은 옥타브는 노이즈 시퀀스에서 세밀한 디테일을 만듭니다.<br><br>기본값으로, 노이즈는 4 옥타브 이상으로 계산되고 각 옥타브는 이전 옥타브의 정확히 절반을 기여하도록 설정됩니다. 즉, 2번째 옥타브는 1번째 옥타브의 강도 50%에서 시작하는 식입니다. 이러한 감소량은 추가 매개변수를 통해 변경할 수 있습니다. 예: 감소 계수 0.75는 각 옥타브가 이전 하위 옥타브의 75%만큼 영향(25% 감소)을 받는다는 것을 뜻합니다. 0.0과 1.0 사이의 모든 값이 유효하나, 0.5보다 큰 값은 noise()에 의해 반환된 1.0보다 더 큰 결과값을 가질 수 있는 점에 유의하세요.<br><br>이처럼 매개변수를 변경하여, noise() 함수가 생성한 신호를 매우 구체적인 요구와 특성에 맞게 조정할 수 있습니다."
      ],
      "params": {
        "lod": "숫자: 노이즈가 사용한 옥타브 개수",
        "falloff": "숫자: 각 옥타브에 대한 감소 계수"
      }
    },
    "noiseSeed": {
      "description": [
        "noise()의 시드(seed) 값을 설정합니다. 기본적으로, noise()는 소프트웨어 프로그램이 실행될 때마다 매번 다른 결과를 생성합니다. 매 실행마다 동일한 유사-난수(random)를 반환하려면 매개변수 value를 상수로 설정하세요."
      ],
      "params": {
        "seed": "숫자: 시드값"
      }
    },
    "randomSeed": {
      "description": [
        "random() 함수의 시드(seed) 값을 설정합니다.<br>기본적으로, random()은 소프트웨어 프로그램이 실행될 때마다 매번 다른 결과를 생성합니다. 매 실행마다 동일한 유사-난수(random)를 반환하려면 매개변수 value를 상수로 설정하세요.",
        "By default, <a href=\"#/p5/random\">random()</a> produces different results each time the program is run. Set the seed parameter to a constant to return the same pseudo-random numbers each time the software is run."
      ],
      "params": {
        "seed": "숫자: 시드값"
      }
    },
    "random": {
      "description": [
        "임의의 부동 소수점 숫자, 즉 실수(float)를 반환합니다.<br>0, 1, 또는 2개의 인수를 사용합니다.<br>별도의 인수를 지정하지 않을 경우, 0부터 1미만 사이의 난수(random)를 반환합니다.<br>1개의 인수를 숫자로 지정한 경우, 0부터 해당 숫자 미만 사이의 난수를 반환합니다.<br>1개의 인수를 배열로 지정한 경우, 해당 배열로부터 임의의 요소를 반환합니다.<br>2개의 인수를 지정한 경우, 1번째 인수에서 2번째 인수 미만 사이의 난수를 반환합니다.",
        "Takes either 0, 1 or 2 arguments.",
        "If no argument is given, returns a random number from 0 up to (but not including) 1.",
        "If one argument is given and it is a number, returns a random number from 0 up to (but not including) the number.",
        "If one argument is given and it is an array, returns a random element from that array.",
        "If two arguments are given, returns a random number from the first argument up to (but not including) the second argument."
      ],
      "returns": "숫자: 난수",
      "params": {
        "min": "숫자: (해당 숫자를 포함한) 하한 (선택 사항)",
        "max": "숫자: (해당 숫자를 제외한) 상한 (선택 사항)",
        "choices": "배열: 요소를 골라올 배열"
      }
    },
    "randomGaussian": {
      "description": [
        "가우스 및 정규 분포에 맞는 난수를 반환합니다. randomGaussian()이 반환할 수 있는 최소값이나 최대값 개념은 이론상 없습니다. 평균으로부터 멀리 떨어진 값이 반환될 확률은 매우 낮고, 평균 근처의 숫자가 반환될 확률이 높습니다. <br><br> 0, 1, 또는 2개의 인수를 사용합니다.<br>별도의 인수를 지정하지 않을 경우, 평균으로 0을, 표준 편차로 1을 반환합니다.<br>1개의 인수를 지정한 경우, 해당 인수가 평균입니다. (표준 편차는 1)<br>2개의 인수를 지정한 경우, 1번째 인수는 평균, 2번째 인수는 표준 편차입니다."
      ],
      "returns": "숫자: 난수",
      "params": {
        "mean": "숫자: 평균",
        "sd": "숫자: 표준 편차"
      }
    },
    "acos": {
      "description": [
        "cos()함수의 역으로, 값의 아크 코사인을 반환합니다. 이 함수는 -1부터 1까지 범위 내의 값을 예상하고, 0부터 PI(3.1415927)까지 범위 내의 값을 반환합니다."
      ],
      "returns": "숫자: 지정된 값의 아크 코사인",
      "params": {
        "value": "숫자: 아크 코사인으로 반환될 값"
      }
    },
    "asin": {
      "description": [
        "sin()함수의 역으로, 값의 아크 사인을 반환합니다. 이 함수는 -1부터 1까지 범위 내의 값을 예상하고, -PI/2부터 PI/2까지 범위 내의 값을 반환합니다."
      ],
      "returns": "숫자: 지정된 값의 아크 사인",
      "params": {
        "value": "숫자: 아크 사인으로 반환될 값"
      }
    },
    "atan": {
      "description": [
        "tan()함수의 역으로, 값의 아크 탄젠트를 반환합니다. 이 함수는 -무한부터 무한 미만까지 범위 내의 값을 예상하고, -PI/2부터 PI/2까지 범위 내의 값을 반환합니다."
      ],
      "returns": "숫자: 지정된 값의 아크 탄젠트",
      "params": {
        "value": "숫자: 아크 탄젠트로 반환될 값"
      }
    },
    "atan2": {
      "description": [
        "양의 x축상의 특정 좌표로부터 좌표 원점을 향한 각도(원주호, radian)를 계산합니다. 값은 PI부터 -PI까지 범위 내의 실수(float)로 반환됩니다. atan2() 함수는 도형을 커서 위치에 맞추는 데에 자주 사용됩니다.<br><br>참고: 접선 계산 방식에 따라 1번째 매개변수를 점의 y좌표로, 2번째 매개변수를 x좌표로 지정합니다.",
        "Note: The y-coordinate of the point is the first parameter, and the x-coordinate is the second parameter, due the the structure of calculating the tangent."
      ],
      "returns": "지정된 점의 아크 탄젠트",
      "params": {
        "y": "숫자: 점의 y좌표값",
        "x": "숫자: 점의 x좌표값"
      }
    },
    "cos": {
      "description": [
        "각도의 코사인을 계산합니다. 이 함수는 현재 설정된 angleMode를 반영합니다. 값은 -1부터 1까지의 범위 내에서 반환됩니다."
      ],
      "returns": "숫자: 각도의 코사인",
      "params": {
        "angle": "숫자: 각도"
      }
    },
    "sin": {
      "description": [
        "각도의 사인을 계산합니다. 이 함수는 현재 설정된 angleMode를 반영합니다. 값은 -1부터 1까지의 범위 내에서 반환됩니다."
      ],
      "returns": "숫자: 각도의 사인",
      "params": {
        "angle": "숫자: 각도"
      }
    },
    "tan": {
      "description": [
        "각도의 탄젠트를 계산합니다. 이 함수는 현재 설정된 angleMode를 반영합니다. 모든 실수 범위 내에서의 값을 반환됩니다."
      ],
      "returns": "숫자: 각도의 탄젠트",
      "params": {
        "angle": "숫자: 각도"
      }
    },
    "degrees": {
      "description": [
        "원주호(radian) 측정값을 도(degree) 단위에 해당하는 값으로 변환합니다. 원주호과 도는 같은 것을 측정하는 2개의 다른 단위입니다. 원은 360도이면서 동시에 2*PI 원주호이기도 합니다. 또, 90° = PI/2 = 1.5707964 가 성립합니다. 이 함수는 현재 설정된 angleMode를 반영하지 않습니다."
      ],
      "returns": "숫자: 변환된 각도",
      "params": {
        "radians": "숫자: 도 단위로 변환할 원주호값"
      }
    },
    "radians": {
      "description": [
        "도(degree) 측정값을 원주호(radian) 단위에 해당하는 값으로 변환합니다. 원주호과 도는 같은 것을 측정하는 2개의 다른 단위입니다. 원은 360도이면서 동시에 2*PI 원주호이기도 합니다. 또, 90° = PI/2 = 1.5707964 가 성립합니다. 이 함수는 현재 설정된 angleMode를 반영하지 않습니다"
      ],
      "returns": "숫자: 변환된 각도",
      "params": {
        "degrees": "숫자: 원주호 단위로 변환할 도 값"
      }
    },
    "angleMode": {
      "description": [
        "p5의 현재 모드를 설정합니다. 기본 모드는 RADIANS(원주호) 입니다."
      ],
      "params": {
        "mode": "상수: RADIANS 또는 DEGREES 중 하나"
      }
    },
    "textAlign": {
      "description": [
        "텍스트 그리기에 대한 현재 정렬을 설정합니다. horizAlign(LEFT, CENTER, 또는 RIGHT)와 vertAlign(TOP, BOTTOM, CENTER, 또는 BASELINE)이라는 2개의 인수를 받습니다.<br><br>매개변수 horizAlign은 text() 함수의 x값을, 매개변수 vertAlign은 y값을 참조합니다.<br><br>따라서, textAlign(LEFT)는 텍스트의 왼쪽 가장자리를 text()에서 지정된 x값에 정렬합니다. textAlign(RIGHT, TOP)은 텍스트의 오른쪽 가장자리를 x값에, 텍스트의 가장자리 위쪽을 y값에 정렬합니다.",
        "The horizAlign parameter is in reference to the x value of the <a href=\"#/p5/text\">text()</a> function, while the vertAlign parameter is in reference to the y value.",
        "So if you write textAlign(LEFT), you are aligning the left edge of your text to the x value you give in <a href=\"#/p5/text\">text()</a>. If you write textAlign(RIGHT, TOP), you are aligning the right edge of your text to the x value and the top of edge of the text to the y value."
      ],
      "params": {
        "horizAlign": "상수: 가로 정렬, LEFT, CENTER, 또는 RIGHT 중 하나",
        "vertAlign": "상수: 세로 정렬, TOP, BOTTOM, CENTER, 또는 BASELINE 중 하나"
      }
    },
    "textLeading": {
      "description": [
        "텍스트 줄 사이의 간격을 픽셀 단위로 받아오거나 설정(get/set)합니다. 이 설정은 text() 함수 이후에 호출되는 모든 함수들에 적용됩니다."
      ],
      "params": {
        "leading": "숫자: 픽셀 단위의 행간 간격"
      }
    },
    "textSize": {
      "description": [
        "현재 폰트 크기를 받아오거나 설정(get/set)합니다. 설정된 크기는 text() 함수 이후에 호출되는 모든 함수들에 적용됩니다. 폰트 크기는 픽셀 단위로 측정됩니다."
      ],
      "params": {
        "theSize": "숫자: 픽셀 단위의 폰트 크기"
      }
    },
    "textStyle": {
      "description": [
        "시스템 글꼴의 텍스트 스타일을 NORMAL, ITALIC, BOLD, 또는 BOLD ITALIC으로 받아오거나 설정(get/set)합니다. 참고: 해당 설정은 CSS 스타일에 의해 재정의될 수 있습니다. 시스템 글꼴이 아닌 글꼴(개방형, 트루 타입 등)을 사용할 경우, 스타일이 지정된 글꼴을 대신 불러오세요."
      ],
      "params": {
        "theStyle": "상수: 글꼴 설정, NORMAL, ITALIC, 또는 BOLD 중 하나"
      }
    },
    "textWidth": {
      "description": [
        "문자 또는 텍스트 문자열의 너비를 계산하고 반환합니다."
      ],
      "returns": "숫자",
      "params": {
        "theText": "문자열: 측정할 문자열"
      }
    },
    "textAscent": {
      "description": [
        "폰트의 현재 크기를 증가한 값을 반환합니다. 증가값은 기준선에서 가장 높이 뻗어있는 문자까지의 거리를 픽셀 단위로 나타냅니다."
      ],
      "returns": "숫자:"
    },
    "textDescent": {
      "description": [
        "폰트의 현재 크기를 감소한 값을 반환합니다. 감소값은 기준선에서 가장 밑으로 뻗어있는 문자까지의 거리를 픽셀 단위로 나타냅니다."
      ],
      "returns": "숫자:"
    },
    "textWrap": {
      "description": [
        "Specifies how lines of text are wrapped within a text box. This requires a max-width set on the text area, specified in <a href=\"#/p5/text\">text()</a> as parameter <code>x2</code>.",
        "WORD wrap style only breaks lines at spaces. A single string without spaces that exceeds the boundaries of the canvas or text area is not truncated, and will overflow the desired area, disappearing at the canvas edge.",
        "CHAR wrap style breaks lines wherever needed to stay within the text box.",
        "WORD is the default wrap style, and both styles will still break lines at any line breaks (<code>\\n</code>) specified in the original text. The text area max-height parameter (<code>y2</code>) also still applies to wrapped text in both styles, lines of text that do not fit within the text area will not be drawn to the screen."
      ],
      "returns": "String: wrapStyle",
      "params": {
        "wrapStyle": "Constant: text wrapping style, either WORD or CHAR"
      }
    },
    "loadFont": {
      "description": [
        "파일 또는 URL로부터 폰트 파일(.otf, .ttf)을 불러오고, PFont 객체를 반환합니다. <br><br>이는 비동기적 메소드로, 스케치상의 다음 코드 줄이 실행되기 전에 함수 실행이 완료되지 않을 수 있습니다.<br><br>폰트의 경로는 스케치상 링크된 HTML 파일을 기준으로 합니다. 브라우저의 내장 보안으로 인해 URL 또는 다른 원격 경로에서 폰트를 불러오는 것이 차단될 수 있습니다.<br><br>[1번째 예제] preload() 함수 안에 loadJSON() 함수를 호출하여, 모든 불러오기 작업이 setup()과 draw() 함수가 호출되기에 앞서 완료되도록 처리합니다.<br><br>[2번째 예제] preload() 함수 밖의 영역에서 콜백 함수를 2번째 예제와 같이 작성하여 객체를 처리할 수 있습니다.",
        "The path to the font should be relative to the HTML file that links in your sketch. Loading fonts from a URL or other remote location may be blocked due to your browser's built-in security."
      ],
      "returns": "p5.Font: p5.Font 객체",
      "params": {
        "path": "문자열: 불러올 파일명 또는 URL",
        "callback": "함수: loadFont()가 완료된 이후 실행될 함수 (선택 사항)",
        "onError": "함수: 에러 발생시 실행될 함수"
      }
    },
    "text": {
      "description": [
        "화면에 텍스트를 그립니다. 1번째 매개변수로 지정된 정보를 추가 매개변수로 지정한 화면 위치에 나타냅니다. textFont() 함수로 별도 폰트를 지정하지 않을 경우, 기본 폰트가 사용됩니다. textSize()로 별도의 글자 크기를 지정하지 않을 경우, 기본 글자 크기가 사용됩니다. fill() 함수로 텍스트의 색상을 변경할 수 있습니다. stroke() 및 strokeWeight() 함수로 텍스트의 윤곽선을 변경할 수 있습니다.<br><br>텍스트는 textAlign() 함수의 매개변수에 따라 좌표를 기준으로 왼쪽, 오른쪽, 그리고 중심에서 텍스트를 그릴 수 있습니다.<br><br>매개변수 x2와 y2는 화면에 나타날 텍스트 상자의 영역을 정의하며, 문자열 데이터에만 사용됩니다. 이 매개변수들은 현재 rectMode() 설정에 따라 해석됩니다. 사용자가 지정한 텍스트 상자 크기에 맞지 않는 텍스트는 그려지지 않습니다. 별도의 x2와 y2를 지정하지 않을 경우, 기준선 정렬이 기본값으로 제공됩니다. 즉, 텍스트가 x와 y로부터 위쪽으로 그려집니다.<br><br>WebGL: 개방형(opentype)/트루 타입(truetype) 폰트만 지원됩니다. 반드시 loadFont() 메소드를 사용하여 폰트를 불러와야 합니다. (위의 예제 참고) stroke()는 현재 WebGL 모드에서 아무런 효과를 갖지 않습니다.",
        "The text displays in relation to the <a href=\"#/p5/textAlign\">textAlign()</a> function, which gives the option to draw to the left, right, and center of the coordinates.",
        "The x2 and y2 parameters define a rectangular area to display within and may only be used with string data. When these parameters are specified, they are interpreted based on the current <a href=\"#/p5/rectMode\">rectMode()</a> setting. Text that does not fit completely within the rectangle specified will not be drawn to the screen. If x2 and y2 are not specified, the baseline alignment is the default, which means that the text will be drawn upwards from x and y.",
        "<b>WEBGL</b>: Only opentype/truetype fonts are supported. You must load a font using the <a href=\"#/p5/loadFont\">loadFont()</a> method (see the example above). <a href=\"#/p5/stroke\">stroke()</a> currently has no effect in webgl mode."
      ],
      "params": {
        "str": "문자열|객체|배열|숫자|불리언: 표시할 영숫자 기호",
        "x": "숫자: 텍스트의 x좌표값",
        "y": "숫자: 텍스트의 y좌표값",
        "x2": "숫자: 기본값은 텍스트 상자의 너비, 자세한 사항은 rectMode()를 확인하세요. (선택 사항)",
        "y2": "숫자: 기본값은 텍스트 상자의 높이, 자세한 사항은 rectMode()를 확인하세요. (선택 사항)"
      }
    },
    "textFont": {
      "description": [
        "text() 함수로 그릴 현재 폰트를 설정합니다.<br><br>WebGL: loadFont()를 통해 불러온 폰트만 지원합니다.",
        "<b>WEBGL</b>: Only fonts loaded via <a href=\"#/p5/loadFont\">loadFont()</a> are supported."
      ],
      "returns": "현재 폰트",
      "params": {
        "font": "객체|문자열: loadFont()로 불러온 폰트 또는 <a href = 'https://developer.mozilla.org/en-US/docs/Learn/CSS/Styling_text/Fundamentals#Web_safe_fonts'>웹 안전 폰트</a>(일반적으로 모든 시스템에서 사용가능한 폰트)를 나타내는 문자열",
        "size": "숫자: 사용할 폰트 크기 (선택 사항)"
      }
    },
    "append": {
      "description": [
        "사용 불가: append()는 더이상 사용 불가하며, p5의 추후 버전에서 제거됩니다. <a href='https://developer.mozilla.org/zh-CN/docs/Web/JavaScript/Reference/Global_Objects/Array/push'>array.push(value)</a>를 대신 사용하세요.<br><br>배열의 끝에 값을 추가하여, 그 길이를 1씩 확장합니다. Array.push()에 매핑합니다."
      ],
      "returns": "추가된 배열",
      "params": {
        "array": "배열: 추가할 배열",
        "value": "전부: 배열에 추가될 모든 것"
      }
    },
    "arrayCopy": {
      "description": [
        "사용 불가: copyArray()는 더이상 사용 불가하며, p5의 추후 버전에서 제거됩니다.<br>배열(또는 그 일부)을 다른 배열에 복사합니다. src 배열이 dst 배열에 복사되며, srcPosition으로 지정된 위치에서 시작하여 dstPosition으로 지정된 위치를 향합니다. 복사할 요소의 개수는 배열의 길이로 결정됩니다. 값을 복사하면 대상 배열의 기존값을 덮어씁니다. 덮어쓰기없이 값을 추가하려면 concat()을 사용하세요.<br>",
        "The simplified version with only two arguments, arrayCopy(src, dst), copies an entire array to another of the same size. It is equivalent to arrayCopy(src, 0, dst, 0, src.length).",
        "Using this function is far more efficient for copying array data than iterating through a for() loop and copying each element individually."
      ],
      "params": {
        "src": "Array: the source Array",
        "srcPosition": "Integer: starting position in the source Array",
        "dst": "Array: the destination Array",
        "dstPosition": "Integer: starting position in the destination Array",
        "length": "Integer: number of Array elements to be copied"
      }
    },
    "concat": {
      "description": [
        "사용 불가: concat()은 더이상 사용 불가하며, p5의 추후 버전에서 제거됩니다. <a href='https://developer.mozilla.org/zh-CN/docs/Web/JavaScript/Reference/Global_Objects/Array/concat'>arr1.concat(arr2)</a>를 대신 사용하세요.<br><br>"
      ],
      "returns": "Array: concatenated array",
      "params": {
        "a": "Array: first Array to concatenate",
        "b": "Array: second Array to concatenate"
      }
    },
    "reverse": {
      "description": [
        "사용 불가: reverse()는 더이상 사용 불가하며, p5의 추후 버전에서 제거됩니다.<a href='https://developer.mozilla.org/zh-CN/docs/Web/JavaScript/Reference/Global_Objects/Array/reverse'>array.reverse()</a>를 대신 사용하세요."
      ],
      "returns": "Array: the reversed list",
      "params": {
        "list": "Array: Array to reverse"
      }
    },
    "shorten": {
      "description": [
        "사용 불가: shorten()은 더이상 사용 불가하며, p5의 추후 버전에서 제거됩니다. <a href='https://developer.mozilla.org/zh-CN/docs/Web/JavaScript/Reference/Global_Objects/Array/pop'>array.pop()</a>를 대신 사용하세요.<br><br>"
      ],
      "returns": "Array: shortened Array",
      "params": {
        "list": "Array: Array to shorten"
      }
    },
    "shuffle": {
      "description": [
        "사용 불가: shuffle()은 더이상 사용 불가하며, p5의 추후 버전에서 제거됩니다. <a hreh='https://stackoverflow.com/questions/6274339/how-can-i-shuffle-an-array'>자바스크립트의 배열 섞기</a>를 대신 사용하세요.<br><br><a href = 'https://bost.ocks.org/mike/shuffle/'>피셔-예이츠(Fisher-Yates) 셔플 알고리즘</a>을 구현합니다."
      ],
      "returns": "Array: shuffled Array",
      "params": {
        "array": "Array: Array to shuffle",
        "bool": "Boolean: (Optional) modify passed array"
      }
    },
    "sort": {
      "description": [
        "사용 불가: sort()는 더이상 사용 불가하며, p5의 추후 버전에서 제거됩니다. <a href='https://developer.mozilla.org/zh-CN/docs/Web/JavaScript/Reference/Global_Objects/Array/sort'>array.sort()</a>를 대신 사용하세요. <br><br>"
      ],
      "returns": "Array: the sorted list",
      "params": {
        "list": "Array: Array to sort",
        "count": "Integer: (Optional) number of elements to sort, starting from 0"
      }
    },
    "splice": {
      "description": [
        "사용 불가: splice()는 더이상 사용 불가하며, p5의 추후 버전에서 제거됩니다. <a href='https://developer.mozilla.org/zh-CN/docs/Web/JavaScript/Reference/Global_Objects/Array/splice'>array.splice()</a>를 대신 사용하세요.<br><br>"
      ],
      "returns": "Array: the list",
      "params": {
        "list": "Array: Array to splice into",
        "value": "Any: value to be spliced in",
        "position": "Integer: in the array from which to insert data"
      }
    },
    "subset": {
      "description": [
        "사용 불가：subset()은 더이상 사용 불가하며, p5의 추후 버전에서 제거됩니다. <a href='https://developer.mozilla.org/zh-CN/docs/Web/JavaScript/Reference/Global_Objects/Array/slice'>array.slice()</a>를 대신 사용하세요.<br><br>"
      ],
      "returns": "Array: Array of extracted elements",
      "params": {
        "list": "Array: Array to extract from",
        "start": "Integer: position to begin",
        "count": "Integer: (Optional) number of values to extract"
      }
    },
    "float": {
      "description": [
        "문자열을 실수(float), 즉 부동 소수점 숫자형 표현으로 변환합니다. 이 때, 문자열의 구문은 숫자 형식과 유사해야 합니다. 그렇지 않으면 NaN(숫자 아님)이 반환됩니다. 예컨대, float (\"1234.56\")은 1234.56으로 연산되지만, float (\"giraffe\")는 NaN을 반환합니다.<br>전달된 배열과 길이가 동일한 실수 배열이 반환됩니다.",
        "When an array of values is passed in, then an array of floats of the same length is returned."
      ],
      "returns": "숫자: 문자열의 부동 소수점 숫자형 표현",
      "params": {
        "str": "문자열: 구문 분석할 실수 문자열"
      }
    },
    "int": {
      "description": [
        "불리언(boolean), 문자열(string), 부동소수점 숫자(float)를 정수(int)형 표현으로 변환합니다. 전달된 배열과 길이가 동일한 정수 배열이 반환됩니다."
      ],
      "returns": "숫자: 값의 정수형 표현",
      "params": {
        "n": "문자열|불리언|숫자: 구문 분석할 값",
        "radix": "정수: 기수로 변환 (기본값: 10) (선택 사항)",
        "ns": "배열: 구문 분석할 값"
      }
    },
    "str": {
      "description": [
        "불리언(boolean), 문자열(string), 또는 숫자를 문자열 표현으로 변환합니다. 전달된 배열과 길이가 동일한 문자열 배열이 반환됩니다."
      ],
      "returns": "숫자: 값의 문자열 표현",
      "params": {
        "n": "문자열|불리언|숫자: 구문 분석할 값"
      }
    },
    "byte": {
      "description": [
        "숫자, 숫자의 문자열 표현, 또는 불리언을 바이트 표현으로 변환합니다. 바이트는 -128과 127 사이의 정수이므로, 이 범위를 벗어난 값은 상응하는 바이트 표현에 래핑됩니다. 숫자, 문자열, 또는 불리언 값의 배열을 전달하면, 동일한 길이의 바이트 배열이 반환됩니다."
      ],
      "returns": "값의 바이트형 표현",
      "params": {
        "n": "문자열|불리언|숫자: 구문 분석할 값",
        "ns": "배열: 구문 분석할 값"
      }
    },
    "char": {
      "description": [
        "숫자나 문자열을 단일 문자형(character) 문자열 표현으로 변환합니다. 사용자가 별도 지정한 문자열 매개변수의 경우, 먼저 정수로서 구문 분석된 후 단일 문자형 문자열로 변환됩니다. 숫자 또는 문자열 값의 배열을 전달하면, 동일한 길이의 단일 문자형 문자열이 반환됩니다."
      ],
      "returns": "값의 문자열 표현",
      "params": {
        "n": "문자열|숫자: 구문 분석할 값",
        "ns": "배열: 구문 분석할 값"
      }
    },
    "unchar": {
      "description": [
        "단일 문자형 문자열 표현을 정수로 변환합니다. 단일 문자열 문자열 값의 배열을 전달하면, 동일한 길이의 정수 배열이 반환됩니다."
      ],
      "returns": "값의 정수형 표현",
      "params": {
        "n": "문자열: 구문 분석할 값",
        "ns": "배열: 구문 분석할 값"
      }
    },
    "hex": {
      "description": [
        "숫자를 16진수 문자열로 변환합니다. 전달된 2번째 매개변수는 16진수 표기법으로 생성할 문자 개수를 설정합니다. 배열이 전달되면, 동일한 길이를 갖는 16진수 문자열을 반환합니다."
      ],
      "returns": "값의 16진수 문자열 표현",
      "params": {
        "n": "숫자: 구문 분석할 값",
        "digits": "숫자: (선택 사항)",
        "ns": "숫자 배열[]: 구문 분석할 숫자 값들 배열"
      }
    },
    "unhex": {
      "description": [
        "16진수 문자열 표현을 정수로 변환합니다. 16진수 문자열 값의 배열을 전달하면, 동일한 길이의 정수 배열이 반환됩니다."
      ],
      "returns": "16진수 값의 정수형 표현",
      "params": {
        "n": "문자열: 구문 분석할 값",
        "ns": "배열: 구문 분석할 값"
      }
    },
    "join": {
      "description": [
        "문자열 배열을 결합하여 하나의 문자열을 만듭니다. 각 문자열은 사용자가 구분자 매개변수로 지정한 문자를 통해 구분됩니다. 정수(int) 또는 실수(float) 배열을 결합하려면, 먼저 nf() 또는 nfs()를 통해 문자열로 변환되어야 합니다."
      ],
      "returns": "문자열: 결합된 문자열",
      "params": {
        "list": "배열: 결합할 문자열 배열",
        "separator": "문자열: 각 항목 사이에 놓일 문자열"
      }
    },
    "match": {
      "description": [
        "이 함수는 정규 표현식을 텍스트로 적용하고, 매치하는 그룹(괄호 안 요소들) 리스트를 문자열 배열로 반환합니다. 매치하는 내용이 없는 경우, null을 반환합니다. 정규 표현식에 그룹이 지정되지 않지만 시퀀스가 일치하는 경우, 길이가 1인 배열(일치하는 텍스트가 배열의 첫번째 요소인 배열)을 반환합니다.<br><br>match() 함수 사용시, 결과값이 null인지를 잘 확인하세요. 결과가 null이면 시퀀스도 일치하지 않는다는 뜻입니다. 시퀀스가 일치하는 경우, 배열이 반환됩니다.<br><br>그룹(괄호들로 지정)이 정규식 표현인 경우, 각각의 내용들이 배열로 반환됩니다. 매치하는 정규식 표현의 요소[0]는 모든 매칭 문자열을 반환하는데, 이 경우 매칭 그룹은 요소[1](첫 번째 그룹은 [1], 두번째 그룹은 [2])에서 시작합니다.",
        "To use the function, first check to see if the result is null. If the result is null, then the sequence did not match at all. If the sequence did match, an array is returned.",
        "If there are groups (specified by sets of parentheses) in the regular expression, then the contents of each will be returned in the array. Element [0] of a regular expression match returns the entire matching string, and the match groups start at element [1] (the first group is [1], the second [2], and so on)."
      ],
      "returns": "검색된 문자열들의 배열",
      "params": {
        "str": "문자열: 검색할 문자열",
        "regexp": "문자열: 매칭에 사용될 정규식 표현"
      }
    },
    "matchAll": {
      "description": [
        "이 함수는 정규 표현식을 텍스트로 적용하고, 매치하는 그룹(괄호 안 요소들)의 리스트를 2차원 문자열 배열로 반환합니다. 매치하는 내용이 없는 경우, null을 반환합니다. 정규 표현식에 그룹이 지정되지 않지만 시퀀스가 일치하는 경우, 2차원 배열이 반환되지만 2번째 차원의 길이는 1이 됩니다.<br><br>matchAll() 함수 사용시, 결과값이 null인지를 잘 확인하세요. 결과가 null이면 시퀀스도 일치하지 않는다는 뜻입니다. 시퀀스가 일치하는 경우, 2D 배열이 반환됩니다.<br><br>그룹(괄호들로 지정)이 정규식 표현인 경우, 각각의 내용들이 배열로 반환됩니다. 카운터 변수 i가 있는 반복문을 가정할 때, 매칭되는 정규식의 [i][0] 요소는 모든 매칭 문자열을 반환하고, 매칭 그룹은 [i][1](첫 번째 그룹은 [i][1], 두번째 그룹은 [i][2], ...)에서 시작합니다.",
        "To use the function, first check to see if the result is null. If the result is null, then the sequence did not match at all. If the sequence did match, a 2D array is returned.",
        "If there are groups (specified by sets of parentheses) in the regular expression, then the contents of each will be returned in the array. Assuming a loop with counter variable i, element [i][0] of a regular expression match returns the entire matching string, and the match groups start at element [i][1] (the first group is [i][1], the second [i][2], and so on)."
      ],
      "returns": "검색된 문자열들의 2D 배열",
      "params": {
        "str": "문자열: 검색할 문자열",
        "regexp": "문자열: 매칭에 사용될 정규식 표현"
      }
    },
    "nf": {
      "description": [
        "숫자를 문자열로 형식화하는 기능으로, 실수(float) 형식과 정수(int) 형식의 두 가지 버전이 있습니다. 매개변수로는 각각 자릿수(digit), 소수점 기준 왼쪽 자릿수(left), 소수점 기준 오른쪽 자릿수(right)를 지정할 수 있으며, 이 매개변수 값들은 항상 양의 정수여야 합니다. <br> 참고: left와 right 매개변수 사용시, 그 값이 현재 숫자의 자릿수 길이보다 클 경우 자릿수를 맞추기 위해 매개변수에 0이 붙는 점에 유의하세요. 예를 들어, 현재 숫자가 123.2이고 전달된 left 매개변수가 4인 경우, 그 길이가 num의 정수 부분인 123의 길이(즉, 3)보다 큽니다. 이 경우, 0123.2가 반환됩니다. right 매개변수의 경우에도 마찬가지로 값이 3인 정수 123.200이 반환됩니다."
      ],
      "returns": "문자열: 형식화된 문자열",
      "params": {
        "num": "숫자|문자열: 형식화할 숫자",
        "left": "정수|문자열: 소수점 기준 왼쪽의 자릿수(선택 사항)",
        "right": "정수|문자열: 소수점 기준 오른쪽의 자릿수(선택 사항)",
        "nums": "배열: 형식화할 숫자들"
      }
    },
    "nfc": {
      "description": [
        "숫자를 문자열로 형식화하고 1000을 단위로 표시하기 위해 쉼표를 배치하는 기능입니다. 크게 두 가지 버전이 제공되는데, 하나는 정수(int)를 형식화하는 것이고, 다른 하나는 정수 배열을 형식화합니다. 매개변수의 값들은 항상 양의 정수여야 합니다."
      ],
      "returns": "문자열: 형식화된 문자열",
      "params": {
        "num": "숫자|문자열: 형식화할 숫자",
        "right": "정수|문자열: 소수점 기준 오른쪽의 자릿수(선택 사항)",
        "nums": "배열: 형식화할 숫자들"
      }
    },
    "nfp": {
      "description": [
        "숫자를 문자열로 형식화하는 기능입니다. nf()와 유사하나, 양수 앞에 '+'를, 음수 앞에 '-' 기호를 추가합니다. 실수(float) 형식과 정수(int) 형식의 두 가지 버전이 있습니다. 매개변수 중, 소수점 기준 왼쪽 자릿수(left)와 소수점 기준 오른쪽 자릿수(right)의 값은 항상 양의 정수여야 합니다."
      ],
      "returns": "문자열: 형식화된 문자열",
      "params": {
        "num": "숫자: 형식화할 숫자",
        "left": "정수: 소수점 기준 왼쪽의 자릿수(선택 사항)",
        "right": "정수: 소수점 기준 오른쪽의 자릿수(선택 사항)",
        "nums": "숫자 배열[]: 형식화할 숫자들"
      }
    },
    "nfs": {
      "description": [
        "숫자를 문자열로 형식화하는 기능입니다. nf()와 유사하나, '-' 기호가 붙은 음수와 정렬할 경우를 위해 '_(공백)' 기호를 양수 앞에 추가합니다. nfs()는 주로 음수가 아닌 숫자의 자릿수에 음수를 맞출 때 사용됩니다. (명확한 이해를 위해 예제를 참고하세요.) 실수(float) 형식과 정수(int) 형식의 두 가지 버전이 있습니다. 매개변수 중, 자릿수(digit), 소수점 기준 왼쪽 자릿수(left)와 소수점 기준 오른쪽 자릿수(right)의 값은 항상 양의 정수여야 합니다. (IMP): 정렬 결과는 사용자의 타입페이스에 따라 달라집니다. 참고: left와 right 매개변수 사용시, 그 값이 현재 숫자의 자릿수 길이보다 클 경우 자릿수를 맞추기 위해 매개변수에 0이 붙는 점에 유의하세요. 예를 들어, 현재 숫자가 123.2이고 전달된 left 매개변수가 4인 경우, 그 길이가 num의 정수 부분인 123의 길이(즉, 3)보다 큽니다. 이 경우, 0123.2가 반환됩니다. right 매개변수의 경우에도 마찬가지로 값이 3인 정수 123.200이 반환됩니다."
      ],
      "returns": "문자열: 형식화된 문자열",
      "params": {
        "num": "숫자: 형식화할 숫자",
        "left": "정수: 소수점 기준 왼쪽의 자릿수(선택 사항)",
        "right": "정수: 소수점 기준 오른쪽의 자릿수(선택 사항)",
        "nums": "배열: 형식화할 숫자들"
      }
    },
    "split": {
      "description": [
        "split() 함수는 String.split()에 매핑되며, 구분 기호를 사용하여 문자 또는 문자열을 분할합니다. 분리 문자(delim) 매개변수는 분할 경계를 나타낼 기호를 지정합니다. 각 조각들을 포함한 문자열 배열이 반환됩니다.<br>splitTokens() 역시 비슷하게 작동하나, 특정 문자나 시퀀스 대신 여러 개의 분리 문자를 분할한다는 점에서 다릅니다.",
        "The <a href=\"#/p5/splitTokens\">splitTokens()</a> function works in a similar fashion, except that it splits using a range of characters instead of a specific character or sequence."
      ],
      "returns": "문자열 배열[]： 문자열들의 배열",
      "params": {
        "value": "문자열: 분할될 문자열",
        "delim": "문자열: 데이터 분할에 쓰이는 문자열"
      }
    },
    "splitTokens": {
      "description": [
        "splitTokens() 함수는 일명 '토큰(token)'이라 불리는, 하나 이상의 분리 문자를 사용하여 문자열을 분할합니다. <br><br> 분리 문자(delim) 매개변수를 지정하지 않는 경우, 공백 문자를 사용하여 분할합니다. 공백 문자는 탭(\\t), 줄바꾸기(\\n), 캐리지 반환(CR: Carriage Return)(\\r), 폼 피드(FF: Form Feed)(\\f), 그리고 공백을 포함합니다.",
        "If no delim characters are specified, any whitespace character is used to split. Whitespace characters include tab (\\t), line feed (\\n), carriage return (\\r), form feed (\\f), and space."
      ],
      "returns": "문자열 배열[]：문자열들의 배열",
      "params": {
        "value": "문자열: 분할될 문자열",
        "delim": "문자열: 데이터 분할에 쓰이는 문자열"
      }
    },
    "trim": {
      "description": [
        "문자열 앞뒤의 공백 문자를 제거합니다. 공백, 캐리지 반환(CR: Carriage Return), 탭과 같은 표준 공백 문자 외에, 유니코드 'nbsp' 문자도 제거합니다."
      ],
      "returns": "문자열: 트리밍된 문자열",
      "params": {
        "str": "문자열: 트리밍될 문자열",
        "strs": "배열: 트리밍될 문자열 배열"
      }
    },
    "day": {
      "description": [
        "p5.js는 컴퓨터의 시계와도 통신합니다. day() 함수는 현재 날짜를 1부터 31에 해당하는 값으로 반환합니다."
      ],
      "returns": "정수: 현재 날짜"
    },
    "hour": {
      "description": [
        "p5.js는 컴퓨터의 시계와도 통신합니다. hour() 함수는 현재 시를 0부터 23에 해당하는 값으로 반환합니다."
      ],
      "returns": "정수: 현재 시"
    },
    "minute": {
      "description": [
        "p5.js는 컴퓨터의 시계와도 통신합니다. minute() 함수는 현재 분을 0부터 59에 해당하는 값으로 반환합니다."
      ],
      "returns": "정수: 현재 분"
    },
    "millis": {
      "description": [
        "스케치의 시작(즉, setup() 함수 호출 시점)이후의 시간을 밀리 세컨드(1/1000초)로 반환합니다. 주로 타이밍 이벤트나 애니메이션 시퀀스에 사용됩니다."
      ],
      "returns": "숫자: 스케치의 시작 이후의 밀리 세컨드 단위 시간"
    },
    "month": {
      "description": [
        "p5.js는 컴퓨터의 시계와도 통신합니다. month() 함수는 현재 월을 1부터 12에 해당하는 값으로 반환합니다."
      ],
      "returns": "정수: 현재 월"
    },
    "second": {
      "description": [
        "p5.js는 컴퓨터의 시계와도 통신합니다. second() 함수는 현재 초를 0부터 59에 해당하는 값으로 반환합니다."
      ],
      "returns": "정수: 현재 초"
    },
    "year": {
      "description": [
        "p5.js는 컴퓨터의 시계와도 통신합니다. second() 함수는 현재 년도를 정수로 반환합니다. (2014, 2015, 2016, 등)"
      ],
      "returns": "정수: 현재 년도"
    },
    "plane": {
      "description": [
        "사용자가 지정한 너비와 높이로 평면을 그립니다."
      ],
      "params": {
        "width": "숫자: 평면의 너비값 (선택 사항)",
        "height": "숫자: 평면의 높이값 (선택 사항)",
        "detailX": "정수: x-차원상의 삼각 세분면 개수 (선택 사항)",
        "detailY": "정수: y-차원상의 삼각 세분면 개수 (선택 사항)"
      }
    },
    "box": {
      "description": [
        "사용자가 지정한 너비, 높이, 깊이로 상자를 그립니다."
      ],
      "params": {
        "width": "숫자: 상자의 너비값 (선택 사항)",
        "Height": "숫자: 상자의 높이값 (선택 사항)",
        "depth": "숫자: 상자의 깊이값 (선택 사항)",
        "detailX": "정수: x-차원상의 삼각 세분면 개수 (선택 사항)",
        "detailY": "정수: y-차원상의 삼각 세분면 개수 (선택 사항)"
      }
    },
    "sphere": {
      "description": [
        "사용자가 지정한 반지름으로 구를 그립니다.<br>detailX와 detailY는 각각 구에 대한 x-차원과 y-차원상의 삼각 세분면 개수를 정합니다. 세분면이 많아질수록 구가 매끄러워집니다. detailX와 detailY 모두 권장 최대값은 24입니다. 24보다 높은 값을 사용하면 경고창이 뜨거나 브라우저가 느려질 수 있습니다.",
        "DetailX and detailY determines the number of subdivisions in the x-dimension and the y-dimension of a sphere. More subdivisions make the sphere seem smoother. The recommended maximum values are both 24. Using a value greater than 24 may cause a warning or slow down the browser."
      ],
      "params": {
        "radius": "숫자: 원의 반지름 (선택 사항)",
        "detailX": "정수: x-차원상의 삼각 세분면 (선택 사항)",
        "detailY": "정수: y-차원상의 삼각 세분면 (선택 사항)"
      }
    },
    "cylinder": {
      "description": [
        "사용자가 지정한 반지름과 높이로 원기둥을 그립니다.<br>detailX와 detailY는 각각 원기둥에 대한 x-차원과 y-차원상의 세분면 개수를 정합니다. 세분면이 많아질수록 원기둥이 매끄러워집니다. detailX와 detailY 모두 권장 최대값은 24입니다. 24보다 높은 값을 사용하면 경고창이 뜨거나 브라우저가 느려질 수 있습니다.",
        "DetailX and detailY determines the number of subdivisions in the x-dimension and the y-dimension of a cylinder. More subdivisions make the cylinder seem smoother. The recommended maximum value for detailX is 24. Using a value greater than 24 may cause a warning or slow down the browser."
      ],
      "params": {
        "radius": "숫자: 원기둥의 높이 (선택 사항)",
        "height": "정수: x-차원상의 세분면 개수, 기본값은 24 (선택 사항)",
        "detailX": "정수: y-차원상의 세분면 개수, 기본값은 1 (선택 사항)",
        "detailY": "불리언: 원기둥의 밑바닥면을 그릴 지의 여부 (선택 사항)",
        "bottomCap": "불리언: 원기둥의 윗면을 그릴 지의 여부 (선택 사항)",
        "topCap": "Boolean: (Optional) whether to draw the top of the cylinder"
      }
    },
    "cone": {
      "description": [
        "사용자가 지정한 반지름과 높이로 원뿔을 그립니다. <br>detailX와 detailY는 각각 원뿔에 대한 x-차원과 y-차원상의 세분면 개수를 정합니다. 세분면이 많아질수록 원뿔이 매끄러워집니다. detailX의 권장 최대값은 24입니다. 24보다 높은 값을 사용하면 경고창이 뜨거나 브라우저가 느려질 수 있습니다.",
        "DetailX and detailY determine the number of subdivisions in the x-dimension and the y-dimension of a cone. More subdivisions make the cone seem smoother. The recommended maximum value for detailX is 24. Using a value greater than 24 may cause a warning or slow down the browser."
      ],
      "params": {
        "radius": "숫자: 밑표면의 반지름 (선택 사항)",
        "height": "숫자: 원뿔의 높이 (선택 사항)",
        "detailX": "정수: x-차원상의 세분면 개수, 기본값은 24 (선택 사항)",
        "detailY": "정수: y-차원상의 세분면 개수, 기본값은 1 (선택 사항)",
        "cap": "불리언: 원뿔의 밑바닥면을 그릴 지의 여부 (선택 사항)"
      }
    },
    "ellipsoid": {
      "description": [
        "사용자가 지정한 반지름으로 타원면을 그립니다.<br>detailX와 detailY는 각각 x-차원과 y-차원상의 세분면 개수를 정합니다. 세분면이 많아질수록 타원면이 매끄러워집니다. 가급적 detailX와 detailY의 값이 150을 넘어가면 브라우저가 중단될 수 있습니다.",
        "DetailX and detailY determine the number of subdivisions in the x-dimension and the y-dimension of a cone. More subdivisions make the ellipsoid appear to be smoother. Avoid detail number above 150, it may crash the browser."
      ],
      "params": {
        "radiusx": "숫자: 타원면의 x-반지름값 (선택 사항)",
        "radiusy": "숫자: 타원면의 y-반지름값 (선택 사항)",
        "radiusz": "숫자: 타원면의 z-반지름값 (선택 사항)",
        "detailX": "정수: 세분면의 개수, 기본값은 24(선택 사항)",
        "detailY": "Integer: (Optional) number of segments,  the more segments the smoother geometry  default is 16. Avoid detail number above  150, it may crash the browser."
      }
    },
    "torus": {
      "description": [
        "사용자가 지정한 반지름과 튜브 반지름으로 원환을 그립니다. <br>detailX와 detailY는 각각 원환에 대한 x-차원과 y-차원상의 세분면 개수를 정합니다. 세분면이 많아질수록 원환이 매끄러워집니다. detailX과 detailY의 권장 최대값은 각각 24와 16입니다. 4나 6처럼 조금 더 적은 값으로 설정하면, 원환이 아닌 새로운 모양을 만들 수 있습니다.",
        "DetailX and detailY determine the number of subdivisions in the x-dimension and the y-dimension of a torus. More subdivisions make the torus appear to be smoother. The default and maximum values for detailX and detailY are 24 and 16, respectively. Setting them to relatively small values like 4 and 6 allows you to create new shapes other than a torus."
      ],
      "params": {
        "radius": "숫자: 전체 원환의 반지름 (선택 사항)",
        "tubeRadius": "숫자: 튜브의 반지름 (선택 사항)",
        "detailX": "정수: x-차원상의 세분면 개수, 기본값은 24 (선택 사항)",
        "detailY": "정수: y-차원상의 세분면 개수, 기본값은 16 (선택 사항)"
      }
    },
    "orbitControl": {
      "description": [
        "마우스 또는 트랙 패드로 3D 스케치 주위를 움직일 수 있습니다. 마우스 왼쪽 버튼을 클릭 후 드래그하면 스케치 중심을 기준으로 카메라 위치가 회전합니다. 마우스 오른쪽 버튼을 클릭 후 드래그하면 회전없이 카메라 위치가 이동합니다. 마우스 휠(스크롤)을 사용하면 카메라 위치가 스케치와 더 가까워지거나 멀어집니다. 함수 호출시, x축과 y축상의 마우스 이동에 대한 민감도를 매개변수를 사용할 수 있습니다. 별도로 지정한 매개변수없이 함수를 호출하면 orbitControl(1,1)과 동일한 효과를 갖습니다. 민감도 매개변수를 음수로 입력하면 각 축의 이동 방향을 지정할 수 있습니다."
      ],
      "params": {
        "sensitivityX": "숫자: X축상의 마우스 이동에 대한 민감도 (선택 사항)",
        "sensitivityY": "숫자: Y축상의 마우스 이동에 대한 민감도 (선택 사항)",
        "sensitivityZ": "숫자: Z축상의 마우스 이동에 대한 민감도 (선택 사항)"
      }
    },
    "debugMode": {
      "description": [
        "debugMode()는 3D 스케치 상의 '지면'을 표현하는 그리드와 더불어, +X, +Y, +Z 방향을 나타내는 좌표축 아이콘을 추가 시각화합니다. 별도로 지정한 매개변수없이 함수를 호출하면, 기본 그리드와 좌표축 아이콘이 생성됩니다. 또는, 위의 예제처럼 별도의 매개변수를 지정하여 그리드/좌표축의 위치와 크기를 조정할 수 있습니다. 그리드는 가장 마지막으로 사용된 윤곽선(stroke)의 색과 두께로 그려집니다. 선에 대한 매개변수를 지정하려면, draw() 반복문이 끝나기 직전에 stroke() 함수와 strokeWeight() 호출하면 됩니다.<br><br>기본적으로, 그리드는 XZ 평면을 따라 스케치의 원점(0,0,0)을 통과하며, 좌표축 아이콘은 원점에서 상쇄(offset)됩니다. 그리드 및 좌표축 아이콘 모두 현재 캔버스 크기에 따라 그 크기가 조정됩니다. 그리드는 기본 카메라 뷰와 평행하게 실행됩니다. 따라서, 그리드를 전체적으로 조망하려면, debugMode와 orbitControl을 함께 사용하면 됩니다.",
        "By default, the grid will run through the origin (0,0,0) of the sketch along the XZ plane and the axes icon will be offset from the origin. Both the grid and axes icon will be sized according to the current canvas size. Note that because the grid runs parallel to the default camera view, it is often helpful to use debugMode along with orbitControl to allow full view of the grid."
      ],
      "params": {
        "mode": "상수: GRID 또는 AXES 중 하나",
        "gridSize": "숫자: 그리드 한 변의 크기 (선택 사항)",
        "gridDivisions": "숫자: 그리드 분할 개수 (선택 사항)",
        "xOff": "숫자: 원점(0,0,0)으로부터의 X축 상쇄값 (선택 사항)",
        "yOff": "숫자: 원점(0,0,0)으로부터의 Y축 상쇄값 (선택 사항)",
        "zOff": "숫자: 원점(0,0,0)으로부터의 Z축 상쇄값 (선택 사항)",
        "axesSize": "숫자: 좌표축 아이콘 크기 (선택 사항)",
        "gridXOff": "숫자: (선택 사항)",
        "gridYOff": "숫자: (선택 사항)",
        "gridZOff": "숫자: (선택 사항)",
        "axesXOff": "숫자: (선택 사항)",
        "axesYOff": "숫자: (선택 사항)",
        "axesZOff": "숫자: (선택 사항)"
      }
    },
    "noDebugMode": {
      "description": [
        "3D 스케치의 debugMode() 실행을 종료합니다."
      ]
    },
    "ambientLight": {
      "description": [
        "색상을 갖는 앰비언트 라이트를 생성합니다. 앰비언트 라이트는 별도의 광원없이 캔버스의 모든 영역에서 나오는 조명을 뜻합니다."
      ],
      "params": {
        "v1": "숫자: 현재 색상 범위에 따른 빨강값 또는 색조값",
        "v2": "현재 색상 범위에 따른 초록값 또는 채도값",
        "v3": "현재 색상 범위에 따른 파랑값 또는 밝기값",
        "alpha": "숫자: 알파값 (선택 사항)",
        "value": "문자열: 색상 문자열",
        "gray": "숫자: 회색값",
        "values": "숫자 배열[]: 색상의 R, G, B & 알파값 성분을 포함한 배열",
        "color": "p5.Color: 앰비언트 라이트 색상"
      }
    },
    "specularColor": {
      "description": [
        "스페큘러 재질(material)과 조명에 쓰이는 스페큘러 하이라이트 색상을 설정합니다.<br><br>이 메소드를 specularMaterial() 및 shininess() 함수에 결합하여 스페큘러 하이라이트를 설정할 수 있습니다. 기본값은 흰색, 즉 (255,25,255)이며, specularMaterial() 함수 이전에 메소드가 호출되지 않을 경우 사용됩니다.<br>참고: specularColor는 프로세싱 함수 <a href='https://processing.org/reference/lightSpecular_.html'>lightSpecular</a>와 동읠한 효과를 갖습니다.",
        "This method can be combined with specularMaterial() and shininess() functions to set specular highlights. The default color is white, ie (255, 255, 255), which is used if this method is not called before specularMaterial(). If this method is called without specularMaterial(), There will be no effect.",
        "Note: specularColor is equivalent to the processing function <a href=\"https://processing.org/reference/lightSpecular_.html\">lightSpecular</a>."
      ],
      "params": {
        "v1": "숫자: 현재 색상 범위에 따른 빨강값 또는 색조값",
        "v2": "숫자: 현재 색상 범위에 따른 초록값 또는 채도값",
        "v3": "숫자: 현재 색상 범위에 따른 파랑값 또는 밝기값",
        "value": "문자열: 색상 문자열",
        "gray": "숫자: 회색값",
        "values": "숫자 배열[]: 색상의 R, G, B & 알파값 성분을 포함한 배열",
        "color": "p5.Color: 앰비언트 라이트 색상"
      }
    },
    "directionalLight": {
      "description": [
        "색상과 방향을 갖는 디렉셔널 라이트를 생성합니다.<br>한 번에 최대 5개의 directionalLight를 활성화할 수 있습니다.",
        "A maximum of 5 directionalLight can be active at one time"
      ],
      "params": {
        "v1": "숫자: (현재 색상 모드에 따른) 빨강값 또는 색조값",
        "v2": "숫자: 초록값 또는 채도값",
        "v3": "숫자: 파랑값 또는 밝기값",
        "position": "p5.Vector：조명의 방향",
        "color": "숫자 배열[]|문자열|p5.Color: 색상 배열, CSS 색상 문자열, 또는 p5.Color 값",
        "x": "숫자: x축 방향",
        "y": "숫자: y축 방향",
        "z": "숫자: z축 방향"
      }
    },
    "pointLight": {
      "description": [
        "색상과 조명 위치를 갖는 포인트 라이트를 생성합니다.<br>한 번에 최대 5개의 pointlLight를 활성화할 수 있습니다.",
        "A maximum of 5 pointLight can be active at one time"
      ],
      "params": {
        "v1": "숫자: (현재 색상 모드에 따른) 빨강값 또는 색조값",
        "v2": "숫자: 초록값 또는 채도값",
        "v3": "숫자: 파랑값 또는 밝기값",
        "x": "숫자: x축 위치",
        "y": "숫자: y축 위치",
        "z": "숫자: z축 위치",
        "position": "p5.Vector: 조명의 위치",
        "color": "숫자 배열[]|문자열|p5.Color: 색상 배열, CSS 색상 문자열, 또는 p5.Color 값"
      }
    },
    "lights": {
      "description": [
        "기본 앰비언트 라이트와 디렉셔널 라이트를 설정합니다. 기본값은  ambientLight(128, 128, 128)과 directionalLight(128, 128, 128, 0, 0, -1)입니다. 반복 프로그램에서 조명의 지속성을 확보하려면 조명을 draw() 안에 작성해야 합니다. 반복 프로그램의 setup() 안에 작성할 경우, 반복문의 최초 실행시에만 조명 효과가 발생합니다."
      ]
    },
    "lightFalloff": {
      "description": [
        "포인트 라이트의 감소율을 설정합니다. 코드 내에서 생성된 요소에만 영향을 줍니다. 기본값은 lightFalloff (1.0, 0.0, 0.0)이며, 사용자가 지정한 매개변수를 다음의 감소량 계산 방정식에서 사용할 수 있습니다:<br>d = 조명 위치에서 꼭지점 위치까지의 거리<br>감소량 = 1 / (CONSTANT + d * LINEAR + ( d * d ) * QUADRATIC)",
        "d = distance from light position to vertex position",
        "falloff = 1 / (CONSTANT + d * LINEAR + ( d * d ) * QUADRATIC)"
      ],
      "params": {
        "constant": "숫자: 감소량 결정을 위한 상수값",
        "linear": "선형 숫자: 감소량 결정을 위한 선형값",
        "quadratic": "2차 숫자: 감소량 결정을 위한 2차값"
      }
    },
    "spotLight": {
      "description": [
        "사용자가 지정한 색상, 위치, 조명 방향, 각도, 농도로 스포트라이트를 생성합니다. 여기서의 '각도'는 스포트라이트 원뿔의 개구부에 대한 각도를 의미합니다. 농도는 빛을 중앙으로 집중시키는 값을 뜻합니다. 각도와 농도는 모두 선택 사항이나, 농도 지정을 위해 각도를 반드시 지정해야합니다.<br><br>한 번에 최대 5개의 spotLight를 활성화할 수 있습니다.",
        "A maximum of 5 spotLight can be active at one time"
      ],
      "params": {
        "v1": "숫자: (현재 색상 모드에 따른) 빨강값 또는 색조값",
        "v2": "숫자: 초록값 또는 채도값",
        "v3": "숫자: 파랑값 또는 밝기값",
        "x": "숫자: x축 위치",
        "y": "숫자: y축 위치",
        "z": "숫자: z축 위치",
        "rx": "숫자: 조명의 x축 방향",
        "ry": "숫자: 조명의 y축 방향",
        "rz": "숫자: 조명의 z축 방향",
        "angle": "숫자: 각도 매개변수. 기본값은 PI/3 (선택 사항)",
        "conc": "숫자: 농도 매개변수. 기본값은 100 (선택 사항)",
        "color": "숫자 배열[]|문자열|p5.Color: 색상 배열, CSS 색상 문자열, 또는 p5.Color 값",
        "position": "p5.Vector: 조명의 위치",
        "direction": "p5.Vector: 조명의 방향"
      }
    },
    "noLights": {
      "description": [
        "noLights() 함수 호출 이후에 렌더링된 재질(material)들로부터 모든 조명을 제거합니다. 모든 후속 메소드에 영향을 줍니다. noLights() 이후에 작성된 조명 메소드를 호출할 경우, 스케치상 조명이 다시 활성화됩니다."
      ]
    },
    "loadModel": {
      "description": [
        "OBJ 또는 STL 파일로부터 3D 모델을 불러옵니다. <br><br> loadModel() 함수는 반드시 preload() 함수 안에 작성되어야 하며, 이로써 3D 모델을 코드 실행에 앞서 온전히 불러올 수 있습니다. <br><br>OBJ와 STL 파일 형식의 한계 중 하나는 빌트인 스케일 기능이 제공되지 않는다는 것입니다. 즉, 파일을 불러오는 소프트웨어 프로그램에 따라 3D 모델의 크기가 상이해집니다. 3D 모델이 보이지 않는다면 loadModel() 함수에 표준화된 매개변수인 true를 입력해 보세요. 또한 불러온 3D 모델의 크기는 scale() 함수로 변경할 수 있습니다. <br>색상이 지정된 STL 파일은 현재 지원하지 않아, 색상 요소가 제거된 상태로 렌더링될 수 있습니다.",
        "<a href=\"#/p5/loadModel\">loadModel()</a> should be placed inside of <a href=\"#/p5/preload\">preload()</a>. This allows the model to load fully before the rest of your code is run.",
        "One of the limitations of the OBJ and STL format is that it doesn't have a built-in sense of scale. This means that models exported from different programs might be very different sizes. If your model isn't displaying, try calling <a href=\"#/p5/loadModel\">loadModel()</a> with the normalized parameter set to true. This will resize the model to a scale appropriate for p5. You can also make additional changes to the final size of your model with the <a href=\"#/p5/scale\">scale()</a> function.",
        "Also, the support for colored STL files is not present. STL files with color will be rendered without color properties."
      ],
      "returns": "p5.Geometry: p5.Geometry 객체",
      "params": {
        "path": "문자열: 불러올 3D 모델의 파일 경로",
        "normalize": "불리언: 참(true)이면, 3D 모델을 표준화된 크기로 불러오기",
        "successCallback": "함수(p5.Geometry): 3D 모델을 불러온 뒤 일회적으로 호출되는 함수로, 3D 모델 객체를 전달. (선택 사항)",
        "failureCallback": "함수(Event)：3D 모델 불러오기를 실패할 경우 이벤트 에러와 함께 호출 (선택 사항)",
        "fileType": "String: (Optional) The file extension of the model  (<code>.stl</code>, <code>.obj</code>)."
      }
    },
    "model": {
      "description": [
        "화면에 3D 모델을 렌더링합니다."
      ],
      "params": {
        "model": "p5.Geometry: 렌더링할, 불러온 3D 모델"
      }
    },
    "loadShader": {
      "description": [
        "버텍스 및 프래그먼트 셰이더 경로로부터 커스텀 셰이더를 불러옵니다. 셰이더 파일은 배경 화면과 비동기적으로 로드되므로, 이 메소드는 preload()에서 사용해야 합니다.<br><br>현재 3가지 유형의 셰이더를 지원합니다. p5는 셰이더상 정의된 매개변수 이름과 일치하는 버텍스, 법선(normal), 색상, 조명 속성을 자동으로 제공합니다.",
        "For now, there are three main types of shaders. p5 will automatically supply appropriate vertices, normals, colors, and lighting attributes if the parameters defined in the shader match the names."
      ],
      "returns": "p5.Shader: 지정된 버텍스 및 프래그먼트 셰이더 파일로부터 생성된 셰이더 객체",
      "params": {
        "vertFilename": "문자열: 버텍스 셰이더 소스 코드 파일의 경로",
        "fragFilename": "문자열: 프래그먼트 셰이더의 소스 코드 파일 경로",
        "callback": "함수: loadShader()가 완료된 이후 실행될 함수. 성공시, 셰이더 객체를 1번재 인수로 전달 (선택 사항)",
        "errorCallback": "함수: loadShader 내에서 에러 발생시 실행될 함수. 에러 발생시, 에러를 1번째 인수로 전달 (선택 사항)"
      }
    },
    "createShader": {
      "returns": "p5.Shader: 지정된 버텍스 및 프래그먼트 셰이더 파일로부터 생성된 셰이더 객체",
      "params": {
        "vertSrc": "문자열: 버텍스 셰이더의 소스 코드",
        "fragSrc": "문자열: 프래그먼트 셰이더의 소스 코드"
      }
    },
    "shader": {
      "description": [
        "shader() 함수를 통해 WebGL 모드상의 도형을 커스텀 셰이더로 채울 수 있습니다. loadShader()로 버텍스 및 프래그먼트 셰이더를 불러와 사용자 자체적으로 셰이더를 생성할 수 있습니다."
      ],
      "params": {
        "s": "p5.Shader: 도형 렌더링에 사용하기 원하는 p5.Shader (선택 사항)"
      }
    },
    "resetShader": {
      "description": [
        "이 함수는 WebGL 모드 기본 셰이더를 복원합니다. resetShader() 이후에 실행되는 코드는 그 이전에 정의된 셰이더의 영향을 받지 않습니다. 반드시 shader() 함수 이후에 실행되어야 합니다."
      ]
    },
    "texture": {
      "description": [
        "도형의 텍스처. <a href='https://p5js.org/ko/examples/3d-materials.html'>예제</a>에서 사용가능한 다른 재질들을 확인하세요."
      ],
      "params": {
        "tex": "p5.Image|p5.MediaElement|p5.Graphics: 텍스처로 렌더링할 2차원 그래픽"
      }
    },
    "textureMode": {
      "description": [
        "텍스처 매핑을 위한 좌표 공간을 설정합니다. 기본 모드는 IMAGE로, 이미지의 실제 좌표를 나타냅니다. NORMAL은 0부터 1 사이의 정규화된 값의 공간을 나타냅니다. 이 함수는 WebGL 모드에서만 작동합니다.<br><br>예를 들어, IMAGE 모드에서 100 x 200 픽셀 이미지를 사용할 경우, 이미지를 사각면(quad)의 전체 크기에 매핑하기 위해 점 (0,0) (100, 0) (100,200) (0,200)이 필요합니다. 동일한 매핑을 NORMAL 모드에서 할 경우 (0,0) (1,0) (1,1) (0,1)입니다.",
        "With IMAGE, if an image is 100 x 200 pixels, mapping the image onto the entire size of a quad would require the points (0,0) (100, 0) (100,200) (0,200). The same mapping in NORMAL is (0,0) (1,0) (1,1) (0,1)."
      ],
      "params": {
        "mode": "상수: IMAGE 또는 NORMAL 중 하나"
      }
    },
    "textureWrap": {
      "description": [
        "전역 텍스처 래핑 모드를 설정합니다. UV가 0부터 1까지의 범위를 벗어날 때의 텍스처 동작을 제어합니다. CLAMP, REPEAT, MIRROR의 3가지 옵션이 있습니다.<br><br>CLAMP는 텍스처의 가장자리 픽셀 경계를 확장합니다. REPEAT는 경계에 도달할 때까지 텍스처가 반복적으로 타일링되도록 합니다. MIRROR는 REPEAT와 유사하지만, 매 타일마다 텍스처를 뒤집는다는 점에서 다릅니다.<br><br>REPEAT & MIRROR는 텍스처의 크기가 2의 배수 단위(128, 256, 512, 1024 등)인 경우에 한해서만 사용 가능합니다.<br><br>이 메소드는 그 이후에 작성된 textureWrap이 호출되기 전까지의 스케치 위 모든 텍스처에 영향을 줍니다.<br><br>1개의 인수만 지정할 경우, 해당 인수가 수직 및 수평축 모두에 적용됩니다.",
        "CLAMP causes the pixels at the edge of the texture to extend to the bounds REPEAT causes the texture to tile repeatedly until reaching the bounds MIRROR works similarly to REPEAT but it flips the texture with every new tile",
        "REPEAT & MIRROR are only available if the texture is a power of two size (128, 256, 512, 1024, etc.).",
        "This method will affect all textures in your sketch until a subsequent textureWrap call is made.",
        "If only one argument is provided, it will be applied to both the horizontal and vertical axes."
      ],
      "params": {
        "wrapX": "상수: CLAMP, REPEAT, 또는 MIRROR 중 하나",
        "wrapY": "상수: CLAMP, REPEAT, 또는 MIRROR 중 하나 (선택 사항)"
      }
    },
    "normalMaterial": {
      "description": [
        "도형의 기본 재질(material)은 조명의 영향을 받지 않습니다. 반사성을 갖지 않으며, 종종 디버깅을 위한 자리표시자(placeholder)로 사용됩니다. X축을 향한 표면은 빨강, Y축을 향한 표면은 초록, Z축을 향한 표면은 파랑이 됩니다. 이 <a href='https://p5js.org/ko/examples/3d-materials.html'>예제</a>에서 사용가능한 모든 재질들을 확인할 수 있습니다."
      ]
    },
    "ambientMaterial": {
      "description": [
        "지정된 색상의 도형에 입힐 앰비언트 재질입니다. 앰비언트 재질은 앰비언트 라이트 아래에서 객체가 반사하는 색상을 정의합니다. 예를 들어, 객체의 앰비언트 재질이 순수 빨강이고 앰비언트 라이트가 순수 초록인 경우, 객체는 빛을 반사하지 않습니다. <a href ='https://p5js.org/ko/examples/3d-materials.html'>사용가능한 모든 재질</a>을 확인하세요."
      ],
      "params": {
        "v1": "숫자: 회색값, (현재 색상 모드에 따른) 빨강값 또는 색조값",
        "v2": "숫자: 초록값 또는 채도값 (선택 사항)",
        "v3": "숫자: 파랑값 또는 밝기값 (선택 사항)",
        "color": "숫자 배열[]|문자열|p5.Color: 색상 배열, CSS 색상 문자열, 또는 p5.Color 값"
      }
    },
    "emissiveMaterial": {
      "description": [
        "재질의 방사형 색상을 설정합니다. 여기서의 '방사형'은 사실상 잘못된 표현입니다. 주변 도형에도 영향을 미치는 조명을 직접 방사한다기 보다는, 마치 객체가 빛나는 것처럼 보이기 때문입니다. 방사형 재질은 별도의 조명이 없어도 화면상 최대 강도로 빛날 수 있습니다."
      ],
      "params": {
        "v1": "숫자: 회색값, (현재 색상 모드에 따른) 빨강값 또는 색조값",
        "v2": "숫자: 초록값 또는 채도값 (선택 사항)",
        "v3": "숫자: 파랑값 또는 밝기값 (선택 사항)",
        "a": "숫자 배열[]|문자열|p5.Color: 색상 배열, CSS 색상 문자열, 또는 p5.Color 값",
        "color": "Number[]|String|p5.Color: color, color Array, or CSS color string"
      }
    },
    "specularMaterial": {
      "description": [
        "지정된 색상의 도형에 입힐 스페큘러 재질입니다. 스페큘러 재질은 반짝이는 반사 재질입니다. 앰비언트 재질과 마찬가지로, 앰비언트 조명 아래에서 객체가 반사하는 색상을 정의합니다. 예를 들어, 객체의 스페큘러 재질이 순수 빨강이고 앰비언트 라이트가 순수 초록인 경우, 객체는 빛을 반사하지 않습니다. 스페큘러 재질은 포인트 라이트나 디렉셔널 라이트 등 모든 조명들의 광원 색상을 반영합니다. <a href ='https://p5js.org/ko/examples/3d-materials.html'>사용가능한 모든 재질</a>을 확인하세요."
      ],
      "params": {
        "gray": "Number: number specifying value between white and black.",
        "alpha": "Number: (Optional) alpha value relative to current color range  (default is 0-255)",
        "v1": "숫자: 회색값, (현재 색상 모드에 따른) 빨강값 또는 색조값",
        "v2": "숫자: 초록값 또는 채도값 (선택 사항)",
        "v3": "숫자: 파랑값 또는 밝기값 (선택 사항)",
        "color": "숫자 배열[]|문자열|p5.Color: 색상 배열, CSS 색상 문자열, 또는 p5.Color 값"
      }
    },
    "shininess": {
      "description": [
        "셰이더 표면의 광택 양을 설정합니다. specularMaterial()과 함께 사용하여 도형의 재질 속성을 설정할 수 있습니다. 기본값이자 최소값은 1입니다."
      ],
      "params": {
        "shine": "Number: Degree of Shininess.  Defaults to 1."
      }
    },
    "camera": {
      "description": [
        "3D 스케치의 카메라 위치를 설정합니다. 이 함수의 매개변수들은 카메라의 위치, 스케치의 중심(카메라가 가리키는 위치), 그리고 위쪽 방향(카메라의 오리엔테이션)을 정의합니다. <br><br>이 함수는 카메라 이동을 시뮬레이션하여, 객체를 다양한 각도에서 볼 수 있도록 합니다. 객체 자체가 아닌 카메라를 움직이는 점에 유의하세요. 예를 들어, centerX 값이 양수인 경우, 카메라는 스케치의 우측으로 회전하여 마치 객체가 왼쪽으로 움직이듯 보이게 합니다.<br><br>이 <a href = 'https://www.openprocessing.org/sketch/740258'>예제</a>에서 카메라의 위치 이동 방식을 확인하세요.<br><br>별도의 인수를 지정하지 않는 경우, 함수는 camera (0, 0, (height / 2.0) / tan (PI * 30.0 / 180.0), 0, 0, 0, 0, 1, 0)에 해당하는 기본 카메라를 생성합니다.",
        "This function simulates the movements of the camera, allowing objects to be viewed from various angles. Remember, it does not move the objects themselves but the camera instead. For example when the centerX value is positive, and the camera is rotating to the right side of the sketch, the object will seem like it's moving to the left.",
        "See this <a href = \"https://www.openprocessing.org/sketch/740258\">example</a> to view the position of your camera.",
        "If no parameters are given, the following default is used: camera(0, 0, (height/2) / tan(PI/6), 0, 0, 0, 0, 1, 0)"
      ],
      "params": {
        "x": "숫자: x축에서의 카메라 위치값 (선택 사항)",
        "y": "숫자: y축에서의 카메라 위치값 (선택 사항)",
        "z": "숫자: z축에서의 카메라 위치값 (선택 사항)",
        "centerX": "숫자: 스케치 중심의 x좌표값 (선택 사항)",
        "centerY": "숫자: 스케치 중심의 y좌표값 (선택 사항)",
        "centerZ": "숫자: 스케치 중심의 z좌표값 (선택 사항)",
        "upX": "숫자: 카메라로부터 위쪽 방향의 x성분 (선택 사항)",
        "upY": "숫자: 카메라로부터 위쪽 방향의 y성분 (선택 사항)",
        "upZ": "숫자: 카메라로부터 위쪽 방향의 z성분 (선택 사항)"
      }
    },
    "perspective": {
      "description": [
        "3D 스케치의 카메라 투시 투영법을 설정합니다. 이 투영법은 거리 단축 착시효과를 통해 깊이감을 나타냅니다. 카메라로부터 가까운 객체는 실제 크기로 보이고, 멀리 떨어진 객체는 더 작아 보입니다. 이 함수의 매개변수는 수직 시야, 종횡비(일반적으로, 너비/높이), 그리고 근거리 및 원거리에서 잘리는 평면을 통해 보이는 (즉, 카메라가 보는), 절두체 구도(카메라가 객체를 보는, 잘린 피라미드형 구도)를 정의합니다.<br><br>별도의 인수를 지정하지 않는 경우, 기본값은 perspective(PI/3.0, width/height, eyeZ/10.0, eyeZ10.0)과도 동일한 효과를 가지며, 여기서 eyeZ는((height/2.0) / tan(PI60.0/360.0))과 같습니다.",
        "The parameters to this function define the viewing frustum (the truncated pyramid within which objects are seen by the camera) through vertical field of view, aspect ratio (usually width/height), and near and far clipping planes.",
        "If no parameters are given, the following default is used: perspective(PI/3, width/height, eyeZ/10, eyeZ*10), where eyeZ is equal to ((height/2) / tan(PI/6))."
      ],
      "params": {
        "fovy": "숫자: 하단에서 상단에 이르는 카메라의 절두체형 수직 시야각, angleMode 단위에 해당 (선택 사항)",
        "aspect": "숫자: 카메라의 절두체형 종횡비 (선택 사항)",
        "near": "숫자: 절두 근거리 길이 (선택 사항)",
        "far": "숫자: 절두 원거리 길이 (선택 사항)"
      }
    },
    "ortho": {
      "description": [
        "3D 스케치의 카메라 직교 투영법을 설정하고, 객체에 대한 상자 모양의 절두체 구도를 정의합니다. 이 투영법은 동일한 차원상의 객체들을 카메라로부터 떨어져있는 거리와 상관없이 모두 동일한 크기로 나타냅니다. 이 함수의 매개변수는 좌우가 최소 및 최대 x값이고, 상하가 최소 및 최대 y값이며, 원근이 최소 및 최대 z값인 절두체 구도를 지정합니다. 별도의 매개변수를 지정하지 않는 경우, 기본값은 ortho(-width/2, width/2, -height/2, height/2)입니다.",
        "The parameters to this function specify the viewing frustum where left and right are the minimum and maximum x values, top and bottom are the minimum and maximum y values, and near and far are the minimum and maximum z values.",
        "If no parameters are given, the following default is used: ortho(-width/2, width/2, -height/2, height/2)."
      ],
      "params": {
        "left": "숫자: 카메라 절두체의 왼쪽 평면 (선택 사항)",
        "right": "숫자: 카메라 절두체의 오른쪽 평면 (선택 사항)",
        "bottom": "숫자: 카메라 절두체의 아래쪽 평면 (선택 사항)",
        "top": "숫자: 카메라 절두체의 위쪽 평면 (선택 사항)",
        "near": "숫자: 카메라 절두체의 가까운 평면 (선택 사항)",
        "far": "숫자: 카메라 절두체의 먼 평면 (선택 사항)"
      }
    },
    "frustum": {
      "description": [
        "Sets a perspective matrix as defined by the parameters.",
        "A frustum is a geometric form: a pyramid with its top cut off. With the viewer's eye at the imaginary top of the pyramid, the six planes of the frustum act as clipping planes when rendering a 3D view. Thus, any form inside the clipping planes is visible; anything outside those planes is not visible.",
        "Setting the frustum changes the perspective of the scene being rendered. This can be achieved more simply in many cases by using <a href=\"https://p5js.org/reference/#/p5/perspective\">perspective()</a>.",
        "If no parameters are given, the following default is used: frustum(-width/2, width/2, -height/2, height/2, 0, max(width, height))."
      ],
      "params": {
        "left": "Number: (Optional) camera frustum left plane",
        "right": "Number: (Optional) camera frustum right plane",
        "bottom": "Number: (Optional) camera frustum bottom plane",
        "top": "Number: (Optional) camera frustum top plane",
        "near": "Number: (Optional) camera frustum near plane",
        "far": "Number: (Optional) camera frustum far plane"
      }
    },
    "createCamera": {
      "description": [
        "새로운 p5.Camera 객체를 생성하고 렌더러에게 해당 카메라를 사용하도록 지시합니다. p5.Camera 객체를 반환합니다.",
        "The new camera is initialized with a default position (see <a href=\"#/p5.Camera/camera\">camera()</a>) and a default perspective projection (see <a href=\"#/p5.Camera/perspective\">perspective()</a>). Its properties can be controlled with the <a href=\"#/p5.Camera\">p5.Camera</a> methods.",
        "Note: Every 3D sketch starts with a default camera initialized. This camera can be controlled with the global methods <a href=\"#/p5/camera\">camera()</a>, <a href=\"#/p5/perspective\">perspective()</a>, <a href=\"#/p5/ortho\">ortho()</a>, and <a href=\"#/p5/frustum\">frustum()</a> if it is the only camera in the scene."
      ],
      "returns": "p5.Camera: 새로 생성된 카메라 객체"
    },
    "setCamera": {
      "description": [
        "rendererGL의 현재 카메라를 p5.Camera 객체로 설정합니다. 여러 카메라 간의 화면 전환이 가능합니다."
      ],
      "params": {
        "cam": "p5.Camera: p5.Camera 객체"
      }
    },
    "setAttributes": {
      "description": [
        "WebGL 드로잉 컨텍스트의 속성을 설정하여 WebGL 렌더러가 화면과 성능을 미세 조정할 수 있도록 합니다.<br><br> WebGL 캔버스를 생성한 후에 이 함수를 호출하면 드로잉 컨텍스트가 다시 초기화되는 점에 유의하세요. <br><br>객체가 매개변수로 전달될 경우, 객체에 선언되지 않은 모든 속성은 기본값으로 처리됩니다.<br><br>사용한 가능한 속성은 다음과 같습니다:<br>alpha - 캔버스에 알파 버퍼가 있는지의 여부를 나타냅니다. 기본값은 참(true)입니다.<br>stencil - 드로잉 버퍼에 8비트 이상의 스텐실 버퍼가 있는지 여부를 나타냅니다.<br>antialias - 안티앨리어싱 기본값을 수행할지 여부를 나타냅니다. (Safari에서는 참)<br>premultipliedAlpha -   드로잉 버퍼에 포함된 색상이 미리 곱해진 알파 기본값을 포함하는 지의 여부에 대해, 페이지 컴포지터가 거짓(false)으로 가정하고 있음을 나타냅니다.<br>perPixelLighting - 참(true)이라면, 픽셀당 라이팅(per-pixel Lighting)이 라이팅 셰이더에 사용됩니다. 그렇지 않다면, 꼭지점당 라이팅(per-vertex lighting)이 사용됩니다. 기본값은 참입니다.",
        "Note that this will reinitialize the drawing context if called after the WebGL canvas is made.",
        "If an object is passed as the parameter, all attributes not declared in the object will be set to defaults.",
        "The available attributes are:  alpha - indicates if the canvas contains an alpha buffer default is true",
        "depth - indicates whether the drawing buffer has a depth buffer of at least 16 bits - default is true",
        "stencil - indicates whether the drawing buffer has a stencil buffer of at least 8 bits",
        "antialias - indicates whether or not to perform anti-aliasing default is false (true in Safari)",
        "premultipliedAlpha - indicates that the page compositor will assume the drawing buffer contains colors with pre-multiplied alpha default is false",
        "preserveDrawingBuffer - if true the buffers will not be cleared and and will preserve their values until cleared or overwritten by author (note that p5 clears automatically on draw loop) default is true",
        "perPixelLighting - if true, per-pixel lighting will be used in the lighting shader otherwise per-vertex lighting is used. default is true."
      ],
      "params": {
        "key": "문자열: 속성명",
        "value": "불리언: 명명된 속성의 새로운 값",
        "obj": "객체: 주요값들의 쌍을 갖는 객체"
      }
    },
    "getAudioContext": {
      "description": [
        "Returns the Audio Context for this sketch. Useful for users who would like to dig deeper into the <a target='_blank' href= 'http://webaudio.github.io/web-audio-api/'>Web Audio API </a>.",
        "Some browsers require users to startAudioContext with a user gesture, such as touchStarted in the example below."
      ],
      "returns": "Object: AudioContext for this sketch"
    },
    "userStartAudio": {
      "description": [
        "It is not only a good practice to give users control over starting audio. This policy is enforced by many web browsers, including iOS and <a href=\"https://goo.gl/7K7WLu\" title=\"Google Chrome's autoplay policy\">Google Chrome</a>, which create the Web Audio API's <a href=\"https://developer.mozilla.org/en-US/docs/Web/API/AudioContext\" title=\"Audio Context @ MDN\">Audio Context</a> in a suspended state.",
        "In these browser-specific policies, sound will not play until a user interaction event (i.e. <code>mousePressed()</code>) explicitly resumes the AudioContext, or starts an audio node. This can be accomplished by calling <code>start()</code> on a <code>p5.Oscillator</code>, <code> play()</code> on a <code>p5.SoundFile</code>, or simply <code>userStartAudio()</code>.",
        "<code>userStartAudio()</code> starts the AudioContext on a user gesture. The default behavior will enable audio on any mouseUp or touchEnd event. It can also be placed in a specific interaction function, such as <code>mousePressed()</code> as in the example below. This method utilizes <a href=\"https://github.com/tambien/StartAudioContext\">StartAudioContext </a>, a library by Yotam Mann (MIT Licence, 2016)."
      ],
      "returns": "Promise: Returns a Promise that resolves when  the AudioContext state is 'running'",
      "params": {
        "element(s)": "Element|Array: (Optional) This argument can be an Element,  Selector String, NodeList, p5.Element,  jQuery Element, or an Array of any of those.",
        "callback": "Function: (Optional) Callback to invoke when the AudioContext  has started"
      }
    },
    "getOutputVolume": {
      "description": [
        "Returns a number representing the output volume for sound in this sketch."
      ],
      "returns": "Number: Output volume for sound in this sketch.  Should be between 0.0 (silence) and 1.0."
    },
    "outputVolume": {
      "description": [
        "Scale the output of all sound in this sketch Scaled between 0.0 (silence) and 1.0 (full volume). 1.0 is the maximum amplitude of a digital sound, so multiplying by greater than 1.0 may cause digital distortion. To fade, provide a <code>rampTime</code> parameter. For more complex fades, see the Envelope class.",
        "Alternately, you can pass in a signal source such as an oscillator to modulate the amplitude with an audio signal.",
        "<b>How This Works</b>: When you load the p5.sound module, it creates a single instance of p5sound. All sound objects in this module output to p5sound before reaching your computer's output. So if you change the amplitude of p5sound, it impacts all of the sound in this module.",
        "If no value is provided, returns a Web Audio API Gain Node"
      ],
      "params": {
        "volume": "Number|Object: Volume (amplitude) between 0.0  and 1.0 or modulating signal/oscillator",
        "rampTime": "Number: (Optional) Fade for t seconds",
        "timeFromNow": "Number: (Optional) Schedule this event to happen at  t seconds in the future"
      }
    },
    "soundOut": {
      "description": [
        "<code>p5.soundOut</code> is the p5.sound final output bus. It sends output to the destination of this window's web audio context. It contains Web Audio API nodes including a dyanmicsCompressor (<code>.limiter</code>), and Gain Nodes for <code>.input</code> and <code>.output</code>."
      ]
    },
    "sampleRate": {
      "description": [
        "Returns a number representing the sample rate, in samples per second, of all sound objects in this audio context. It is determined by the sampling rate of your operating system's sound card, and it is not currently possile to change. It is often 44100, or twice the range of human hearing."
      ],
      "returns": "Number: samplerate samples per second"
    },
    "freqToMidi": {
      "description": [
        "Returns the closest MIDI note value for a given frequency."
      ],
      "returns": "Number: MIDI note value",
      "params": {
        "frequency": "Number: A freqeuncy, for example, the \"A\"  above Middle C is 440Hz"
      }
    },
    "midiToFreq": {
      "description": [
        "Returns the frequency value of a MIDI note value. General MIDI treats notes as integers where middle C is 60, C# is 61, D is 62 etc. Useful for generating musical frequencies with oscillators."
      ],
      "returns": "Number: Frequency value of the given MIDI note",
      "params": {
        "midiNote": "Number: The number of a MIDI note"
      }
    },
    "soundFormats": {
      "description": [
        "List the SoundFile formats that you will include. LoadSound will search your directory for these extensions, and will pick a format that is compatable with the client's web browser. <a href=\"http://media.io/\">Here</a> is a free online file converter."
      ],
      "params": {
        "formats": "String: (Optional) i.e. 'mp3', 'wav', 'ogg'"
      }
    },
    "saveSound": {
      "description": [
        "Save a p5.SoundFile as a .wav file. The browser will prompt the user to download the file to their device. For uploading audio to a server, use <a href=\"/docs/reference/#/p5.SoundFile/saveBlob\"><code>p5.SoundFile.saveBlob</code></a>."
      ],
      "params": {
        "soundFile": "p5.SoundFile: p5.SoundFile that you wish to save",
        "fileName": "String: name of the resulting .wav file."
      }
    },
    "loadSound": {
      "description": [
        "loadSound() returns a new p5.SoundFile from a specified path. If called during preload(), the p5.SoundFile will be ready to play in time for setup() and draw(). If called outside of preload, the p5.SoundFile will not be ready immediately, so loadSound accepts a callback as the second parameter. Using a <a href=\"https://github.com/processing/p5.js/wiki/Local-server\"> local server</a> is recommended when loading external files."
      ],
      "returns": "SoundFile: Returns a p5.SoundFile",
      "params": {
        "path": "String|Array: Path to the sound file, or an array with  paths to soundfiles in multiple formats  i.e. ['sound.ogg', 'sound.mp3'].  Alternately, accepts an object: either  from the HTML5 File API, or a p5.File.",
        "successCallback": "Function: (Optional) Name of a function to call once file loads",
        "errorCallback": "Function: (Optional) Name of a function to call if there is  an error loading the file.",
        "whileLoading": "Function: (Optional) Name of a function to call while file is loading.  This function will receive the percentage loaded  so far, from 0.0 to 1.0."
      }
    },
    "createConvolver": {
      "description": [
        "Create a p5.Convolver. Accepts a path to a soundfile that will be used to generate an impulse response."
      ],
      "returns": "p5.Convolver:",
      "params": {
        "path": "String: path to a sound file",
        "callback": "Function: (Optional) function to call if loading is successful.  The object will be passed in as the argument  to the callback function.",
        "errorCallback": "Function: (Optional) function to call if loading is not successful.  A custom error will be passed in as the argument  to the callback function."
      }
    },
    "setBPM": {
      "description": [
        "Set the global tempo, in beats per minute, for all p5.Parts. This method will impact all active p5.Parts."
      ],
      "params": {
        "BPM": "Number: Beats Per Minute",
        "rampTime": "Number: Seconds from now"
      }
    }
  },
  "p5.Color": {
    "description": [
      "Each color stores the color mode and level maxes that was applied at the time of its construction. These are used to interpret the input arguments (at construction and later for that instance of color) and to format the output e.g. when <a href=\"#/p5/saturation\">saturation()</a> is requested.",
      "Internally, we store an array representing the ideal RGBA values in floating point form, normalized from 0 to 1. From this we calculate the closest screen color (RGBA levels from 0 to 255) and expose this to the renderer.",
      "We also cache normalized, floating point components of the color in various representations as they are calculated. This is done to prevent repeating a conversion that has already been performed."
    ],
    "setRed": {
      "description": [
        "The setRed function sets the red component of a color. The range depends on your color mode, in the default RGB mode it's between 0 and 255."
      ],
      "params": {
        "red": "Number: the new red value"
      }
    },
    "setGreen": {
      "description": [
        "The setGreen function sets the green component of a color. The range depends on your color mode, in the default RGB mode it's between 0 and 255."
      ],
      "params": {
        "green": "Number: the new green value"
      }
    },
    "setBlue": {
      "description": [
        "The setBlue function sets the blue component of a color. The range depends on your color mode, in the default RGB mode it's between 0 and 255."
      ],
      "params": {
        "blue": "Number: the new blue value"
      }
    },
    "setAlpha": {
      "description": [
        "The setAlpha function sets the transparency (alpha) value of a color. The range depends on your color mode, in the default RGB mode it's between 0 and 255."
      ],
      "params": {
        "alpha": "Number: the new alpha value"
      }
    }
  },
  "p5.Element": {
    "description": [
      "캔버스, 그래픽 버퍼, 기타 HTML 요소를 비롯하여, 스케치에 추가된 모든 요소(element)들을 위한 기본 클래스입니다. p5.Element 클래스는 직접 호출되지 않지만, 그 객체는 createCanvas, createGraphics, createDiv, createImg, createInput 호출을 통해 생성됩니다."
    ],
    "params": {
      "elt": "문자열: 래핑된 DOM 노드",
      "pInst": "P5: p5 인스턴스에 대한 포인터 (선택 사항)"
    },
    "elt": {
      "description": [
        "기본 HTML 요소로, 모든 일반 HTML 메소드를 호출."
      ]
    },
    "parent": {
      "description": [
        "지정된 부모 클래스에 요소를 연결합니다. 요소의 컨테이너를 설정하는 방법입니다. 문자열 ID, DOM 노드, 또는 p5.Element를 허용합니다. 별도의 인수가 지정되지 않을 경우, 부모 노드가 반환됩니다. 캔버스 배치하는 다른 방법들은 <a href= 'https://github.com/processing/p5.js/wiki/Positioning-your-canvas'>이 위키 페이지</a>를 참고하세요."
      ],
      "params": {
        "parent": "String|p5.Element|Object: the ID, DOM node, or <a href=\"#/p5.Element\">p5.Element</a>  of desired parent element"
      }
    },
    "id": {
      "description": [
        "요소의 ID를 설정합니다. 별도로 지정한 ID 인수가 없으면, 요소의 현재 ID를 반환합니다. 요소당 1개의 특정 id를 가질 수 있습니다. .class() 함수는 동일한 클래스 이름을 가진 여러 요소들을 식별하는 데에 사용됩니다."
      ],
      "params": {
        "id": "String: ID of the element"
      }
    },
    "class": {
      "description": [
        "사용자가 지정한 클래스를 요소에 더합니다. 별도로 지정한 클래스 인수가 없으면, 요소의 현재 클래스(들)를 포함하는 문자열을 반환합니다."
      ],
      "params": {
        "class": "String: class to add"
      }
    },
    "mousePressed": {
      "description": [
        ".mousePressed() 함수는 요소 위에서 마우스 버튼이 눌릴 때마다 한 번씩 호출됩니다. 터치 스크린 기반의 모바일 브라우저에서는 손가락 탭을 통해 이벤트가 발생합니다. 요소에 이벤트 리스너를 연결하는 데에 사용됩니다."
      ],
      "params": {
        "fxn": "Function|Boolean: function to be fired when mouse is  pressed over the element.  if <code>false</code> is passed instead, the previously  firing function will no longer fire."
      }
    },
    "doubleClicked": {
      "description": [
        ".doubleClicked() 함수는 요소 위에서 마우스 버튼을 빠르게 두 번 클릭할 때마다 한 번씩 호출됩니다. 요소에 행동 특정적 이벤트 리스너를 연결하는 데에 사용됩니다."
      ],
      "returns": "p5.Element:",
      "params": {
        "fxn": "Function|Boolean: function to be fired when mouse is  double clicked over the element.  if <code>false</code> is passed instead, the previously  firing function will no longer fire."
      }
    },
    "mouseWheel": {
      "description": [
        ".mouseWheel() 함수는 요소 위에서 마우스 휠을 스크롤 할 때마다 한 번싹 호출됩니다. 요소에 이벤트 리스너를 연결하는 데에 사용됩니다.<br> 이 함수에서는 콜백 함수를 인수로서 사용할 수 있습니다. 그 경우, 요소 위에서 휠 이벤트가 발생할 때마다 콜백 함수가 하나의 event 인수로서 전달됩니다. event.deltaY 속성은 마우스 휠이 위쪽으로 회전하거나 사용자로부터 멀어지면 음수값을 반환하고, 그 반대 방향에선 양수값을 반환합니다. event.deltaX 속성은 마우스 가로 휠 스크롤을 읽는다는 점을 제외하고 event.deltaY와 동일하게 작동합니다.",
        "The function accepts a callback function as argument which will be executed when the <code>wheel</code> event is triggered on the element, the callback function is passed one argument <code>event</code>. The <code>event.deltaY</code> property returns negative values if the mouse wheel is rotated up or away from the user and positive in the other direction. The <code>event.deltaX</code> does the same as <code>event.deltaY</code> except it reads the horizontal wheel scroll of the mouse wheel.",
        "On OS X with \"natural\" scrolling enabled, the <code>event.deltaY</code> values are reversed."
      ],
      "params": {
        "fxn": "Function|Boolean: function to be fired when mouse is  scrolled over the element.  if <code>false</code> is passed instead, the previously  firing function will no longer fire."
      }
    },
    "mouseReleased": {
      "description": [
        ".mouseReleased() 함수는 요소 위에서 마우스 버튼을 놓을 때마다 한 번씩 호출됩니다. 터치 스크린 기반의 모바일 브라우저에서는 손가락 탭을 통해 이벤트가 발생합니다. 요소에 이벤트 리스너를 연결하는 데에 사용됩니다."
      ],
      "params": {
        "fxn": "Function|Boolean: function to be fired when mouse is  released over the element.  if <code>false</code> is passed instead, the previously  firing function will no longer fire."
      }
    },
    "mouseClicked": {
      "description": [
        ".mouseClicked() 함수는 요소 위에서 마우스 버튼을 클릭한 뒤 놓을 때마다 한 번씩 호출됩니다. 터치 스크린 기반의 모바일 브라우저에서는 손가락 탭을 통해 이벤트가 발생합니다. 요소에 이벤트 리스너를 연결하는 데에 사용됩니다."
      ],
      "params": {
        "fxn": "Function|Boolean: function to be fired when mouse is  clicked over the element.  if <code>false</code> is passed instead, the previously  firing function will no longer fire."
      }
    },
    "mouseMoved": {
      "description": [
        ".mouseMoved() 함수는 마우스가 요소 위에서 움직일 때마다 한 번씩 호출됩니다. 요소에 이벤트 리스너를 연결하는 데에 사용됩니다."
      ],
      "params": {
        "fxn": "Function|Boolean: function to be fired when a mouse moves  over the element.  if <code>false</code> is passed instead, the previously  firing function will no longer fire."
      }
    },
    "mouseOver": {
      "description": [
        ".mouseOver() 함수는 마우스가 요소 위에 올라올 때마다 한 번씩 호출됩니다. 요소에 이벤트 리스너를 연결하는 데에 사용됩니다."
      ],
      "params": {
        "fxn": "Function|Boolean: function to be fired when a mouse moves  onto the element.  if <code>false</code> is passed instead, the previously  firing function will no longer fire."
      }
    },
    "mouseOut": {
      "description": [
        ".mouseOut() 함수는 마우스가 요소 위에서 벗어날 때마다 한 번씩 호출됩니다. 요소에 이벤트 리스너를 연결하는 데에 사용됩니다."
      ],
      "params": {
        "fxn": "Function|Boolean: function to be fired when a mouse  moves off of an element.  if <code>false</code> is passed instead, the previously  firing function will no longer fire."
      }
    },
    "touchStarted": {
      "description": [
        ".touchStarted() 함수는 터치가 등록될 때마다 한 번씩 호출됩니다. 요소에 이벤트 리스너를 연결하는 데에 사용됩니다."
      ],
      "params": {
        "fxn": "Function|Boolean: function to be fired when a touch  starts over the element.  if <code>false</code> is passed instead, the previously  firing function will no longer fire."
      }
    },
    "touchMoved": {
      "description": [
        ".touchMoved() 함수는 터치 움직임이 등록될 때마다 한 번씩 호출됩니다. 요소에 이벤트 리스너를 연결하는 데에 사용됩니다."
      ],
      "params": {
        "fxn": "Function|Boolean: function to be fired when a touch moves over  the element.  if <code>false</code> is passed instead, the previously  firing function will no longer fire."
      }
    },
    "touchEnded": {
      "description": [
        ".touchEnded() 함수는 터치가 등록될 때마다 한 번씩 호출됩니다. 요소에 이벤트 리스너를 연결하는 데에 사용됩니다."
      ],
      "params": {
        "fxn": "Function|Boolean: function to be fired when a touch ends  over the element.  if <code>false</code> is passed instead, the previously  firing function will no longer fire."
      }
    },
    "dragOver": {
      "description": [
        ".dragOver() 함수는 요소 위에 파일을 드래그할 때마다 한 번씩 호출됩니다. 요소에 이벤트 리스너를 연결하는 데에 사용됩니다."
      ],
      "params": {
        "fxn": "Function|Boolean: function to be fired when a file is  dragged over the element.  if <code>false</code> is passed instead, the previously  firing function will no longer fire."
      }
    },
    "dragLeave": {
      "description": [
        ".dragLeave() 함수는 드래그된 파일이 요소 영역을 벗어날 때마다 한 번씩 호출됩니다. 요소에 이벤트 리스너를 연결하는 데에 사용됩니다."
      ],
      "params": {
        "fxn": "Function|Boolean: function to be fired when a file is  dragged off the element.  if <code>false</code> is passed instead, the previously  firing function will no longer fire."
      }
    },
    "addClass": {
      "description": [
        "요소에 특정 클래스를 추가합니다."
      ],
      "params": {
        "class": "String: name of class to add"
      }
    },
    "removeClass": {
      "description": [
        "요소로부터 특정 클래스를 제거합니다."
      ],
      "params": {
        "class": "String: name of class to remove"
      }
    },
    "hasClass": {
      "description": [
        "요소에 이미 클래스가 설정되어 있는지 확인합니다."
      ],
      "returns": "Boolean: a boolean value if element has specified class",
      "params": {
        "c": "String: class name of class to check"
      }
    },
    "toggleClass": {
      "description": [
        "요소 클래스를 토글합니다."
      ],
      "params": {
        "c": "String: class name to toggle"
      }
    },
    "child": {
      "description": [
        "지정된 부모 클래스에 요소를 자식으로서 연결합니다. 문자열 ID, DOM 노드, 또는 p5.Element를 허용합니다. 별도의 인수가 지정되지 않을 경우, 자식 DOM 노드 배열이 반환됩니다."
      ],
      "returns": "Node[]: an array of child nodes",
      "params": {
        "child": "String|p5.Element: (Optional) the ID, DOM node, or <a href=\"#/p5.Element\">p5.Element</a>  to add to the current element"
      }
    },
    "center": {
      "description": [
        "p5 Element를 수직으로, 수평으로, 또는 수직 및 수평으로 가운데 정렬합니다. 별도로 지정한 부모가 있는 경우 부모를 기준으로, 부모가 없는 경우 그 자신을 기준으로 합니다. 별도로 지정한 인수가 없으면 요소는 수직 및 수평으로 정렬됩니다."
      ],
      "params": {
        "align": "String: (Optional) passing 'vertical', 'horizontal' aligns element accordingly"
      }
    },
    "html": {
      "description": [
        "사용자가 별도로 지정한 인수로서 요소의 내부 HTML을 설정하며, 기존의 모든 HTML를 대체합니다. 참(true)이 그 2번째 인수로서 포함된 경우, 기존의 모든 HTML을 대체하는 대신 새로운 HTML을 추가(append)합니다. 별도로 지정한 인수가 없으면 요소의 내부 HTML을 반환합니다."
      ],
      "returns": "String: the inner HTML of the element",
      "params": {
        "html": "String: (Optional) the HTML to be placed inside the element",
        "append": "Boolean: (Optional) whether to append HTML to existing"
      }
    },
    "position": {
      "description": [
        "요소의 위치를 설정합니다. 별도로 지정한 위치 유형 인수가 없는 경우, 화면창의 (0,0)을 기준으로 합니다. 기본적으로, 이 메소드를 통해 position:absolute와 left 및 top 스타일 속성을 설정합니다. 선택적으로, 3번째 인수를 통해 x 및 y 좌표의 <a href ='https://developer.mozilla.org/en-US/docs/Web/CSS/position'>위치 지정 체계</a>를 설정할 수 있습니다. 별도로 지정한 인수가 없으면 함수는 요소의 x와 y의 위치를 반환합니다."
      ],
      "returns": "Object: object of form { x: 0, y: 0 } containing the position of the element in an object",
      "params": {
        "x": "Number: (Optional) x-position relative to upper left of window (optional)",
        "y": "Number: (Optional) y-position relative to upper left of window (optional)",
        "positionType": "String: it can be static, fixed, relative, sticky, initial or inherit (optional)"
      }
    },
    "style": {
      "description": [
        "별도 지정한 값(2번째 인수)으로 CSS 스타일 속성(1번째 인수)을 설정합니다. 1개의 인수만 지정할 경우, .style()은 주어진 속성의 값을 반환합니다. 그러나 이 인수를 CSS 구문('text-align:center')으로 작성할 경우, .style()은 CSS를 설정합니다."
      ],
      "returns": "String: value of property",
      "params": {
        "property": "String: property to be set",
        "value": "String|p5.Color: value to assign to property"
      }
    },
    "attribute": {
      "description": [
        "사용자가 지정한 요소에 새 속성을 추가하거나, 요소의 기존 속성값을 변경합니다. 별도로 지정한 값이 없는 경우 주어진 속성의 값을 반환하고, 속성이 설정되지 않은 경우 null을 반환합니다."
      ],
      "returns": "String: value of attribute",
      "params": {
        "attr": "String: attribute to set",
        "value": "String: value to assign to attribute"
      }
    },
    "removeAttribute": {
      "description": [
        "요소로부터 속성을 제거합니다."
      ],
      "params": {
        "attr": "String: attribute to remove"
      }
    },
    "value": {
      "description": [
        "별도로 지정한 인수가 없는 경우, 요소의 값을 반환하거나 설정합니다."
      ],
      "returns": "String|Number: value of the element",
      "params": {
        "value": "String|Number"
      }
    },
    "show": {
      "description": [
        "현재 요소를 보여줍니다. display:block로 스타일을 설정합니다."
      ]
    },
    "hide": {
      "description": [
        "현재 요소를 숨깁니다. display:none으로 스타일을 설정합니다."
      ]
    },
    "size": {
      "description": [
        "요소의 너비와 높이를 설정합니다. AUTO는 한 번에 한 개의 수치를 조정하는 데에 쓰입니다. 별도로 지정한 인수가 없는 경우, 객체 속 요소의 너비와 높이를 반환합니다. 이미지 파일과 같이 불러오기가 필요한 요소의 경우, 불러오기가 완료된 후 함수를 호출하는 것을 권장합니다."
      ],
      "returns": "Object: the width and height of the element in an object",
      "params": {
        "w": "Number|Constant: width of the element, either AUTO, or a number",
        "h": "Number|Constant: (Optional) height of the element, either AUTO, or a number"
      }
    },
    "remove": {
      "description": [
        "요소를 제거하고, 모든 미디어 스트림을 중지하며, 모든 리스너를 해제합니다."
      ]
    },
    "drop": {
      "description": [
        "요소에 드롭된 파일이 로드될 때마다 호출되는 콜백을 등록합니다. p5는 메모리에 드롭된 모든 파일을 로드하고 이를 p5.File 객체로서 콜백에 전달합니다. 동시에 여러 파일을 드롭할 경우, 콜백이 여러 번 호출됩니다. 선택적으로, raw 드롭 이벤트에 등록될 2번째 콜백을 전달할 수 있습니다. 이 경우, 콜백에 본래 DragEvent도 제공됩니다. 동시에 여러 파일을 드롭하면 2번째 콜백이 드롭당 한 번씩 발생하며, 1번째 콜백은 로드된 파일당 한 번씩 발생합니다.",
        "You can optionally pass a second callback which will be registered to the raw <a href=\"https://developer.mozilla.org/en-US/docs/Web/Events/drop\">drop</a> event. The callback will thus be provided the original <a href=\"https://developer.mozilla.org/en-US/docs/Web/API/DragEvent\">DragEvent</a>. Dropping multiple files at the same time will trigger the second callback once per drop, whereas the first callback will trigger for each loaded file."
      ],
      "params": {
        "callback": "Function: callback to receive loaded file, called for each file dropped.",
        "fxn": "Function: (Optional) callback triggered once when files are dropped with the drop event."
      }
    }
  },
  "p5.Graphics": {
    "description": [
      "렌더러을 둘러싼 얇은 래퍼(wrapper)로, 그래픽 버퍼 객체를 생성하는 데에 사용합니다. 화면 밖 그래픽 버퍼에 그리려면 이 클래스를 사용하세요. 2개의 매개변수는 너비와 높이를 픽셀 단위로 지정합니다. 이 클래스의 필드와 메소드는 확장성이 있으나, p5를 위한 일반적인 드로잉 API를 반영합니다.<br>p5.Element를 확장합니다."
    ],
    "params": {
      "w": "숫자: 너비값",
      "h": "숫자: 높이값",
      "renderer": "상수: 사용할 렌더러, P2D 또는 WEBGL",
      "pInst": "P5: p5 인스턴스에 대한 포인터 (선택 사항)"
    },
    "reset": {
      "description": [
        "그래픽 버퍼 객체로 자동 재설정되지 않은 특정값들(예: 레퍼런스 중 변형(Transform) 또는 조명(Light) 항목에 해당하는 함수들로서 지정된 값들). 이 메소드를 draw() 함수 안에서 호출하면, 기본 캔버스의 행위를 복제합니다."
      ]
    },
    "remove": {
      "description": [
        "페이지에서 그래픽 객체를 제거하고 이 객체에 연결된 모든 소스들을 연결 해제합니다."
      ]
    }
  },
  "p5.Renderer": {
    "description": [
      "Main graphics and rendering context, as well as the base API implementation for p5.js \"core\". To be used as the superclass for Renderer2D and Renderer3D classes, respectively."
    ],
    "params": {
      "elt": "String: DOM node that is wrapped",
      "pInst": "P5: (Optional) pointer to p5 instance",
      "isMainCanvas": "Boolean: (Optional) whether we're using it as main canvas"
    }
  },
  "JSON": {
    "stringify": {
      "description": [
        "From <a href=\"https://developer.mozilla.org/en-US/docs/Web/JavaScript/Reference/Global_Objects/JSON/stringify\">the MDN entry</a>: The JSON.stringify() method converts a JavaScript object or value to a JSON <a href=\"#/p5/string\">string</a>."
      ],
      "params": {
        "object": "Object: :Javascript object that you would like to convert to JSON"
      }
    }
  },
  "console": {
    "log": {
      "description": [
        "Prints a message to your browser's web console. When using p5, you can use <a href=\"#/p5/print\">print</a> and <a href=\"#/p5/console/log\">console.log</a> interchangeably.",
        "The console is opened differently depending on which browser you are using. Here are links on how to open the console in <a href=\"https://developer.mozilla.org/en-US/docs/Tools/Web_Console/Opening_the_Web_Console\">Firefox</a> , <a href=\"https://developers.google.com/web/tools/chrome-devtools/open\">Chrome</a>, <a href=\"https://docs.microsoft.com/en-us/microsoft-edge/devtools-guide/console\">Edge</a>, and <a href=\"https://support.apple.com/en-ca/guide/safari/sfri20948/mac\">Safari</a>. With the <a href=\"https://editor.p5js.org/\">online p5 editor</a> the console is embedded directly in the page underneath the code editor.",
        "From <a href=\"https://developer.mozilla.org/en-US/docs/Web/API/Console/log\">the MDN entry</a>: The Console method log() outputs a message to the web console. The message may be a single <a href=\"#/p5/string\">string</a> (with optional substitution values), or it may be any one or more JavaScript <a href=\"#/p5/object\">objects</a>."
      ],
      "params": {
        "message": "String|Expression|Object: :Message that you would like to print to the console"
      }
    }
  },
  "p5.TypedDict": {
    "description": [
      "모든 p5.Dictionary 유형을 위한 기본 클래스 입니다. 사용자가 지정한 사전(Dictionary) 클래스는 이 클래스를 상속할 수 있습니다."
    ],
    "size": {
      "description": [
        "사전 안에 현재 저장된 키-값(key-value) 쌍의 개수를 반환합니다."
      ],
      "returns": "Integer: the number of key-value pairs in the Dictionary"
    },
    "hasKey": {
      "description": [
        "지정된 키(key)가 사전 안에 존재할 경우 참(true)을, 그렇지 않으면 거짓(false)를 반환합니다."
      ],
      "returns": "Boolean: whether that key exists in Dictionary",
      "params": {
        "key": "Number|String: that you want to look up"
      }
    },
    "get": {
      "description": [
        "지정된 키에 저장된 값을 반환합니다."
      ],
      "returns": "Number|String: the value stored at that key",
      "params": {
        "the": "Number|String: key you want to access"
      }
    },
    "set": {
      "description": [
        "지정된 키가 사전 안에 존재할 경우 연관된 값을 반환합니다. 그렇지 않으면 새로운 키-값 쌍이 추가됩니다."
      ],
      "params": {
        "key": "Number|String",
        "value": "Number|String"
      }
    },
    "create": {
      "description": [
        "새로운 키-값 쌍을 사전 안에 생성합니다."
      ],
      "params": {
        "key": "Number|String",
        "value": "Number|String",
        "obj": "Object: key/value pair"
      }
    },
    "clear": {
      "description": [
        "기존에 저장된 모든 키-값 쌍들을 사전으로부터 제거합니다."
      ]
    },
    "remove": {
      "description": [
        "특정 키에 저장된 키-값 쌍을 사전으로부터 제거합니다."
      ],
      "params": {
        "key": "Number|String: for the pair to remove"
      }
    },
    "print": {
      "description": [
        "Dictionary에 현재 저장된 항목들의 로그를 콘솔창에 출력합니다."
      ]
    },
    "saveTable": {
      "description": [
        "로컬 다운로드를 위해 사전을 CSV 파일로 변환합니다."
      ]
    },
    "saveJSON": {
      "description": [
        "로컬 다운로드를 위해 사전을 JSON 파일로 변환합니다."
      ]
    }
  },
  "p5.StringDict": {
    "description": [
      "A simple Dictionary class for Strings."
    ]
  },
  "p5.NumberDict": {
    "description": [
      "숫자를 위한 간단한 사전 클래스<br>p5.TypedDict를 확장합니다."
    ],
    "add": {
      "description": [
        "특정 키에 현재 저장된 값에 사용자가 지정한 숫자를 더하고, 그 결과값은 사전 안에 저장되어있던 기존값을 대체합니다."
      ],
      "params": {
        "Key": "Number: for the value you wish to add to",
        "Number": "Number: to add to the value"
      }
    },
    "sub": {
      "description": [
        "특정 키에 현재 저장된 값에서 사용자가 지정한 숫자를 빼고, 그 결과값은 사전 안에 저장되어있던 기존값을 대체합니다."
      ],
      "params": {
        "Key": "Number: for the value you wish to subtract from",
        "Number": "Number: to subtract from the value"
      }
    },
    "mult": {
      "description": [
        "특정 키에 현재 저장된 값에 사용자가 지정한 숫자를 곱하고, 그 결과값은 사전 안에 저장되어있던 기존값을 대체합니다."
      ],
      "params": {
        "Key": "Number: for value you wish to multiply",
        "Amount": "Number: to multiply the value by"
      }
    },
    "div": {
      "description": [
        "특정 키에 현재 저장된 값을 사용자가 지정한 숫자로 나누고, 그 몫은 사전 안에 저장되어있던 기존값을 대체합니다."
      ],
      "params": {
        "Key": "Number: for value you wish to divide",
        "Amount": "Number: to divide the value by"
      }
    },
    "minValue": {
      "description": [
        "사전 안에 현재 저장된 값들 중 가장 낮은 숫자를 반환합니다."
      ],
      "returns": "Number:"
    },
    "maxValue": {
      "description": [
        "사전 안에 현재 저장된 값들 중 가장 높은 숫자를 반환합니다."
      ],
      "returns": "Number:"
    },
    "minKey": {
      "description": [
        "사전에서 사용된 키들 중 가장 낮은 키를 반환합니다."
      ],
      "returns": "Number:"
    },
    "maxKey": {
      "description": [
        "사전에서 사용된 키들 중 가장 높은 키를 반환합니다."
      ],
      "returns": "Number:"
    }
  },
  "p5.MediaElement": {
    "description": [
      "오디오/비디오 처리를 위해 p5.Element를 확장합니다. p5.Element의 메소드 뿐 아니라, 미디어 제어를 위한 메소드도 포함합니다. p5.MediaElements는 직접 호출되지 않지만, createVideo, createAudio, CreateCapture 호출을 통해 생성됩니다."
    ],
    "params": {
      "elt": "문자열: 래핑된 DOM 노드"
    },
    "src": {
      "description": [
        "미디어 요소 소스 경로"
      ],
      "returns": "String: src"
    },
    "play": {
      "description": [
        "HTML5 미디어 요소를 재생합니다."
      ]
    },
    "stop": {
      "description": [
        "HTML5 미디어 요소를 중지합니다. (현재 시간을 0으로 설정)"
      ]
    },
    "pause": {
      "description": [
        "HTML5 미디어 요소를 일시정지합니다."
      ]
    },
    "loop": {
      "description": [
        "HTML5 미디어 요소의 반복을 참(true)로 설정하고, 재생 시작합니다."
      ]
    },
    "noLoop": {
      "description": [
        "HTML5 미디어 요소의 반복을 거짓(false)으로 설정합니다. 종료 시점에 도달하면 요소가 중지합니다."
      ]
    },
    "autoplay": {
      "description": [
        "HTML5 미디어 요소 자동재생 여부 설정"
      ],
      "params": {
        "shouldAutoplay": "Boolean: whether the element should autoplay"
      }
    },
    "volume": {
      "description": [
        "HTML5 미디어 요소의 볼륨을 설정합니다. 별도로 지정한 인수가 없으면, 현재 볼륨을 반환합니다."
      ],
      "returns": "Number: current volume",
      "params": {
        "val": "Number: volume between 0.0 and 1.0"
      }
    },
    "speed": {
      "description": [
        "별도로 지정한 인수가 없으면, 요소의 현재 재생 속도를 반환하빈다. 속도 매개변수는 2.0일 때 2배속으로, 0.5일 때 0.5배속으로, -1일 때 정상 속도로 역재생합니다. (모든 브라우저가 역재생을 지원하지 않으며, 일부 지원 브라우저에서도 부드럽게 재생되지 않을 수 있습니다.)"
      ],
      "returns": "Number: current playback speed of the element",
      "params": {
        "speed": "Number: speed multiplier for element playback"
      }
    },
    "time": {
      "description": [
        "별도로 지정한 인수가 없을 경우, 요소의 현재 시간을 반환합니다. 인수가 지정될 경우, 요소의 현재 시간이 해당 인수로 설정됩니다."
      ],
      "returns": "Number: current time (in seconds)",
      "params": {
        "time": "Number: time to jump to (in seconds)"
      }
    },
    "duration": {
      "description": [
        "HTML5 미디어 요소의 지속 시간을 반환합니다."
      ],
      "returns": "Number: duration"
    },
    "onended": {
      "description": [
        "오디오/비디오 요소가 종료 시점에 도달할 때 호출할 이벤트를 예약합니다. 요소가 반복하는 경우 호출되지 않습니다. 요소는 oneded 콜백에 인수로 전달됩니다."
      ],
      "params": {
        "callback": "Function: function to call when the  soundfile has ended. The  media element will be passed  in as the argument to the  callback."
      }
    },
    "connect": {
      "description": [
        "요소가 출력한 오디오를 특정 audioNode나 p5.sound 객체로 보냅니다. 요소가 없는 경우, p5의 마스터 출력에 연결합니다. 모든 연결은 .disconnect() 메소드로 제거할 수 있습니다. p5.sound.js 애드온 라이브러리로 이러한 방법을 사용할 수 있습니다.",
        "This method is meant to be used with the p5.sound.js addon library."
      ],
      "params": {
        "audioNode": "AudioNode|Object: AudioNode from the Web Audio API, or an object from the p5.sound library"
      }
    },
    "disconnect": {
      "description": [
        "마스터 출력을 비롯하여 모든 웹 오디오 라우팅을 분리합니다. 사용 예: 오디오 효과를 통해 출력을 다시 라우팅할 때"
      ]
    },
    "showControls": {
      "description": [
        "웹 브라우저가 지정한 기본 미디어 요소(MediaElement) 컨트롤을 나타냅니다."
      ]
    },
    "hideControls": {
      "description": [
        "기본 미디어 요소(MediaElement) 컨트롤을 숨깁니다."
      ]
    },
    "addCue": {
      "description": [
        "오디오/비디오와 같은 미디어 요소(MediaElement)가 재생 큐 지점에 도달할 때 발생할 이벤트를 예약합니다. 콜백 함수, 콜백이 발생할 시간(초 단위), 콜백에 대한 선택적 매개변수를 허용합니다. 1번째 매개변수는 시간(time)을, 2번째 매개변수는 param을 콜백 함수에 전달합니다.",
        "Accepts a callback function, a time (in seconds) at which to trigger the callback, and an optional parameter for the callback.",
        "Time will be passed as the first parameter to the callback function, and param will be the second parameter."
      ],
      "returns": "Number: id ID of this cue,  useful for removeCue(id)",
      "params": {
        "time": "Number: Time in seconds, relative to this media  element's playback. For example, to trigger  an event every time playback reaches two  seconds, pass in the number 2. This will be  passed as the first parameter to  the callback function.",
        "callback": "Function: Name of a function that will be  called at the given time. The callback will  receive time and (optionally) param as its  two parameters.",
        "value": "Object: (Optional) An object to be passed as the  second parameter to the  callback function."
      }
    },
    "removeCue": {
      "description": [
        "ID를 기반으로 콜백을 제거합니다. ID는 addCue 메소드로 반환됩니다."
      ],
      "params": {
        "id": "Number: ID of the cue, as returned by addCue"
      }
    },
    "clearCues": {
      "description": [
        "addCue 메소드로 예약된 모든 콜백을 제거합니다."
      ],
      "params": {
        "id": "Number: ID of the cue, as returned by addCue"
      }
    }
  },
  "p5.File": {
    "description": [
      "파일을 위한 기본 클래스입니다. Element.drop()과 createFileInput()에 사용됩니다."
    ],
    "params": {
      "file": "파일: 래핑된 파일"
    },
    "file": {
      "description": [
        "기본 파일 객체. 모든 일반 File 메소드를 호출할 수 있습니다."
      ]
    },
    "type": {
      "description": [
        "파일 유형 (이미지, 텍스트 등)"
      ]
    },
    "subtype": {
      "description": [
        "파일 하위 유형 (주로 jpg, png, xml 등의 파일 확장자)"
      ]
    },
    "name": {
      "description": [
        "파일명"
      ]
    },
    "size": {
      "description": [
        "파일 크기"
      ]
    },
    "data": {
      "description": [
        "이미지 데이터를 담는 URL 문자열"
      ]
    }
  },
  "p5.Image": {
    "description": [
      "Creates a new <a href=\"#/p5.Image\">p5.Image</a>. A <a href=\"#/p5.Image\">p5.Image</a> is a canvas backed representation of an image.",
      "p5 can display .gif, .jpg and .png images. Images may be displayed in 2D and 3D space. Before an image is used, it must be loaded with the <a href=\"#/p5/loadImage\">loadImage()</a> function. The <a href=\"#/p5.Image\">p5.Image</a> class contains fields for the width and height of the image, as well as an array called <a href=\"#/p5.Image/pixels\">pixels[]</a> that contains the values for every pixel in the image.",
      "The methods described below allow easy access to the image's pixels and alpha channel and simplify the process of compositing.",
      "Before using the <a href=\"#/p5.Image/pixels\">pixels[]</a> array, be sure to use the <a href=\"#/p5.Image/loadPixels\">loadPixels()</a> method on the image to make sure that the pixel data is properly loaded."
    ],
    "params": {
      "width": "Number",
      "height": "Number"
    },
    "width": {
      "description": [
        "Image width."
      ]
    },
    "height": {
      "description": [
        "Image height."
      ]
    },
    "pixels": {
      "description": [
        "Array containing the values for all the pixels in the display window. These values are numbers. This array is the size (include an appropriate factor for pixelDensity) of the display window x4, representing the R, G, B, A values in order for each pixel, moving from left to right across each row, then down each column. Retina and other high density displays may have more pixels (by a factor of pixelDensity^2). For example, if the image is 100x100 pixels, there will be 40,000. With pixelDensity = 2, there will be 160,000. The first four values (indices 0-3) in the array will be the R, G, B, A values of the pixel at (0, 0). The second four values (indices 4-7) will contain the R, G, B, A values of the pixel at (1, 0). More generally, to set values for a pixel at (x, y): <pre><code class=\"language-javascript\">let d = pixelDensity(); for (let i = 0; i < d; i++) {  for (let j = 0; j < d; j++) {  // loop over  index = 4 * ((y * d + j) * width * d + (x * d + i));  pixels[index] = r;  pixels[index+1] = g;  pixels[index+2] = b;  pixels[index+3] = a;  } }</code></pre>",
        "Before accessing this array, the data must loaded with the <a href=\"#/p5.Image/loadPixels\">loadPixels()</a> function. After the array data has been modified, the <a href=\"#/p5.Image/updatePixels\">updatePixels()</a> function must be run to update the changes."
      ]
    },
    "loadPixels": {
      "description": [
        "Loads the pixels data for this image into the [pixels] attribute."
      ]
    },
    "updatePixels": {
      "description": [
        "Updates the backing canvas for this image with the contents of the [pixels] array.",
        "If this image is an animated GIF then the pixels will be updated in the frame that is currently displayed."
      ],
      "params": {
        "x": "Integer: x-offset of the target update area for the  underlying canvas",
        "y": "Integer: y-offset of the target update area for the  underlying canvas",
        "w": "Integer: height of the target update area for the  underlying canvas",
        "h": "Integer: height of the target update area for the  underlying canvas"
      }
    },
    "get": {
      "description": [
        "Get a region of pixels from an image.",
        "If no params are passed, the whole image is returned. If x and y are the only params passed a single pixel is extracted. If all params are passed a rectangle region is extracted and a <a href=\"#/p5.Image\">p5.Image</a> is returned."
      ],
      "returns": "p5.Image: the rectangle <a href=\"#/p5.Image\">p5.Image</a>",
      "params": {
        "x": "Number: x-coordinate of the pixel",
        "y": "Number: y-coordinate of the pixel",
        "w": "Number: width",
        "h": "Number: height"
      }
    },
    "set": {
      "description": [
        "Set the color of a single pixel or write an image into this <a href=\"#/p5.Image\">p5.Image</a>.",
        "Note that for a large number of pixels this will be slower than directly manipulating the pixels array and then calling <a href=\"#/p5.Image/updatePixels\">updatePixels()</a>."
      ],
      "params": {
        "x": "Number: x-coordinate of the pixel",
        "y": "Number: y-coordinate of the pixel",
        "a": "Number|Number[]|Object: grayscale value | pixel array |  a <a href=\"#/p5.Color\">p5.Color</a> | image to copy"
      }
    },
    "resize": {
      "description": [
        "Resize the image to a new width and height. To make the image scale proportionally, use 0 as the value for the wide or high parameter. For instance, to make the width of an image 150 pixels, and change the height using the same proportion, use resize(150, 0)."
      ],
      "params": {
        "width": "Number: the resized image width",
        "height": "Number: the resized image height"
      }
    },
    "copy": {
      "description": [
        "Copies a region of pixels from one image to another. If no srcImage is specified this is used as the source. If the source and destination regions aren't the same size, it will automatically resize source pixels to fit the specified target region."
      ],
      "params": {
        "srcImage": "p5.Image|p5.Element: source image",
        "sx": "Integer: X coordinate of the source's upper left corner",
        "sy": "Integer: Y coordinate of the source's upper left corner",
        "sw": "Integer: source image width",
        "sh": "Integer: source image height",
        "dx": "Integer: X coordinate of the destination's upper left corner",
        "dy": "Integer: Y coordinate of the destination's upper left corner",
        "dw": "Integer: destination image width",
        "dh": "Integer: destination image height"
      }
    },
    "mask": {
      "description": [
        "Masks part of an image from displaying by loading another image and using its alpha channel as an alpha channel for this image."
      ],
      "params": {
        "srcImage": "p5.Image: source image"
      }
    },
    "filter": {
      "description": [
        "Applies an image filter to a <a href=\"#/p5.Image\">p5.Image</a>",
        "THRESHOLD Converts the image to black and white pixels depending if they are above or below the threshold defined by the level parameter. The parameter must be between 0.0 (black) and 1.0 (white). If no level is specified, 0.5 is used.",
        "GRAY Converts any colors in the image to grayscale equivalents. No parameter is used.",
        "OPAQUE Sets the alpha channel to entirely opaque. No parameter is used.",
        "INVERT Sets each pixel to its inverse value. No parameter is used.",
        "POSTERIZE Limits each channel of the image to the number of colors specified as the parameter. The parameter can be set to values between 2 and 255, but results are most noticeable in the lower ranges.",
        "BLUR Executes a Gaussian blur with the level parameter specifying the extent of the blurring. If no parameter is used, the blur is equivalent to Gaussian blur of radius 1. Larger values increase the blur.",
        "ERODE Reduces the light areas. No parameter is used.",
        "DILATE Increases the light areas. No parameter is used.",
        "filter() does not work in WEBGL mode. A similar effect can be achieved in WEBGL mode using custom shaders. Adam Ferriss has written a <a href=\"https://github.com/aferriss/p5jsShaderExamples\" target='_blank'>selection of shader examples</a> that contains many of the effects present in the filter examples."
      ],
      "params": {
        "filterType": "Constant: either THRESHOLD, GRAY, OPAQUE, INVERT,  POSTERIZE, BLUR, ERODE, DILATE or BLUR.  See Filters.js for docs on  each available filter",
        "filterParam": "Number: (Optional) an optional parameter unique  to each filter, see above"
      }
    },
    "blend": {
      "description": [
        "Copies a region of pixels from one image to another, using a specified blend mode to do the operation."
      ],
      "params": {
        "srcImage": "p5.Image: source image",
        "sx": "Integer: X coordinate of the source's upper left corner",
        "sy": "Integer: Y coordinate of the source's upper left corner",
        "sw": "Integer: source image width",
        "sh": "Integer: source image height",
        "dx": "Integer: X coordinate of the destination's upper left corner",
        "dy": "Integer: Y coordinate of the destination's upper left corner",
        "dw": "Integer: destination image width",
        "dh": "Integer: destination image height",
        "blendMode": "Constant: the blend mode. either  BLEND, DARKEST, LIGHTEST, DIFFERENCE,  MULTIPLY, EXCLUSION, SCREEN, REPLACE, OVERLAY, HARD_LIGHT,  SOFT_LIGHT, DODGE, BURN, ADD or NORMAL. Available blend modes are: normal | multiply | screen | overlay |  darken | lighten | color-dodge | color-burn | hard-light |  soft-light | difference | exclusion | hue | saturation |  color | luminosity <a href=\"http://blogs.adobe.com/webplatform/2013/01/28/blending-features-in-canvas/\">http://blogs.adobe.com/webplatform/2013/01/28/blending-features-in-canvas/</a>"
      }
    },
    "save": {
      "description": [
        "Saves the image to a file and force the browser to download it. Accepts two strings for filename and file extension Supports png (default), jpg, and gif  Note that the file will only be downloaded as an animated GIF if the p5.Image was loaded from a GIF file."
      ],
      "params": {
        "filename": "String: give your file a name",
        "extension": "String: 'png' or 'jpg'"
      }
    },
    "reset": {
      "description": [
        "Starts an animated GIF over at the beginning state."
      ]
    },
    "getCurrentFrame": {
      "description": [
        "Gets the index for the frame that is currently visible in an animated GIF."
      ],
      "returns": "Number: The index for the currently displaying frame in animated GIF"
    },
    "setFrame": {
      "description": [
        "Sets the index of the frame that is currently visible in an animated GIF"
      ],
      "params": {
        "index": "Number: the index for the frame that should be displayed"
      }
    },
    "numFrames": {
      "description": [
        "Returns the number of frames in an animated GIF"
      ],
      "returns": "Number:"
    },
    "play": {
      "description": [
        "Plays an animated GIF that was paused with <a href=\"#/p5.Image/pause\">pause()</a>"
      ]
    },
    "pause": {
      "description": [
        "Pauses an animated GIF."
      ]
    },
    "delay": {
      "description": [
        "Changes the delay between frames in an animated GIF. There is an optional second parameter that indicates an index for a specific frame that should have its delay modified. If no index is given, all frames will have the new delay."
      ],
      "params": {
        "d": "Number: the amount in milliseconds to delay between switching frames",
        "index": "Number: (Optional) the index of the frame that should have the new delay value {optional}"
      }
    }
  },
  "p5.PrintWriter": {
    "params": {
      "filename": "String",
      "extension": "String (Optional)"
    },
    "write": {
      "description": [
        "PrintWriter 스트림에 데이터를 작성합니다."
      ],
      "params": {
        "data": "Array: all data to be written by the PrintWriter"
      }
    },
    "print": {
      "description": [
        "PrintWriter 스트림에 데이터를 작성하고, 마지막에 새로운 한 줄을 추가합니다."
      ],
      "params": {
        "data": "Array: all data to be printed by the PrintWriter"
      }
    },
    "clear": {
      "description": [
        "PrintWriter 객체에 이미 작성된 데이터를 제거합니다."
      ]
    },
    "close": {
      "description": [
        "PrintWriter를 종료합니다."
      ]
    }
  },
  "p5.Table": {
    "description": [
      "테이블 객체는 기존의 스프레트 시트처럼 복수의 행과 열에 데이터를 저장합니다. 동적으로 새로운 테이블을 생성하거나, 기존 파일 데이터를 사용하여 생성할 수 있습니다."
    ],
    "params": {
      "rows": "p5.TableRow 배열[]: p5.TableRow 객체의 배열 (선택 사항)"
    },
    "columns": {
      "description": [
        "테이블의 행명을 담는 배열. 테이블의 헤더(header)를 함께 불러올 경우, header 매개변수."
      ]
    },
    "rows": {
      "description": [
        "테이블의 행을 채우는 p5.TableRow 객체의 배열. getRows() 호출과 동일한 결과를 갖습니다."
      ]
    },
    "addRow": {
      "description": [
        "addRow()를 사용하여 p5.Table 객체에 새로운 행 데이터를 추가할 수 있습니다. 기본값으로 빈 행이 생성됩니다. 일반적으로, TableRow 객체에 있는 새로운 행에 레퍼런스를 저장하고 (위의 예제 중 newRow 참고), set()을 사용하여 각각의 개별값을 설정합니다. p5.TableRow 객체를 매개변수로 지정할 경우, 행을 복제하여 테이블에 추가합니다.",
        "If a <a href=\"#/p5.TableRow\">p5.TableRow</a> object is included as a parameter, then that row is duplicated and added to the table."
      ],
      "returns": "p5.TableRow: the row that was added",
      "params": {
        "row": "p5.TableRow: (Optional) row to be added to the table"
      }
    },
    "removeRow": {
      "description": [
        "테이블 객체에서 행을 제거합니다."
      ],
      "params": {
        "id": "Integer: ID number of the row to remove"
      }
    },
    "getRow": {
      "description": [
        "지정된 p5.TableRow에 레퍼런스를 반환합니다. 반환된 레퍼런스는 지정된 행의 값을 받아오거나 설정할 때 사용할 수 있습니다."
      ],
      "returns": "p5.TableRow: <a href=\"#/p5.TableRow\">p5.TableRow</a> object",
      "params": {
        "rowID": "Integer: ID number of the row to get"
      }
    },
    "getRows": {
      "description": [
        "테이블의 모든 행을 받아옵니다. p5.TableRow 배열들을 반환합니다."
      ],
      "returns": "p5.TableRow[]: Array of <a href=\"#/p5.TableRow\">p5.TableRow</a>s"
    },
    "findRow": {
      "description": [
        "지정된 값을 포함하는 테이블 행 중 1번째 행을 검색하고, 해당 행의 레퍼런스를 반환합니다. 여러 개의 행들이 지정된 값을 포함하더라도, 오직 1번째 행만 반환됩니다. ID 또는 제목(title) 설정을 통해 검색할 열도 지정가능합니다."
      ],
      "returns": "p5.TableRow:",
      "params": {
        "value": "String: The value to match",
        "column": "Integer|String: ID number or title of the  column to search"
      }
    },
    "findRows": {
      "description": [
        "지정된 값을 포함하는 테이블 행들을 검색하고, 해당 행들의 레퍼런스를 반환합니다. 반환된 배열은 위의 예제처럼 모든 행을 반복 처리하는 데에 사용됩니다.ID 또는 제목(title) 설정을 통해 검색할 열도 지정가능합니다."
      ],
      "returns": "p5.TableRow[]: An Array of TableRow objects",
      "params": {
        "value": "String: The value to match",
        "column": "Integer|String: ID number or title of the  column to search"
      }
    },
    "matchRow": {
      "description": [
        "지정된 정규 표현식과 매칭하는 테이블 행 중 1번째 행을 검색하고, 해당 행의 레퍼런스를 반환합니다. 반환된 배열은 모든 행을 반복 처리하는 데에 사용됩니다. ID 또는 제목(title) 설정을 통해 검색할 열도 지정가능합니다."
      ],
      "returns": "p5.TableRow: TableRow object",
      "params": {
        "regexp": "String|RegExp: The regular expression to match",
        "column": "String|Integer: The column ID (number) or  title (string)"
      }
    },
    "matchRows": {
      "description": [
        "Finds the rows in the Table that match the regular expression provided, and returns references to those rows. Returns an array, so for must be used to iterate through all the rows, as shown in the example. The column to search may be specified by either its ID or title."
      ],
      "returns": "p5.TableRow[]: An Array of TableRow objects",
      "params": {
        "regexp": "String: The regular expression to match",
        "column": "String|Integer: (Optional) The column ID (number) or  title (string)"
      }
    },
    "getColumn": {
      "description": [
        "특정 열의 모든 값들을 가져와 배열로 반환합니다. 열은 그 ID 또는 제목(title)으로 지정가능합니다."
      ],
      "returns": "Array: Array of column values",
      "params": {
        "column": "String|Number: String or Number of the column to return"
      }
    },
    "clearRows": {
      "description": [
        "테이블로부터 모든 행을 제거합니다. 모든 행들이 제거되어도 열과 열 제목은 유지됩니다."
      ]
    },
    "addColumn": {
      "description": [
        "addColumn()을 사용하여 p5.Table 객체에 새로운 열 데이터를 추가할 수 있습니다. 일반적으로 열 제목을 설정하여 이후 쉽게 참조되도록 합니다. (별도의 제목을 지정하지 않는 경우, 새로운 열의 제목은 null이 됩니다.)"
      ],
      "params": {
        "title": "String: (Optional) title of the given column"
      }
    },
    "getColumnCount": {
      "description": [
        "테이블의 전체 열 개수를 반환합니다."
      ],
      "returns": "Integer: Number of columns in this table"
    },
    "getRowCount": {
      "description": [
        "테이블의 전체 행 개수를 반환합니다."
      ],
      "returns": "Integer: Number of rows in this table"
    },
    "removeTokens": {
      "description": [
        "지정된 문자(또는 '토큰')을 제거합니다. 별도의 열을 지정하지 않는 경우, 모든 행과 열 속 값들이 처리됩니다. 열은 ID 또는 제목으로 참조가능합니다.",
        "If no column is specified, then the values in all columns and rows are processed. A specific column may be referenced by either its ID or title."
      ],
      "params": {
        "chars": "String: String listing characters to be removed",
        "column": "String|Integer: (Optional) Column ID (number)  or name (string)"
      }
    },
    "trim": {
      "description": [
        "문자열 테이블 값에서 스페이스나 탭과 같은 선행 및 후행 공백을 자릅니다. 별도의 열을 지정하지 않는 경우, 모든 행과 열 속 값들이 처리됩니다. 열은 ID 또는 제목으로 참조가능합니다."
      ],
      "params": {
        "column": "String|Integer: (Optional) Column ID (number)  or name (string)"
      }
    },
    "removeColumn": {
      "description": [
        "removeColumn()을 사용하여 테이블 객체로부터 특정 열을 제거합니다. 제거될 열은 그 제목(문자열) 또는 인덱스 값(정수)로 식별할 수 있습니다. removeColumn(0)은 1번째 열을, removeColumn(1)은 2번째 열을 제거합니다."
      ],
      "params": {
        "column": "String|Integer: columnName (string) or ID (number)"
      }
    },
    "set": {
      "description": [
        "테이블 중 지정된 행과 열에 값을 저장합니다. 행은 ID로, 열은 ID 또는 제목으로 지정가능합니다."
      ],
      "params": {
        "row": "Integer: row ID",
        "column": "String|Integer: column ID (Number)  or title (String)",
        "value": "String|Number: value to assign"
      }
    },
    "setNum": {
      "description": [
        "테이블 중 지정된 행과 열에 실수(float)값을 저장합니다. 행은 ID로, 열은 ID 또는 제목으로 지정가능합니다."
      ],
      "params": {
        "row": "Integer: row ID",
        "column": "String|Integer: column ID (Number)  or title (String)",
        "value": "Number: value to assign"
      }
    },
    "setString": {
      "description": [
        "테이블 중 지정된 행과 열에 문자열 값을 저장합니다. 행은 ID로, 열은 ID 또는 제목으로 지정가능합니다."
      ],
      "params": {
        "row": "Integer: row ID",
        "column": "String|Integer: column ID (Number)  or title (String)",
        "value": "String: value to assign"
      }
    },
    "get": {
      "description": [
        "테이블 중 지정된 행과 열에 값을 받아옵니다. 행은 ID로, 열은 ID 또는 제목으로 지정가능합니다."
      ],
      "returns": "String|Number:",
      "params": {
        "row": "Integer: row ID",
        "column": "String|Integer: columnName (string) or  ID (number)"
      }
    },
    "getNum": {
      "description": [
        "이블 중 지정된 행과 열에 실수(float)값을 받아옵니다. 행은 ID로, 열은 ID 또는 제목으로 지정가능합니다."
      ],
      "returns": "Number:",
      "params": {
        "row": "Integer: row ID",
        "column": "String|Integer: columnName (string) or  ID (number)"
      }
    },
    "getString": {
      "description": [
        "테이블 중 지정된 행과 열에 문자열 값을 받아옵니다. 행은 ID로,ø 열은 ID 또는 제목으로 지정가능합니다."
      ],
      "returns": "String:",
      "params": {
        "row": "Integer: row ID",
        "column": "String|Integer: columnName (string) or  ID (number)"
      }
    },
    "getObject": {
      "description": [
        "모든 테이블 데이터를 받아와 객체로 반환합니다. 열 이름이 전달될 경우, 각 행 객체는 해당 속성을 제목으로 저장합니다."
      ],
      "returns": "Object:",
      "params": {
        "headerColumn": "String: (Optional) Name of the column which should be used to  title each row object (optional)"
      }
    },
    "getArray": {
      "description": [
        "모든 테이블 데이터를 받아와 다차원 배열로 반환합니다."
      ],
      "returns": "Array:"
    }
  },
  "p5.TableRow": {
    "description": [
      "TableRow 객체는 테이블 중 열에 저장된 데이터 값들의 단일 행을 표현합니다.<br>테이블 행은 정렬된 배열과 정렬되지 않은 JSON 객체를 모두 포함합니다.",
      "A Table Row contains both an ordered array, and an unordered JSON object."
    ],
    "params": {
      "str": "문자열: 구분 기호로 분리된 문자열값으로 행 채우기 (선택 사항)",
      "separator": "문자열: 기본값은 쉼표 단위 구분(csv) (선택 사항)"
    },
    "set": {
      "description": [
        "TableRow의 지정된 열에 값을 저장합니다. 열은 ID 또는 제목으로 지정가능합니다."
      ],
      "params": {
        "column": "String|Integer: Column ID (Number)  or Title (String)",
        "value": "String|Number: The value to be stored"
      }
    },
    "setNum": {
      "description": [
        "TableRow의 지정된 열에 실수(float)값을 저장합니다. 열은 ID 또는 제목으로 지정가능합니다."
      ],
      "params": {
        "column": "String|Integer: Column ID (Number)  or Title (String)",
        "value": "Number|String: The value to be stored  as a Float"
      }
    },
    "setString": {
      "description": [
        "TableRow의 지정된 열에 문자열 값을 저장합니다. 열은 ID 또는 제목으로 지정가능합니다."
      ],
      "params": {
        "column": "String|Integer: Column ID (Number)  or Title (String)",
        "value": "String|Number|Boolean|Object: The value to be stored  as a String"
      }
    },
    "get": {
      "description": [
        "TableRow의 지정된 열로부터 값을 받습니다. 열은 ID 또는 제목으로 지정가능합니다."
      ],
      "returns": "String|Number:",
      "params": {
        "column": "String|Integer: columnName (string) or  ID (number)"
      }
    },
    "getNum": {
      "description": [
        "TableRow의 지정된 열로부터 실수(float)값을 받습니다. 열은 ID 또는 제목으로 지정가능합니다."
      ],
      "returns": "Number: Float Floating point number",
      "params": {
        "column": "String|Integer: columnName (string) or  ID (number)"
      }
    },
    "getString": {
      "description": [
        "TableRow의 지정된 열로부터 문자열 값을 받습니다. 열은 ID 또는 제목으로 지정가능합니다."
      ],
      "returns": "String: String",
      "params": {
        "column": "String|Integer: columnName (string) or  ID (number)"
      }
    }
  },
  "p5.XML": {
    "description": [
      "XML은 XML 코드를 구문 분석할 수 있는 XML 객체의 표현입니다. loadXML()을 사용하여 외부 XML 파일을 불러와 XML 객체를 생성합니다."
    ],
    "getParent": {
      "description": [
        "요소 부모의 복사본을 가져와, 부모를 또다른 p5.XML 객체로 반환합니다."
      ],
      "returns": "p5.XML: element parent"
    },
    "getName": {
      "description": [
        "요소의 전체 이름을 가져와 문자열로 반환합니다."
      ],
      "returns": "String: the name of the node"
    },
    "setName": {
      "description": [
        "문자열로 설정된 요소 이름을 지정합니다."
      ],
      "params": {
        "the": "String: new name of the node"
      }
    },
    "hasChildren": {
      "description": [
        "요소의 자식 유무 여부를 확인하고, 그 결과를 불리언으로 반환합니다."
      ],
      "returns": "Boolean:"
    },
    "listChildren": {
      "description": [
        "모든 요소의 자식 이름을 가져와 그 값들을 문자열 배열로 반환합니다. 이는 각 자식 요소마다 getName()을 호출하는 것과 동일한 효과를 갖습니다."
      ],
      "returns": "String[]: names of the children of the element"
    },
    "getChildren": {
      "description": [
        "요소의 모든 자식을 p5.XML 객체 배열로 반환합니다. 이름 매개변수를 지정할 경우, 해당 변수명과 일치하는 모든 자식을 반환합니다."
      ],
      "returns": "p5.XML[]: children of the element",
      "params": {
        "name": "String: (Optional) element name"
      }
    },
    "getChild": {
      "description": [
        "이름 매개변수 또는 지정된 인덱스의 자식과 일치하는 요소의 1번째 자식을 반환합니다. 일치하는 자식을 찾지 못하는 경우, 'undefined'를 반환합니다."
      ],
      "returns": "p5.XML:",
      "params": {
        "name": "String|Integer: element name or index"
      }
    },
    "addChild": {
      "description": [
        "요소에 새로운 자식을 추가합니다. 자식은 문자열로 지정될 수 있으며, 이는 새로운 태그명 또는 기존 p5.XML 객체에 대한 레퍼런스로서 사용할 수 있습니다. 새로 추가된 자식에 대한 레퍼런스는 p5.XML 객체로 반환됩니다."
      ],
      "params": {
        "node": "p5.XML: a <a href=\"#/p5.XML\">p5.XML</a> Object which will be the child to be added"
      }
    },
    "removeChild": {
      "description": [
        "이름 또는 인덱스로 지정된 요소를 제거합니다"
      ],
      "params": {
        "name": "String|Integer: element name or index"
      }
    },
    "getAttributeCount": {
      "description": [
        "지정된 요소의 속성 개수를 숫자로 반환합니다."
      ],
      "returns": "Integer:"
    },
    "listAttributes": {
      "description": [
        "지정된 요소의 모든 속성을 가져와 문자열 배열로 반환합니다."
      ],
      "returns": "String[]: an array of strings containing the names of attributes"
    },
    "hasAttribute": {
      "description": [
        "요소가 지정된 속성을 갖는지 여부를 확인합니다."
      ],
      "returns": "Boolean: true if attribute found else false",
      "params": {
        "the": "String: attribute to be checked"
      }
    },
    "getNum": {
      "description": [
        "요소의 속성값을 숫자로 반환합니다. 매개변수 defaultValue가 지정되고 속성이 존재하지 않으면 defaultValue를 반환합니다. 매개변수 defaultValue가 지정되지 않고 속성이 존재하지 않으면 값 0을 반환합니다."
      ],
      "returns": "Number:",
      "params": {
        "name": "String: the non-null full name of the attribute",
        "defaultValue": "Number: (Optional) the default value of the attribute"
      }
    },
    "getString": {
      "description": [
        "요소의 속성값을 문자열로 반환합니다. 매개변수 defaultValue가 지정되고 속성이 존재하지 않으면 'defaultValue'를 반환합니다. 매개변수 defaultValue가 지정되지 않고 속성이 존재하지 않으면 null을 반환합니다."
      ],
      "returns": "String:",
      "params": {
        "name": "String: the non-null full name of the attribute",
        "defaultValue": "Number: (Optional) the default value of the attribute"
      }
    },
    "setAttribute": {
      "description": [
        "요소 속성의 내용을 설정합니다. 1번째 매개변수는 속성명을, 2번째 매개변수는 새로운 내용을 지정합니다."
      ],
      "params": {
        "name": "String: the full name of the attribute",
        "value": "Number|String|Boolean: the value of the attribute"
      }
    },
    "getContent": {
      "description": [
        "요소의 내용을 반환합니다. 매개변수 defaultValue가 지정되고 내용이 존재하지 않으면 'defaultValue'를 반환합니다. 매개변수 defaultValue가 지정되지 않고 내용이 존재하지 않으면 null을 반환합니다."
      ],
      "returns": "String:",
      "params": {
        "defaultValue": "String: (Optional) value returned if no content is found"
      }
    },
    "setContent": {
      "description": [
        "요소의 내용을 설정합니다."
      ],
      "params": {
        "text": "String: the new content"
      }
    },
    "serialize": {
      "description": [
        "요소를 문자열로 직렬화합니다. 요소의 내용을 http 요청으로 전송하거나 파일 저장을 준비할 때 사용됩니다."
      ],
      "returns": "String: Serialized string of the element"
    }
  },
  "p5.Vector": {
    "description": [
      "2차원 및 3차원 벡터, 특히 유클리드 (기하학) 벡터를 설명하는 클래스입니다. 벡터는 크기와 방향을 모두 지닌 개체입니다. 하지만, 그 데이터 유형은 벡터의 성분(2D의 경우 x와 y, 3D의 경우 x, y, z)을 저장합니다. 크기와 방향은 각각 mag() 및 heading() 메소드를 통해 접근할 수 있습니다.<br><br>p5.Vector는 위치, 속도, 가속을 다루는 수많은 p5.js 예제에서 사용됩니다. 예를 들어, 화면을 가로질러 움직이는 직사각형을 만들려면, 이 물체의 위치(원점에서 그 위치를 가리키는 벡터), 속도(단위 시간당 객체의 위치가 변하는 속도, 벡터로 표시), 그리고 가속도(단위 시간당 객체의 속도가 변하는 속도, 벡터로 표시)를 반드시 고려해야합니다.<br><br>벡터는 그룹화된 값들을 나타냅니다. 따라서, 전통적인 덧셈/곱셈 대신, p5.Vector 클래스 내부의 벡터 수학 메소드를 사용해서 계산해야 합니다.",
      "In many of the p5.js examples, you will see <a href=\"#/p5.Vector\">p5.Vector</a> used to describe a position, velocity, or acceleration. For example, if you consider a rectangle moving across the screen, at any given instant it has a position (a vector that points from the origin to its location), a velocity (the rate at which the object's position changes per time unit, expressed as a vector), and acceleration (the rate at which the object's velocity changes per time unit, expressed as a vector).",
      "Since vectors represent groupings of values, we cannot simply use traditional addition/multiplication/etc. Instead, we'll need to do some \"vector\" math, which is made easy by the methods inside the <a href=\"#/p5.Vector\">p5.Vector</a> class."
    ],
    "params": {
      "x": "숫자: 벡터의 x성분 (선택 사항)",
      "y": "숫자: 벡터의 y성분 (선택 사항)",
      "z": "숫자: 벡터의 z성분 (선택 사항)"
    },
    "x": {
      "description": [
        "벡터의 x성분"
      ]
    },
    "y": {
      "description": [
        "벡터의 y성분"
      ]
    },
    "z": {
      "description": [
        "벡터의 z성분"
      ]
    },
    "set": {
      "description": [
        "두 세개의 개별 변수, p5.Vector 데이터, 또는 실수(float) 배열의 값들을 사용하여 벡터의 x, y, z성분을 설정합니다."
      ],
      "params": {
        "x": "Number: (Optional) the x component of the vector",
        "y": "Number: (Optional) the y component of the vector",
        "z": "Number: (Optional) the z component of the vector",
        "value": "p5.Vector|Number[]: the vector to set"
      }
    },
    "copy": {
      "description": [
        "벡터의 복사본을 가져와 p5.Vector 객체를 반환합니다."
      ],
      "returns": "p5.Vector: the copy of the <a href=\"#/p5.Vector\">p5.Vector</a> object"
    },
    "add": {
      "description": [
        "x, y, z성분을 벡터에 더하거나, 한 벡터를 다른 벡터에 더하거나, 또는 2개의 독립 벡터를 더합니다. 2개의 독립 벡터를 더하는 메소드는 정적 메소드에 해당하며, p5.Vector를 반환합니다. 다른 메소드들은 벡터에 직접 작용합니다. 자세한 내용은 예제를 참고하세요."
      ],
      "params": {
        "x": "Number: the x component of the vector to be added",
        "y": "Number: (Optional) the y component of the vector to be added",
        "z": "Number: (Optional) the z component of the vector to be added",
        "value": "p5.Vector|Number[]: the vector to add",
        "v1": "p5.Vector: a <a href=\"#/p5.Vector\">p5.Vector</a> to add",
        "v2": "p5.Vector: a <a href=\"#/p5.Vector\">p5.Vector</a> to add",
        "target": "p5.Vector: (Optional) the vector to receive the result (Optional)"
      }
    },
    "rem": {
      "description": [
        "한 벡터를 다른 벡터로 나눈 뒤의 나머지 벡터를 제공합니다. 자세한 내용은 예제를 참고하세요."
      ],
      "params": {
        "x": "Number: the x component of divisor vector",
        "y": "Number: the y component of divisor vector",
        "z": "Number: the z component of divisor vector",
        "value": "p5.Vector | Number[]: divisor vector",
        "v1": "p5.Vector: dividend <a href=\"#/p5.Vector\">p5.Vector</a>",
        "v2": "p5.Vector: divisor <a href=\"#/p5.Vector\">p5.Vector</a>"
      }
    },
    "sub": {
      "description": [
        "x, y, z성분을 벡터에서 빼거나, 한 벡터에서 다른 벡터를 빼거나, 또는 2개의 독립 벡터를 뺍니다. 2개의 독립 벡터를 빼는 메소드는 정적 메소드에 해당하며, p5.Vector를 반환합니다. 다른 메소드들은 벡터에 직접 작용합니다. 자세한 내용은 예제를 참고하세요."
      ],
      "params": {
        "x": "Number: the x component of the vector to subtract",
        "y": "Number: (Optional) the y component of the vector to subtract",
        "z": "Number: (Optional) the z component of the vector to subtract",
        "value": "p5.Vector|Number[]: the vector to subtract",
        "v1": "p5.Vector: a <a href=\"#/p5.Vector\">p5.Vector</a> to subtract from",
        "v2": "p5.Vector: a <a href=\"#/p5.Vector\">p5.Vector</a> to subtract",
        "target": "p5.Vector: (Optional) the vector to receive the result (Optional)"
      }
    },
    "mult": {
      "description": [
        "벡터에 스칼라를 곱합니다. 정적 메소드인 경우 새로운 p5.Vector를 생성하는 반면, 정적 메소드가 아닌 경우 벡터에 직접 작용합니다. 자세한 내용은 예제를 참고하세요."
      ],
      "params": {
        "n": "Number: The number to multiply with the vector",
        "x": "Number: The number to multiply with the x component of the vector",
        "y": "Number: The number to multiply with the y component of the vector",
        "z": "Number: (Optional) The number to multiply with the z component of the vector",
        "arr": "Number[]: The array to multiply with the components of the vector",
        "v": "p5.Vector: The vector to multiply with the components of the original vector",
        "target": "p5.Vector: (Optional) the vector to receive the result (Optional)",
        "v0": "p5.Vector",
        "v1": "p5.Vector"
      }
    },
    "div": {
      "description": [
        "벡터를 스칼라로 나눕니다. 정적 메소드인 경우 새로운 p5.Vector를 생성하는 반면, 정적 메소드가 아닌 경우 벡터에 직접 작용합니다. 자세한 내용은 예제를 참고하세요."
      ],
      "params": {
        "n": "Number: The number to divide the vector by",
        "x": "Number: The number to divide with the x component of the vector",
        "y": "Number: The number to divide with the y component of the vector",
        "z": "Number: (Optional) The number to divide with the z component of the vector",
        "arr": "Number[]: The array to divide the components of the vector by",
        "v": "p5.Vector: The vector to divide the components of the original vector by",
        "target": "p5.Vector: (Optional) the vector to receive the result (Optional)",
        "v0": "p5.Vector",
        "v1": "p5.Vector"
      }
    },
    "mag": {
      "description": [
        "벡터의 크기(길이)를 계산하고 그 결과를 실수(float)으로 반환합니다. (이는 수식 sqrt(x*x + y*y + z*z)과도 같습니다.)"
      ],
      "returns": "Number: magnitude of the vector",
      "params": {
        "vecT": "p5.Vector: the vector to return the magnitude of"
      }
    },
    "magSq": {
      "description": [
        "벡터의 제곱 크기를 계산하고 그 결과를 실수(float)로 반환합니다. (이는 수식 sqrt(x*x + y*y + z*z)과도 같습니다.) 벡터를 비교하는 등의 경우에서 실제 길이를 포함하지 않으면 더 빠르게 계산됩니다."
      ],
      "returns": "Number: squared magnitude of the vector"
    },
    "dot": {
      "description": [
        "두 벡터의 내적을 계산합니다. 2개의 독립 벡터의 내적을 계산하는 메소드는 정적 메소드에 해당합니다. 자세한 내용은 예제를 참고하세요."
      ],
      "returns": "Number: the dot product",
      "params": {
        "x": "Number: x component of the vector",
        "y": "Number: (Optional) y component of the vector",
        "z": "Number: (Optional) z component of the vector",
        "value": "p5.Vector: value component of the vector or a <a href=\"#/p5.Vector\">p5.Vector</a>",
        "v1": "p5.Vector: the first <a href=\"#/p5.Vector\">p5.Vector</a>",
        "v2": "p5.Vector: the second <a href=\"#/p5.Vector\">p5.Vector</a>"
      }
    },
    "cross": {
      "description": [
        "두 벡터의 외적으로 구성된 벡터를 계산하고 반환합니다. 정적 및 비정적 메소드 모두 새로운 p5.Vector를 반환합니다. 자세한 내용은 예제를 참고하세요."
      ],
      "returns": "p5.Vector: <a href=\"#/p5.Vector\">p5.Vector</a> composed of cross product",
      "params": {
        "v": "p5.Vector: <a href=\"#/p5.Vector\">p5.Vector</a> to be crossed",
        "v1": "p5.Vector: the first <a href=\"#/p5.Vector\">p5.Vector</a>",
        "v2": "p5.Vector: the second <a href=\"#/p5.Vector\">p5.Vector</a>"
      }
    },
    "dist": {
      "description": [
        "두 점 사이의 유클리드 거리를 계산합니다 (점을 벡터 객체로 간주)."
      ],
      "returns": "Number: the distance",
      "params": {
        "v": "p5.Vector: the x, y, and z coordinates of a <a href=\"#/p5.Vector\">p5.Vector</a>",
        "v1": "p5.Vector: the first <a href=\"#/p5.Vector\">p5.Vector</a>",
        "v2": "p5.Vector: the second <a href=\"#/p5.Vector\">p5.Vector</a>"
      }
    },
    "normalize": {
      "description": [
        "벡터를 길이 1로 정규화합니다. (단위 벡터로 만듭니다.)"
      ],
      "returns": "p5.Vector: normalized <a href=\"#/p5.Vector\">p5.Vector</a>",
      "params": {
        "v": "p5.Vector: the vector to normalize",
        "target": "p5.Vector: (Optional) the vector to receive the result (Optional)"
      }
    },
    "limit": {
      "description": [
        "벡터의 크기를 매개변수 <b>max</b>의 값으로 제한합니다."
      ],
      "params": {
        "max": "Number: the maximum magnitude for the vector"
      }
    },
    "setMag": {
      "description": [
        "벡터의 크기를 매개변수 <b>len</b>의 값으로 제한합니다."
      ],
      "params": {
        "len": "Number: the new length for this vector"
      }
    },
    "heading": {
      "description": [
        "벡터의 회전 각도를 계산합니다. (2D 벡터만 해당)"
      ],
      "returns": "Number: the angle of rotation"
    },
    "setHeading": {
      "description": [
        "Rotate the vector to a specific angle (only 2D vectors), magnitude remains the same"
      ],
      "params": {
        "angle": "Number: the angle of rotation"
      }
    },
    "rotate": {
      "description": [
        "벡터를 특정 각도로 회전하되(2D 벡터만 해당), 크기는 동일하게 유지합니다."
      ],
      "params": {
        "angle": "Number: the angle of rotation",
        "v": "p5.Vector",
        "target": "p5.Vector: (Optional) the vector to receive the result (Optional)"
      }
    },
    "angleBetween": {
      "description": [
        "두 벡터 사이의 각도(원주호, radian)를 계산하고 반환합니다."
      ],
      "returns": "Number: the angle between (in radians)",
      "params": {
        "value": "p5.Vector: the x, y, and z components of a <a href=\"#/p5.Vector\">p5.Vector</a>"
      }
    },
    "lerp": {
      "description": [
        "한 벡터와 다른 벡터를 선형적으로 보간합니다."
      ],
      "params": {
        "x": "Number: the x component",
        "y": "Number: the y component",
        "z": "Number: the z component",
        "amt": "Number: the amount of interpolation; some value between 0.0  (old vector) and 1.0 (new vector). 0.9 is very near  the new vector. 0.5 is halfway in between.",
        "v": "p5.Vector: the <a href=\"#/p5.Vector\">p5.Vector</a> to lerp to",
        "v1": "p5.Vector",
        "v2": "p5.Vector",
        "target": "p5.Vector: (Optional) the vector to receive the result (Optional)"
      }
    },
    "reflect": {
      "description": [
        "2D 선 또는 3D 평면의 법선에 들어오는 벡터를 반영합니다. 이 메소드는 벡터에 직접 작용합니다."
      ],
      "params": {
        "surfaceNormal": "p5.Vector: the <a href=\"#/p5.Vector\">p5.Vector</a> to reflect about, will be normalized by this method"
      }
    },
    "array": {
      "description": [
        "벡터의 표현을 실수 배열로 반환합니다. 이는 일시적으로만 사용됩니다. 다른 경우에도, p5.Vector.copy() 메소드를 통해 배열에 내용을 복사해야 합니다."
      ],
      "returns": "Number[]: an Array with the 3 values"
    },
    "equals": {
      "description": [
        "p5.Vector에 대한 평등 검사"
      ],
      "returns": "Boolean: whether the vectors are equals",
      "params": {
        "x": "Number: (Optional) the x component of the vector",
        "y": "Number: (Optional) the y component of the vector",
        "z": "Number: (Optional) the z component of the vector",
        "value": "p5.Vector|Array: the vector to compare"
      }
    },
    "fromAngle": {
      "description": [
        "특정 각도에서 새로운 2D 벡터를 생성합니다."
      ],
      "returns": "p5.Vector: the new <a href=\"#/p5.Vector\">p5.Vector</a> object",
      "params": {
        "angle": "Number: the desired angle, in radians (unaffected by <a href=\"#/p5/angleMode\">angleMode</a>)",
        "length": "Number: (Optional) the length of the new vector (defaults to 1)"
      }
    },
    "fromAngles": {
      "description": [
        "Make a new 3D vector from a pair of ISO spherical angles"
      ],
      "returns": "p5.Vector: the new <a href=\"#/p5.Vector\">p5.Vector</a> object",
      "params": {
        "theta": "Number: the polar angle, in radians (zero is up)",
        "phi": "Number: the azimuthal angle, in radians  (zero is out of the screen)",
        "length": "Number: (Optional) the length of the new vector (defaults to 1)"
      }
    },
    "random2D": {
      "description": [
        "임의의 각도에서 새로운 2D 단위 벡터를 생성합니다."
      ],
      "returns": "p5.Vector: the new <a href=\"#/p5.Vector\">p5.Vector</a> object"
    },
    "random3D": {
      "description": [
        "새로운 임의의 3D 단위 벡터를 생성합니다."
      ],
      "returns": "p5.Vector: the new <a href=\"#/p5.Vector\">p5.Vector</a> object"
    }
  },
  "p5.Font": {
    "description": [
      "폰트 조정을 위한 기본 클래스"
    ],
    "params": {
      "pInst": "P5: p5 인스턴스 포인터 (선택 사항)"
    },
    "font": {
      "description": [
        "기본 개방형 글꼴 구현"
      ]
    },
    "textBounds": {
      "description": [
        "이 폰트로 지정된 텍스트 문자열에 대한 바운딩 박스를 반환합니다. (현재 텍스트 한 줄씩만 지원합니다.)"
      ],
      "returns": "Object: a rectangle object with properties: x, y, w, h",
      "params": {
        "line": "String: a line of text",
        "x": "Number: x-position",
        "y": "Number: y-position",
        "fontSize": "Number: (Optional) font size to use (optional) Default is 12.",
        "options": "Object: (Optional) opentype options (optional)  opentype fonts contains alignment and baseline options.  Default is 'LEFT' and 'alphabetic'"
      }
    },
    "textToPoints": {
      "description": [
        "지정된 텍스트 경로를 따르는 점들의 배열을 계산합니다."
      ],
      "returns": "Array: an array of points, each with x, y, alpha (the path angle)",
      "params": {
        "txt": "String: a line of text",
        "x": "Number: x-position",
        "y": "Number: y-position",
        "fontSize": "Number: font size to use (optional)",
        "options": "Object: (Optional) an (optional) object that can contain: sampleFactor - the ratio of path-length to number of samples (default=.1); higher values yield more points and are therefore more precise simplifyThreshold - if set to a non-zero value, collinear points will be be removed from the polygon; the value represents the threshold angle to use when determining whether two edges are collinear"
      }
    }
  },
  "p5.Camera": {
    "description": [
      "p5의 <a href = 'https://github.com/processing/p5.js/wiki/Getting-started-with-WebGL-in-p5'>WebGL 모드</a>용 카메라를 위한 클래스입니다. 3D씬 렌더링에 필요한 카메라 위치, 방향, 투영 정보 등을 포함합니다.<br><br>createCamera()로 새로운 p5.Camera 객체를 생성하고, 아래의 메소드들을 통해 이를 제어할 수 있습니다. 이러한 방식으로 생성된 카메라는, 여타 메소드들을 통해 변경하지 않는 한, 화면에 기본값으로 설정된 위치 및 투시 투영법을 사용합니다. 여러 대의 카메라 생성 또한 가능한데, 이 경우 setCamera() 메소드로 현재 카메라를 설정할 수 있습니다.<br><br>참고: 아래의 메소드들은 다음 2개의 좌표계에서 작동합니다: 월드 좌표계는 X,Y,Z축 상의 원점에 대한 위치를 나타내는 반면, 로컬 좌표계는 카메라 시점에서의 위치(좌-우, 위-아래, 앞-뒤)를 나타냅니다. move() 메소드는 카메라의 자체 축을 따라 움직이는 반면, setPosition()은 월드 스페이스에서의 카메라의 위치를 설정합니다.",
      "New p5.Camera objects can be made through the <a href=\"#/p5/createCamera\">createCamera()</a> function and controlled through the methods described below. A camera created in this way will use a default position in the scene and a default perspective projection until these properties are changed through the various methods available. It is possible to create multiple cameras, in which case the current camera can be set through the <a href=\"#/p5/setCamera\">setCamera()</a> method.",
      "Note: The methods below operate in two coordinate systems: the 'world' coordinate system describe positions in terms of their relationship to the origin along the X, Y and Z axes whereas the camera's 'local' coordinate system describes positions from the camera's point of view: left-right, up-down, and forward-backward. The <a href=\"#/p5.Camera/move\">move()</a> method, for instance, moves the camera along its own axes, whereas the <a href=\"#/p5.Camera/setPosition\">setPosition()</a> method sets the camera's position in world-space.",
      "The camera object propreties <code>eyeX, eyeY, eyeZ, centerX, centerY, centerZ, upX, upY, upZ</code> which describes camera position, orientation, and projection are also accessible via the camera object generated using <a href=\"#/p5/createCamera\">createCamera()</a>"
    ],
    "params": {
      "rendererGL": "RendererGL: instance of WebGL renderer"
    },
    "eyeX": {
      "description": [
        "camera position value on x axis"
      ]
    },
    "eyeY": {
      "description": [
        "camera position value on y axis"
      ]
    },
    "eyeZ": {
      "description": [
        "camera position value on z axis"
      ]
    },
    "centerX": {
      "description": [
        "x coordinate representing center of the sketch"
      ]
    },
    "centerY": {
      "description": [
        "y coordinate representing center of the sketch"
      ]
    },
    "centerZ": {
      "description": [
        "z coordinate representing center of the sketch"
      ]
    },
    "upX": {
      "description": [
        "x component of direction 'up' from camera"
      ]
    },
    "upY": {
      "description": [
        "y component of direction 'up' from camera"
      ]
    },
    "upZ": {
      "description": [
        "z component of direction 'up' from camera"
      ]
    },
    "perspective": {
      "description": [
        "p5.Camera 객체의 투시 투영법을 설정하고, perspective() 구문에 따라 해당 투영법의 매개변수를 설정합니다."
      ]
    },
    "ortho": {
      "description": [
        "p5.Camera 객체의 직교 투영법을 설정하고, ortho() 구문에 따라 해당 투영법의 매개변수를 설정합니다."
      ]
    },
    "frustum": {
      "description": [
        "Sets the camera's frustum. Accepts the same parameters as the global <a href=\"#/p5/frustum\">frustum()</a>. More information on this function can be found there."
      ]
    },
    "pan": {
      "description": [
        "패닝은 카메라 화면을 좌우로 회전합니다."
      ],
      "params": {
        "angle": "Number: amount to rotate camera in current <a href=\"#/p5/angleMode\">angleMode</a> units. Greater than 0 values rotate counterclockwise (to the left)."
      }
    },
    "tilt": {
      "description": [
        "틸트는 카메라 화면을 상하로 회전합니다."
      ],
      "params": {
        "angle": "Number: amount to rotate camera in current <a href=\"#/p5/angleMode\">angleMode</a> units. Greater than 0 values rotate counterclockwise (to the left)."
      }
    },
    "lookAt": {
      "description": [
        "월드 스페이스 위치에서 보도록 카메라 방향을 조정합니다."
      ],
      "params": {
        "x": "Number: x position of a point in world space",
        "y": "Number: y position of a point in world space",
        "z": "Number: z position of a point in world space"
      }
    },
    "camera": {
      "description": [
        "카메라의 위치와 방향을 설정합니다. p5.Camera 객체에 camera()를 호출하는 것과 동일한 효과를 갖습니다."
      ]
    },
    "move": {
      "description": [
        "현재 카메라 방향을 유지하면서 그 로컬축을 따라 이동합니다."
      ],
      "params": {
        "x": "Number: amount to move along camera's left-right axis",
        "y": "Number: amount to move along camera's up-down axis",
        "z": "Number: amount to move along camera's forward-backward axis"
      }
    },
    "setPosition": {
      "description": [
        "현재 카메라 방향을 유지하면서 카메라의 위치를 월드 스페이스에서의 위치로 설정합니다."
      ],
      "params": {
        "x": "Number: x position of a point in world space",
        "y": "Number: y position of a point in world space",
        "z": "Number: z position of a point in world space"
      }
    }
  },
  "p5.Geometry": {
    "description": [
      "p5 기하 클래스"
    ],
    "params": {
      "detailX": "정수: 수평 표면 위의 꼭지점 개수 (선택 사항)",
      "detailY": "정수: 수직 표면 위의 꼭지점 개수 (선택 사항)",
      "callback": "함수: 객체를 인스턴스화할 때 호출할 함수"
    },
    "computeFaces": {
      "description": [
        "computes faces for geometry objects based on the vertices."
      ]
    },
    "computeNormals": {
      "description": [
        "꼭지점 당 부드러운 법선을 각 면의 평균으로서 계산합니다."
      ]
    },
    "averageNormals": {
      "description": [
        "꼭지점 법선의 평균을 구합니다. 곡면에 사용됩니다."
      ]
    },
    "averagePoleNormals": {
      "description": [
        "극점 법선의 평균을 구합니다. 구형의 기초 조형에 사용됩니다."
      ]
    },
    "normalize": {
      "description": [
        "모든 꼭지점이 -100부터 100사이의 중심에 오도록 수정합니다."
      ]
    }
  },
  "p5.Shader": {
    "description": [
      "WebGL 모드를 위한 셰이더 클래스"
    ],
    "params": {
      "renderer": "p5.RendererGL: 새로운 p5.Shader에 GL 문맥을 제공하는 p5.RendererGL 인스턴스",
      "vertSrc": "문자열: 버텍스 셰이더의 소스 코드 (문자열 형식)",
      "fragSrc": "문자열: 프래그먼트 셰이더의 소스 코드 (문자열 형식)"
    },
    "setUniform": {
      "description": [
        "Wrapper around gl.uniform functions. As we store uniform info in the shader we can use that to do type checking on the supplied data and call the appropriate function."
      ],
      "params": {
        "uniformName": "String: the name of the uniform in the shader program",
        "data": "Object|Number|Boolean|Number[]: the data to be associated with that uniform; type varies (could be a single numerical value, array, matrix, or texture / sampler reference)"
      }
    }
  },
  "p5.sound": {},
  "p5.SoundFile": {
    "description": [
      "SoundFile object with a path to a file.",
      "The p5.SoundFile may not be available immediately because it loads the file information asynchronously.",
      "To do something with the sound as soon as it loads pass the name of a function as the second parameter.",
      "Only one file path is required. However, audio file formats (i.e. mp3, ogg, wav and m4a/aac) are not supported by all web browsers. If you want to ensure compatibility, instead of a single file path, you may include an Array of filepaths, and the browser will choose a format that works."
    ],
    "params": {
      "path": "String|Array: path to a sound file (String). Optionally,  you may include multiple file formats in  an array. Alternately, accepts an object  from the HTML5 File API, or a p5.File.",
      "successCallback": "Function: (Optional) Name of a function to call once file loads",
      "errorCallback": "Function: (Optional) Name of a function to call if file fails to  load. This function will receive an error or  XMLHttpRequest object with information  about what went wrong.",
      "whileLoadingCallback": "Function: (Optional) Name of a function to call while file  is loading. That function will  receive progress of the request to  load the sound file  (between 0 and 1) as its first  parameter. This progress  does not account for the additional  time needed to decode the audio data."
    },
    "isLoaded": {
      "description": [
        "Returns true if the sound file finished loading successfully."
      ],
      "returns": "Boolean:"
    },
    "play": {
      "description": [
        "Play the p5.SoundFile"
      ],
      "params": {
        "startTime": "Number: (Optional) (optional) schedule playback to start (in seconds from now).",
        "rate": "Number: (Optional) (optional) playback rate",
        "amp": "Number: (Optional) (optional) amplitude (volume)  of playback",
        "cueStart": "Number: (Optional) (optional) cue start time in seconds",
        "duration": "Number: (Optional) (optional) duration of playback in seconds"
      }
    },
    "playMode": {
      "description": [
        "p5.SoundFile has two play modes: <code>restart</code> and <code>sustain</code>. Play Mode determines what happens to a p5.SoundFile if it is triggered while in the middle of playback. In sustain mode, playback will continue simultaneous to the new playback. In restart mode, play() will stop playback and start over. With untilDone, a sound will play only if it's not already playing. Sustain is the default mode."
      ],
      "params": {
        "str": "String: 'restart' or 'sustain' or 'untilDone'"
      }
    },
    "pause": {
      "description": [
        "Pauses a file that is currently playing. If the file is not playing, then nothing will happen.",
        "After pausing, .play() will resume from the paused position. If p5.SoundFile had been set to loop before it was paused, it will continue to loop after it is unpaused with .play()."
      ],
      "params": {
        "startTime": "Number: (Optional) (optional) schedule event to occur  seconds from now"
      }
    },
    "loop": {
      "description": [
        "Loop the p5.SoundFile. Accepts optional parameters to set the playback rate, playback volume, loopStart, loopEnd."
      ],
      "params": {
        "startTime": "Number: (Optional) (optional) schedule event to occur  seconds from now",
        "rate": "Number: (Optional) (optional) playback rate",
        "amp": "Number: (Optional) (optional) playback volume",
        "cueLoopStart": "Number: (Optional) (optional) startTime in seconds",
        "duration": "Number: (Optional) (optional) loop duration in seconds"
      }
    },
    "setLoop": {
      "description": [
        "Set a p5.SoundFile's looping flag to true or false. If the sound is currently playing, this change will take effect when it reaches the end of the current playback."
      ],
      "params": {
        "Boolean": "Boolean: set looping to true or false"
      }
    },
    "isLooping": {
      "description": [
        "Returns 'true' if a p5.SoundFile is currently looping and playing, 'false' if not."
      ],
      "returns": "Boolean:"
    },
    "isPlaying": {
      "description": [
        "Returns true if a p5.SoundFile is playing, false if not (i.e. paused or stopped)."
      ],
      "returns": "Boolean:"
    },
    "isPaused": {
      "description": [
        "Returns true if a p5.SoundFile is paused, false if not (i.e. playing or stopped)."
      ],
      "returns": "Boolean:"
    },
    "stop": {
      "description": [
        "Stop soundfile playback."
      ],
      "params": {
        "startTime": "Number: (Optional) (optional) schedule event to occur  in seconds from now"
      }
    },
    "pan": {
      "description": [
        "Set the stereo panning of a p5.sound object to a floating point number between -1.0 (left) and 1.0 (right). Default is 0.0 (center)."
      ],
      "params": {
        "panValue": "Number: (Optional) Set the stereo panner",
        "timeFromNow": "Number: (Optional) schedule this event to happen  seconds from now"
      }
    },
    "getPan": {
      "description": [
        "Returns the current stereo pan position (-1.0 to 1.0)"
      ],
      "returns": "Number: Returns the stereo pan setting of the Oscillator  as a number between -1.0 (left) and 1.0 (right).  0.0 is center and default."
    },
    "rate": {
      "description": [
        "Set the playback rate of a sound file. Will change the speed and the pitch. Values less than zero will reverse the audio buffer."
      ],
      "params": {
        "playbackRate": "Number: (Optional) Set the playback rate. 1.0 is normal,  .5 is half-speed, 2.0 is twice as fast.  Values less than zero play backwards."
      }
    },
    "setVolume": {
      "description": [
        "Multiply the output volume (amplitude) of a sound file between 0.0 (silence) and 1.0 (full volume). 1.0 is the maximum amplitude of a digital sound, so multiplying by greater than 1.0 may cause digital distortion. To fade, provide a <code>rampTime</code> parameter. For more complex fades, see the Envelope class.",
        "Alternately, you can pass in a signal source such as an oscillator to modulate the amplitude with an audio signal."
      ],
      "params": {
        "volume": "Number|Object: Volume (amplitude) between 0.0  and 1.0 or modulating signal/oscillator",
        "rampTime": "Number: (Optional) Fade for t seconds",
        "timeFromNow": "Number: (Optional) Schedule this event to happen at  t seconds in the future"
      }
    },
    "duration": {
      "description": [
        "Returns the duration of a sound file in seconds."
      ],
      "returns": "Number: The duration of the soundFile in seconds."
    },
    "currentTime": {
      "description": [
        "Return the current position of the p5.SoundFile playhead, in seconds. Time is relative to the normal buffer direction, so if <code>reverseBuffer</code> has been called, currentTime will count backwards."
      ],
      "returns": "Number: currentTime of the soundFile in seconds."
    },
    "jump": {
      "description": [
        "Move the playhead of a soundfile that is currently playing to a new position and a new duration, in seconds. If none are given, will reset the file to play entire duration from start to finish. To set the position of a soundfile that is not currently playing, use the <code>play</code> or <code>loop</code> methods."
      ],
      "params": {
        "cueTime": "Number: cueTime of the soundFile in seconds.",
        "duration": "Number: duration in seconds."
      }
    },
    "channels": {
      "description": [
        "Return the number of channels in a sound file. For example, Mono = 1, Stereo = 2."
      ],
      "returns": "Number: [channels]"
    },
    "sampleRate": {
      "description": [
        "Return the sample rate of the sound file."
      ],
      "returns": "Number: [sampleRate]"
    },
    "frames": {
      "description": [
        "Return the number of samples in a sound file. Equal to sampleRate * duration."
      ],
      "returns": "Number: [sampleCount]"
    },
    "getPeaks": {
      "description": [
        "Returns an array of amplitude peaks in a p5.SoundFile that can be used to draw a static waveform. Scans through the p5.SoundFile's audio buffer to find the greatest amplitudes. Accepts one parameter, 'length', which determines size of the array. Larger arrays result in more precise waveform visualizations.",
        "Inspired by Wavesurfer.js."
      ],
      "returns": "Float32Array: Array of peaks.",
      "params": {
        "length": "Number: (Optional) length is the size of the returned array.  Larger length results in more precision.  Defaults to 5*width of the browser window."
      }
    },
    "reverseBuffer": {
      "description": [
        "Reverses the p5.SoundFile's buffer source. Playback must be handled separately (see example)."
      ]
    },
    "onended": {
      "description": [
        "Schedule an event to be called when the soundfile reaches the end of a buffer. If the soundfile is playing through once, this will be called when it ends. If it is looping, it will be called when stop is called."
      ],
      "params": {
        "callback": "Function: function to call when the  soundfile has ended."
      }
    },
    "connect": {
      "description": [
        "Connects the output of a p5sound object to input of another p5.sound object. For example, you may connect a p5.SoundFile to an FFT or an Effect. If no parameter is given, it will connect to the master output. Most p5sound objects connect to the master output when they are created."
      ],
      "params": {
        "object": "Object: (Optional) Audio object that accepts an input"
      }
    },
    "disconnect": {
      "description": [
        "Disconnects the output of this p5sound object."
      ]
    },
    "setPath": {
      "description": [
        "Reset the source for this SoundFile to a new path (URL)."
      ],
      "params": {
        "path": "String: path to audio file",
        "callback": "Function: Callback"
      }
    },
    "setBuffer": {
      "description": [
        "Replace the current Audio Buffer with a new Buffer."
      ],
      "params": {
        "buf": "Array: Array of Float32 Array(s). 2 Float32 Arrays  will create a stereo source. 1 will create  a mono source."
      }
    },
    "addCue": {
      "description": [
        "Schedule events to trigger every time a MediaElement (audio/video) reaches a playback cue point.",
        "Accepts a callback function, a time (in seconds) at which to trigger the callback, and an optional parameter for the callback.",
        "Time will be passed as the first parameter to the callback function, and param will be the second parameter."
      ],
      "returns": "Number: id ID of this cue,  useful for removeCue(id)",
      "params": {
        "time": "Number: Time in seconds, relative to this media  element's playback. For example, to trigger  an event every time playback reaches two  seconds, pass in the number 2. This will be  passed as the first parameter to  the callback function.",
        "callback": "Function: Name of a function that will be  called at the given time. The callback will  receive time and (optionally) param as its  two parameters.",
        "value": "Object: (Optional) An object to be passed as the  second parameter to the  callback function."
      }
    },
    "removeCue": {
      "description": [
        "Remove a callback based on its ID. The ID is returned by the addCue method."
      ],
      "params": {
        "id": "Number: ID of the cue, as returned by addCue"
      }
    },
    "clearCues": {
      "description": [
        "Remove all of the callbacks that had originally been scheduled via the addCue method."
      ]
    },
    "save": {
      "description": [
        "Save a p5.SoundFile as a .wav file. The browser will prompt the user to download the file to their device. To upload a file to a server, see <a href=\"/docs/reference/#/p5.SoundFile/getBlob\">getBlob</a>"
      ],
      "params": {
        "fileName": "String: (Optional) name of the resulting .wav file."
      }
    },
    "getBlob": {
      "description": [
        "This method is useful for sending a SoundFile to a server. It returns the .wav-encoded audio data as a \"<a target=\"_blank\" title=\"Blob reference at MDN\" href=\"https://developer.mozilla.org/en-US/docs/Web/API/Blob\">Blob</a>\". A Blob is a file-like data object that can be uploaded to a server with an <a href=\"/docs/reference/#/p5/httpDo\">http</a> request. We'll use the <code>httpDo</code> options object to send a POST request with some specific options: we encode the request as <code>multipart/form-data</code>, and attach the blob as one of the form values using <code>FormData</code>."
      ],
      "returns": "Blob: A file-like data object"
    }
  },
  "p5.Amplitude": {
    "description": [
      "Amplitude measures volume between 0.0 and 1.0. Listens to all p5sound by default, or use setInput() to listen to a specific sound source. Accepts an optional smoothing value, which defaults to 0."
    ],
    "params": {
      "smoothing": "Number: (Optional) between 0.0 and .999 to smooth  amplitude readings (defaults to 0)"
    },
    "setInput": {
      "description": [
        "Connects to the p5sound instance (master output) by default. Optionally, you can pass in a specific source (i.e. a soundfile)."
      ],
      "params": {
        "snd": "SoundObject|undefined: (Optional) set the sound source  (optional, defaults to  master output)",
        "smoothing": "Number|undefined: (Optional) a range between 0.0 and 1.0  to smooth amplitude readings"
      }
    },
    "getLevel": {
      "description": [
        "Returns a single Amplitude reading at the moment it is called. For continuous readings, run in the draw loop."
      ],
      "returns": "Number: Amplitude as a number between 0.0 and 1.0",
      "params": {
        "channel": "Number: (Optional) Optionally return only channel 0 (left) or 1 (right)"
      }
    },
    "toggleNormalize": {
      "description": [
        "Determines whether the results of Amplitude.process() will be Normalized. To normalize, Amplitude finds the difference the loudest reading it has processed and the maximum amplitude of 1.0. Amplitude adds this difference to all values to produce results that will reliably map between 0.0 and 1.0. However, if a louder moment occurs, the amount that Normalize adds to all the values will change. Accepts an optional boolean parameter (true or false). Normalizing is off by default."
      ],
      "params": {
        "boolean": "Boolean: (Optional) set normalize to true (1) or false (0)"
      }
    },
    "smooth": {
      "description": [
        "Smooth Amplitude analysis by averaging with the last analysis frame. Off by default."
      ],
      "params": {
        "set": "Number: smoothing from 0.0 <= 1"
      }
    }
  },
  "p5.FFT": {
    "description": [
      "FFT (Fast Fourier Transform) is an analysis algorithm that isolates individual <a href=\"https://en.wikipedia.org/wiki/Audio_frequency\"> audio frequencies</a> within a waveform.",
      "Once instantiated, a p5.FFT object can return an array based on two types of analyses: • <code>FFT.waveform()</code> computes amplitude values along the time domain. The array indices correspond to samples across a brief moment in time. Each value represents amplitude of the waveform at that sample of time. • <code>FFT.analyze() </code> computes amplitude values along the frequency domain. The array indices correspond to frequencies (i.e. pitches), from the lowest to the highest that humans can hear. Each value represents amplitude at that slice of the frequency spectrum. Use with <code>getEnergy()</code> to measure amplitude at specific frequencies, or within a range of frequencies.",
      "FFT analyzes a very short snapshot of sound called a sample buffer. It returns an array of amplitude measurements, referred to as <code>bins</code>. The array is 1024 bins long by default. You can change the bin array length, but it must be a power of 2 between 16 and 1024 in order for the FFT algorithm to function correctly. The actual size of the FFT buffer is twice the number of bins, so given a standard sample rate, the buffer is 2048/44100 seconds long."
    ],
    "params": {
      "smoothing": "Number: (Optional) Smooth results of Freq Spectrum.  0.0 < smoothing < 1.0.  Defaults to 0.8.",
      "bins": "Number: (Optional) Length of resulting array.  Must be a power of two between  16 and 1024. Defaults to 1024."
    },
    "setInput": {
      "description": [
        "Set the input source for the FFT analysis. If no source is provided, FFT will analyze all sound in the sketch."
      ],
      "params": {
        "source": "Object: (Optional) p5.sound object (or web audio API source node)"
      }
    },
    "waveform": {
      "description": [
        "Returns an array of amplitude values (between -1.0 and +1.0) that represent a snapshot of amplitude readings in a single buffer. Length will be equal to bins (defaults to 1024). Can be used to draw the waveform of a sound."
      ],
      "returns": "Array: Array Array of amplitude values (-1 to 1)  over time. Array length = bins.",
      "params": {
        "bins": "Number: (Optional) Must be a power of two between  16 and 1024. Defaults to 1024.",
        "precision": "String: (Optional) If any value is provided, will return results  in a Float32 Array which is more precise  than a regular array."
      }
    },
    "analyze": {
      "description": [
        "Returns an array of amplitude values (between 0 and 255) across the frequency spectrum. Length is equal to FFT bins (1024 by default). The array indices correspond to frequencies (i.e. pitches), from the lowest to the highest that humans can hear. Each value represents amplitude at that slice of the frequency spectrum. Must be called prior to using <code>getEnergy()</code>."
      ],
      "returns": "Array: spectrum Array of energy (amplitude/volume)  values across the frequency spectrum.  Lowest energy (silence) = 0, highest  possible is 255.",
      "params": {
        "bins": "Number: (Optional) Must be a power of two between  16 and 1024. Defaults to 1024.",
        "scale": "Number: (Optional) If \"dB,\" returns decibel  float measurements between  -140 and 0 (max).  Otherwise returns integers from 0-255."
      }
    },
    "getEnergy": {
      "description": [
        "Returns the amount of energy (volume) at a specific <a href=\"https://en.wikipedia.org/wiki/Audio_frequency\" target=\"_blank\"> frequency</a>, or the average amount of energy between two frequencies. Accepts Number(s) corresponding to frequency (in Hz), or a String corresponding to predefined frequency ranges (\"bass\", \"lowMid\", \"mid\", \"highMid\", \"treble\"). Returns a range between 0 (no energy/volume at that frequency) and 255 (maximum energy). <em>NOTE: analyze() must be called prior to getEnergy(). Analyze() tells the FFT to analyze frequency data, and getEnergy() uses the results determine the value at a specific frequency or range of frequencies.</em>"
      ],
      "returns": "Number: Energy Energy (volume/amplitude) from  0 and 255.",
      "params": {
        "frequency1": "Number|String: Will return a value representing  energy at this frequency. Alternately,  the strings \"bass\", \"lowMid\" \"mid\",  \"highMid\", and \"treble\" will return  predefined frequency ranges.",
        "frequency2": "Number: (Optional) If a second frequency is given,  will return average amount of  energy that exists between the  two frequencies."
      }
    },
    "getCentroid": {
      "description": [
        "Returns the <a href=\"http://en.wikipedia.org/wiki/Spectral_centroid\" target=\"_blank\"> spectral centroid</a> of the input signal. <em>NOTE: analyze() must be called prior to getCentroid(). Analyze() tells the FFT to analyze frequency data, and getCentroid() uses the results determine the spectral centroid.</em>"
      ],
      "returns": "Number: Spectral Centroid Frequency Frequency of the spectral centroid in Hz."
    },
    "smooth": {
      "description": [
        "Smooth FFT analysis by averaging with the last analysis frame."
      ],
      "params": {
        "smoothing": "Number: 0.0 < smoothing < 1.0.  Defaults to 0.8."
      }
    },
    "linAverages": {
      "description": [
        "Returns an array of average amplitude values for a given number of frequency bands split equally. N defaults to 16. <em>NOTE: analyze() must be called prior to linAverages(). Analyze() tells the FFT to analyze frequency data, and linAverages() uses the results to group them into a smaller set of averages.</em>"
      ],
      "returns": "Array: linearAverages Array of average amplitude values for each group",
      "params": {
        "N": "Number: Number of returned frequency groups"
      }
    },
    "logAverages": {
      "description": [
        "Returns an array of average amplitude values of the spectrum, for a given set of <a href=\"https://en.wikipedia.org/wiki/Octave_band\" target=\"_blank\"> Octave Bands</a> <em>NOTE: analyze() must be called prior to logAverages(). Analyze() tells the FFT to analyze frequency data, and logAverages() uses the results to group them into a smaller set of averages.</em>"
      ],
      "returns": "Array: logAverages Array of average amplitude values for each group",
      "params": {
        "octaveBands": "Array: Array of Octave Bands objects for grouping"
      }
    },
    "getOctaveBands": {
      "description": [
        "Calculates and Returns the 1/N <a href=\"https://en.wikipedia.org/wiki/Octave_band\" target=\"_blank\">Octave Bands</a> N defaults to 3 and minimum central frequency to 15.625Hz. (1/3 Octave Bands ~= 31 Frequency Bands) Setting fCtr0 to a central value of a higher octave will ignore the lower bands and produce less frequency groups."
      ],
      "returns": "Array: octaveBands Array of octave band objects with their bounds",
      "params": {
        "N": "Number: Specifies the 1/N type of generated octave bands",
        "fCtr0": "Number: Minimum central frequency for the lowest band"
      }
    }
  },
  "p5.Oscillator": {
    "description": [
      "Creates a signal that oscillates between -1.0 and 1.0. By default, the oscillation takes the form of a sinusoidal shape ('sine'). Additional types include 'triangle', 'sawtooth' and 'square'. The frequency defaults to 440 oscillations per second (440Hz, equal to the pitch of an 'A' note).",
      "Set the type of oscillation with setType(), or by instantiating a specific oscillator: <a href=\"/reference/#/p5.SinOsc\">p5.SinOsc</a>, <a href=\"/reference/#/p5.TriOsc\">p5.TriOsc</a>, <a href=\"/reference/#/p5.SqrOsc\">p5.SqrOsc</a>, or <a href=\"/reference/#/p5.SawOsc\">p5.SawOsc</a>."
    ],
    "params": {
      "freq": "Number: (Optional) frequency defaults to 440Hz",
      "type": "String: (Optional) type of oscillator. Options:  'sine' (default), 'triangle',  'sawtooth', 'square'"
    },
    "start": {
      "description": [
        "Start an oscillator.",
        "Starting an oscillator on a user gesture will enable audio in browsers that have a strict autoplay policy, including Chrome and most mobile devices. See also: <code>userStartAudio()</code>."
      ],
      "params": {
        "time": "Number: (Optional) startTime in seconds from now.",
        "frequency": "Number: (Optional) frequency in Hz."
      }
    },
    "stop": {
      "description": [
        "Stop an oscillator. Accepts an optional parameter to determine how long (in seconds from now) until the oscillator stops."
      ],
      "params": {
        "secondsFromNow": "Number: Time, in seconds from now."
      }
    },
    "amp": {
      "description": [
        "Set the amplitude between 0 and 1.0. Or, pass in an object such as an oscillator to modulate amplitude with an audio signal."
      ],
      "returns": "AudioParam: gain If no value is provided,  returns the Web Audio API  AudioParam that controls  this oscillator's  gain/amplitude/volume)",
      "params": {
        "vol": "Number|Object: between 0 and 1.0  or a modulating signal/oscillator",
        "rampTime": "Number: (Optional) create a fade that lasts rampTime",
        "timeFromNow": "Number: (Optional) schedule this event to happen  seconds from now"
      }
    },
    "getAmp": {
      "description": [
        "Returns the value of output gain"
      ],
      "returns": "Number: Amplitude value between 0.0 and 1.0"
    },
    "freq": {
      "description": [
        "Set frequency of an oscillator to a value. Or, pass in an object such as an oscillator to modulate the frequency with an audio signal."
      ],
      "returns": "AudioParam: Frequency If no value is provided,  returns the Web Audio API  AudioParam that controls  this oscillator's frequency",
      "params": {
        "Frequency": "Number|Object: Frequency in Hz  or modulating signal/oscillator",
        "rampTime": "Number: (Optional) Ramp time (in seconds)",
        "timeFromNow": "Number: (Optional) Schedule this event to happen  at x seconds from now"
      }
    },
    "getFreq": {
      "description": [
        "Returns the value of frequency of oscillator"
      ],
      "returns": "Number: Frequency of oscillator in Hertz"
    },
    "setType": {
      "description": [
        "Set type to 'sine', 'triangle', 'sawtooth' or 'square'."
      ],
      "params": {
        "type": "String: 'sine', 'triangle', 'sawtooth' or 'square'."
      }
    },
    "getType": {
      "description": [
        "Returns current type of oscillator eg. 'sine', 'triangle', 'sawtooth' or 'square'."
      ],
      "returns": "String: type of oscillator eg . 'sine', 'triangle', 'sawtooth' or 'square'."
    },
    "connect": {
      "description": [
        "Connect to a p5.sound / Web Audio object."
      ],
      "params": {
        "unit": "Object: A p5.sound or Web Audio object"
      }
    },
    "disconnect": {
      "description": [
        "Disconnect all outputs"
      ]
    },
    "pan": {
      "description": [
        "Pan between Left (-1) and Right (1)"
      ],
      "params": {
        "panning": "Number: Number between -1 and 1",
        "timeFromNow": "Number: schedule this event to happen  seconds from now"
      }
    },
    "getPan": {
      "description": [
        "Returns the current value of panPosition , between Left (-1) and Right (1)"
      ],
      "returns": "Number: panPosition of oscillator , between Left (-1) and Right (1)"
    },
    "phase": {
      "description": [
        "Set the phase of an oscillator between 0.0 and 1.0. In this implementation, phase is a delay time based on the oscillator's current frequency."
      ],
      "params": {
        "phase": "Number: float between 0.0 and 1.0"
      }
    },
    "add": {
      "description": [
        "Add a value to the p5.Oscillator's output amplitude, and return the oscillator. Calling this method again will override the initial add() with a new value."
      ],
      "returns": "p5.Oscillator: Oscillator Returns this oscillator  with scaled output",
      "params": {
        "number": "Number: Constant number to add"
      }
    },
    "mult": {
      "description": [
        "Multiply the p5.Oscillator's output amplitude by a fixed value (i.e. turn it up!). Calling this method again will override the initial mult() with a new value."
      ],
      "returns": "p5.Oscillator: Oscillator Returns this oscillator  with multiplied output",
      "params": {
        "number": "Number: Constant number to multiply"
      }
    },
    "scale": {
      "description": [
        "Scale this oscillator's amplitude values to a given range, and return the oscillator. Calling this method again will override the initial scale() with new values."
      ],
      "returns": "p5.Oscillator: Oscillator Returns this oscillator  with scaled output",
      "params": {
        "inMin": "Number: input range minumum",
        "inMax": "Number: input range maximum",
        "outMin": "Number: input range minumum",
        "outMax": "Number: input range maximum"
      }
    }
  },
  "p5.SinOsc": {
    "description": [
      "Constructor: <code>new p5.SinOsc()</code>. This creates a Sine Wave Oscillator and is equivalent to <code> new p5.Oscillator('sine') </code> or creating a p5.Oscillator and then calling its method <code>setType('sine')</code>. See p5.Oscillator for methods."
    ],
    "params": {
      "freq": "Number: (Optional) Set the frequency"
    }
  },
  "p5.TriOsc": {
    "description": [
      "Constructor: <code>new p5.TriOsc()</code>. This creates a Triangle Wave Oscillator and is equivalent to <code>new p5.Oscillator('triangle') </code> or creating a p5.Oscillator and then calling its method <code>setType('triangle')</code>. See p5.Oscillator for methods."
    ],
    "params": {
      "freq": "Number: (Optional) Set the frequency"
    }
  },
  "p5.SawOsc": {
    "description": [
      "Constructor: <code>new p5.SawOsc()</code>. This creates a SawTooth Wave Oscillator and is equivalent to <code> new p5.Oscillator('sawtooth') </code> or creating a p5.Oscillator and then calling its method <code>setType('sawtooth')</code>. See p5.Oscillator for methods."
    ],
    "params": {
      "freq": "Number: (Optional) Set the frequency"
    }
  },
  "p5.SqrOsc": {
    "description": [
      "Constructor: <code>new p5.SqrOsc()</code>. This creates a Square Wave Oscillator and is equivalent to <code> new p5.Oscillator('square') </code> or creating a p5.Oscillator and then calling its method <code>setType('square')</code>. See p5.Oscillator for methods."
    ],
    "params": {
      "freq": "Number: (Optional) Set the frequency"
    }
  },
  "p5.Envelope": {
    "description": [
      "Envelopes are pre-defined amplitude distribution over time. Typically, envelopes are used to control the output volume of an object, a series of fades referred to as Attack, Decay, Sustain and Release ( <a href=\"https://upload.wikimedia.org/wikipedia/commons/e/ea/ADSR_parameter.svg\">ADSR</a> ). Envelopes can also control other Web Audio Parameters—for example, a p5.Envelope can control an Oscillator's frequency like this: <code>osc.freq(env)</code>.",
      "Use <code><a href=\"#/p5.Envelope/setRange\">setRange</a></code> to change the attack/release level. Use <code><a href=\"#/p5.Envelope/setADSR\">setADSR</a></code> to change attackTime, decayTime, sustainPercent and releaseTime.",
      "Use the <code><a href=\"#/p5.Envelope/play\">play</a></code> method to play the entire envelope, the <code><a href=\"#/p5.Envelope/ramp\">ramp</a></code> method for a pingable trigger, or <code><a href=\"#/p5.Envelope/triggerAttack\">triggerAttack</a></code>/ <code><a href=\"#/p5.Envelope/triggerRelease\">triggerRelease</a></code> to trigger noteOn/noteOff."
    ],
    "attackTime": {
      "description": [
        "Time until envelope reaches attackLevel"
      ]
    },
    "attackLevel": {
      "description": [
        "Level once attack is complete."
      ]
    },
    "decayTime": {
      "description": [
        "Time until envelope reaches decayLevel."
      ]
    },
    "decayLevel": {
      "description": [
        "Level after decay. The envelope will sustain here until it is released."
      ]
    },
    "releaseTime": {
      "description": [
        "Duration of the release portion of the envelope."
      ]
    },
    "releaseLevel": {
      "description": [
        "Level at the end of the release."
      ]
    },
    "set": {
      "description": [
        "Reset the envelope with a series of time/value pairs."
      ],
      "params": {
        "attackTime": "Number: Time (in seconds) before level  reaches attackLevel",
        "attackLevel": "Number: Typically an amplitude between  0.0 and 1.0",
        "decayTime": "Number: Time",
        "decayLevel": "Number: Amplitude (In a standard ADSR envelope,  decayLevel = sustainLevel)",
        "releaseTime": "Number: Release Time (in seconds)",
        "releaseLevel": "Number: Amplitude"
      }
    },
    "setADSR": {
      "description": [
        "Set values like a traditional <a href=\"https://en.wikipedia.org/wiki/Synthesizer#/media/File:ADSR_parameter.svg\"> ADSR envelope </a>."
      ],
      "params": {
        "attackTime": "Number: Time (in seconds before envelope  reaches Attack Level",
        "decayTime": "Number: (Optional) Time (in seconds) before envelope  reaches Decay/Sustain Level",
        "susRatio": "Number: (Optional) Ratio between attackLevel and releaseLevel, on a scale from 0 to 1,  where 1.0 = attackLevel, 0.0 = releaseLevel.  The susRatio determines the decayLevel and the level at which the  sustain portion of the envelope will sustain.  For example, if attackLevel is 0.4, releaseLevel is 0,  and susAmt is 0.5, the decayLevel would be 0.2. If attackLevel is  increased to 1.0 (using <code>setRange</code>),  then decayLevel would increase proportionally, to become 0.5.",
        "releaseTime": "Number: (Optional) Time in seconds from now (defaults to 0)"
      }
    },
    "setRange": {
      "description": [
        "Set max (attackLevel) and min (releaseLevel) of envelope."
      ],
      "params": {
        "aLevel": "Number: attack level (defaults to 1)",
        "rLevel": "Number: release level (defaults to 0)"
      }
    },
    "setInput": {
      "description": [
        "Assign a parameter to be controlled by this envelope. If a p5.Sound object is given, then the p5.Envelope will control its output gain. If multiple inputs are provided, the env will control all of them."
      ],
      "params": {
        "inputs": "Object: (Optional) A p5.sound object or  Web Audio Param."
      }
    },
    "setExp": {
      "description": [
        "Set whether the envelope ramp is linear (default) or exponential. Exponential ramps can be useful because we perceive amplitude and frequency logarithmically."
      ],
      "params": {
        "isExp": "Boolean: true is exponential, false is linear"
      }
    },
    "play": {
      "description": [
        "Play tells the envelope to start acting on a given input. If the input is a p5.sound object (i.e. AudioIn, Oscillator, SoundFile), then Envelope will control its output volume. Envelopes can also be used to control any <a href=\" http://docs.webplatform.org/wiki/apis/webaudio/AudioParam\"> Web Audio Audio Param.</a>"
      ],
      "params": {
        "unit": "Object: A p5.sound object or  Web Audio Param.",
        "startTime": "Number: (Optional) time from now (in seconds) at which to play",
        "sustainTime": "Number: (Optional) time to sustain before releasing the envelope"
      }
    },
    "triggerAttack": {
      "description": [
        "Trigger the Attack, and Decay portion of the Envelope. Similar to holding down a key on a piano, but it will hold the sustain level until you let go. Input can be any p5.sound object, or a <a href=\" http://docs.webplatform.org/wiki/apis/webaudio/AudioParam\"> Web Audio Param</a>."
      ],
      "params": {
        "unit": "Object: p5.sound Object or Web Audio Param",
        "secondsFromNow": "Number: time from now (in seconds)"
      }
    },
    "triggerRelease": {
      "description": [
        "Trigger the Release of the Envelope. This is similar to releasing the key on a piano and letting the sound fade according to the release level and release time."
      ],
      "params": {
        "unit": "Object: p5.sound Object or Web Audio Param",
        "secondsFromNow": "Number: time to trigger the release"
      }
    },
    "ramp": {
      "description": [
        "Exponentially ramp to a value using the first two values from <code><a href=\"#/p5.Envelope/setADSR\">setADSR(attackTime, decayTime)</a></code> as <a href=\"https://en.wikipedia.org/wiki/RC_time_constant\"> time constants</a> for simple exponential ramps. If the value is higher than current value, it uses attackTime, while a decrease uses decayTime."
      ],
      "params": {
        "unit": "Object: p5.sound Object or Web Audio Param",
        "secondsFromNow": "Number: When to trigger the ramp",
        "v": "Number: Target value",
        "v2": "Number: (Optional) Second target value (optional)"
      }
    },
    "add": {
      "description": [
        "Add a value to the p5.Oscillator's output amplitude, and return the oscillator. Calling this method again will override the initial add() with new values."
      ],
      "returns": "p5.Envelope: Envelope Returns this envelope  with scaled output",
      "params": {
        "number": "Number: Constant number to add"
      }
    },
    "mult": {
      "description": [
        "Multiply the p5.Envelope's output amplitude by a fixed value. Calling this method again will override the initial mult() with new values."
      ],
      "returns": "p5.Envelope: Envelope Returns this envelope  with scaled output",
      "params": {
        "number": "Number: Constant number to multiply"
      }
    },
    "scale": {
      "description": [
        "Scale this envelope's amplitude values to a given range, and return the envelope. Calling this method again will override the initial scale() with new values."
      ],
      "returns": "p5.Envelope: Envelope Returns this envelope  with scaled output",
      "params": {
        "inMin": "Number: input range minumum",
        "inMax": "Number: input range maximum",
        "outMin": "Number: input range minumum",
        "outMax": "Number: input range maximum"
      }
    }
  },
  "p5.Noise": {
    "description": [
      "Noise is a type of oscillator that generates a buffer with random values."
    ],
    "params": {
      "type": "String: Type of noise can be 'white' (default),  'brown' or 'pink'."
    },
    "setType": {
      "description": [
        "Set type of noise to 'white', 'pink' or 'brown'. White is the default."
      ],
      "params": {
        "type": "String: (Optional) 'white', 'pink' or 'brown'"
      }
    }
  },
  "p5.Pulse": {
    "description": [
      "Creates a Pulse object, an oscillator that implements Pulse Width Modulation. The pulse is created with two oscillators. Accepts a parameter for frequency, and to set the width between the pulses. See <a href=\" http://p5js.org/reference/#/p5.Oscillator\"> <code>p5.Oscillator</code> for a full list of methods."
    ],
    "params": {
      "freq": "Number: (Optional) Frequency in oscillations per second (Hz)",
      "w": "Number: (Optional) Width between the pulses (0 to 1.0,  defaults to 0)"
    },
    "width": {
      "description": [
        "Set the width of a Pulse object (an oscillator that implements Pulse Width Modulation)."
      ],
      "params": {
        "width": "Number: (Optional) Width between the pulses (0 to 1.0,  defaults to 0)"
      }
    }
  },
  "p5.AudioIn": {
    "description": [
      "Get audio from an input, i.e. your computer's microphone.",
      "Turn the mic on/off with the start() and stop() methods. When the mic is on, its volume can be measured with getLevel or by connecting an FFT object.",
      "If you want to hear the AudioIn, use the .connect() method. AudioIn does not connect to p5.sound output by default to prevent feedback.",
      "<em>Note: This uses the <a href=\"http://caniuse.com/stream\">getUserMedia/ Stream</a> API, which is not supported by certain browsers. Access in Chrome browser is limited to localhost and https, but access over http may be limited.</em>"
    ],
    "params": {
      "errorCallback": "Function: (Optional) A function to call if there is an error  accessing the AudioIn. For example,  Safari and iOS devices do not  currently allow microphone access."
    },
    "input": {},
    "output": {},
    "stream": {},
    "mediaStream": {},
    "currentSource": {},
    "enabled": {
      "description": [
        "Client must allow browser to access their microphone / audioin source. Default: false. Will become true when the client enables access."
      ]
    },
    "amplitude": {
      "description": [
        "Input amplitude, connect to it by default but not to master out"
      ]
    },
    "start": {
      "description": [
        "Start processing audio input. This enables the use of other AudioIn methods like getLevel(). Note that by default, AudioIn is not connected to p5.sound's output. So you won't hear anything unless you use the connect() method.<br/>",
        "Certain browsers limit access to the user's microphone. For example, Chrome only allows access from localhost and over https. For this reason, you may want to include an errorCallback—a function that is called in case the browser won't provide mic access."
      ],
      "params": {
        "successCallback": "Function: (Optional) Name of a function to call on  success.",
        "errorCallback": "Function: (Optional) Name of a function to call if  there was an error. For example,  some browsers do not support  getUserMedia."
      }
    },
    "stop": {
      "description": [
        "Turn the AudioIn off. If the AudioIn is stopped, it cannot getLevel(). If re-starting, the user may be prompted for permission access."
      ]
    },
    "connect": {
      "description": [
        "Connect to an audio unit. If no parameter is provided, will connect to the master output (i.e. your speakers).<br/>"
      ],
      "params": {
        "unit": "Object: (Optional) An object that accepts audio input,  such as an FFT"
      }
    },
    "disconnect": {
      "description": [
        "Disconnect the AudioIn from all audio units. For example, if connect() had been called, disconnect() will stop sending signal to your speakers.<br/>"
      ]
    },
    "getLevel": {
      "description": [
        "Read the Amplitude (volume level) of an AudioIn. The AudioIn class contains its own instance of the Amplitude class to help make it easy to get a microphone's volume level. Accepts an optional smoothing value (0.0 < 1.0). <em>NOTE: AudioIn must .start() before using .getLevel().</em><br/>"
      ],
      "returns": "Number: Volume level (between 0.0 and 1.0)",
      "params": {
        "smoothing": "Number: (Optional) Smoothing is 0.0 by default.  Smooths values based on previous values."
      }
    },
    "amp": {
      "description": [
        "Set amplitude (volume) of a mic input between 0 and 1.0. <br/>"
      ],
      "params": {
        "vol": "Number: between 0 and 1.0",
        "time": "Number: (Optional) ramp time (optional)"
      }
    },
    "getSources": {
      "description": [
        "Returns a list of available input sources. This is a wrapper for <a title=\"MediaDevices.enumerateDevices() - Web APIs | MDN\" target=\"_blank\" href=  \"<a href=\"https://developer.mozilla.org/en-US/docs/Web/API/MediaDevices/enumerateDevices\"\">https://developer.mozilla.org/en-US/docs/Web/API/MediaDevices/enumerateDevices\"</a> <blockquote>"
      ],
      "returns": "Promise: Returns a Promise that can be used in place of the callbacks, similar  to the enumerateDevices() method",
      "params": {
        "successCallback": "Function: (Optional) This callback function handles the sources when they  have been enumerated. The callback function  receives the deviceList array as its only argument",
        "errorCallback": "Function: (Optional) This optional callback receives the error  message as its argument."
      }
    },
    "setSource": {
      "description": [
        "Set the input source. Accepts a number representing a position in the array returned by getSources(). This is only available in browsers that support <a title=\"MediaDevices.enumerateDevices() - Web APIs | MDN\" target=\"_blank\" href= \"<a href=\"https://developer.mozilla.org/en-US/docs/Web/API/MediaDevices/enumerateDevices\"\">https://developer.mozilla.org/en-US/docs/Web/API/MediaDevices/enumerateDevices\"</a> <blockquote>"
      ],
      "params": {
        "num": "Number: position of input source in the array"
      }
    }
  },
  "p5.Effect": {
    "description": [
      "Effect is a base class for audio effects in p5. This module handles the nodes and methods that are common and useful for current and future effects.",
      "This class is extended by <a href=\"/reference/#/p5.Distortion\">p5.Distortion</a>, <a href=\"/reference/#/p5.Compressor\">p5.Compressor</a>, <a href=\"/reference/#/p5.Delay\">p5.Delay</a>, <a href=\"/reference/#/p5.Filter\">p5.Filter</a>, <a href=\"/reference/#/p5.Reverb\">p5.Reverb</a>."
    ],
    "params": {
      "ac": "Object: (Optional) Reference to the audio context of the p5 object",
      "input": "AudioNode: (Optional) Gain Node effect wrapper",
      "output": "AudioNode: (Optional) Gain Node effect wrapper",
      "_drywet": "Object: (Optional) Tone.JS CrossFade node (defaults to value: 1)",
      "wet": "AudioNode: (Optional) Effects that extend this class should connect  to the wet signal to this gain node, so that dry and wet  signals are mixed properly."
    },
    "amp": {
      "description": [
        "Set the output volume of the filter."
      ],
      "params": {
        "vol": "Number: (Optional) amplitude between 0 and 1.0",
        "rampTime": "Number: (Optional) create a fade that lasts until rampTime",
        "tFromNow": "Number: (Optional) schedule this event to happen in tFromNow seconds"
      }
    },
    "chain": {
      "description": [
        "Link effects together in a chain Example usage: filter.chain(reverb, delay, panner); May be used with an open-ended number of arguments"
      ],
      "params": {
        "arguments": "Object: (Optional) Chain together multiple sound objects"
      }
    },
    "drywet": {
      "description": [
        "Adjust the dry/wet value."
      ],
      "params": {
        "fade": "Number: (Optional) The desired drywet value (0 - 1.0)"
      }
    },
    "connect": {
      "description": [
        "Send output to a p5.js-sound, Web Audio Node, or use signal to control an AudioParam"
      ],
      "params": {
        "unit": "Object"
      }
    },
    "disconnect": {
      "description": [
        "Disconnect all output."
      ]
    }
  },
  "p5.Filter": {
    "description": [
      "A p5.Filter uses a Web Audio Biquad Filter to filter the frequency response of an input source. Subclasses include: <a href=\"/reference/#/p5.LowPass\"><code>p5.LowPass</code></a>: Allows frequencies below the cutoff frequency to pass through, and attenuates frequencies above the cutoff.<br/> <a href=\"/reference/#/p5.HighPass\"><code>p5.HighPass</code></a>: The opposite of a lowpass filter. <br/> <a href=\"/reference/#/p5.BandPass\"><code>p5.BandPass</code></a>: Allows a range of frequencies to pass through and attenuates the frequencies below and above this frequency range.<br/>",
      "The <code>.res()</code> method controls either width of the bandpass, or resonance of the low/highpass cutoff frequency.",
      "This class extends <a href = \"/reference/#/p5.Effect\">p5.Effect</a>. Methods <a href = \"/reference/#/p5.Effect/amp\">amp()</a>, <a href = \"/reference/#/p5.Effect/chain\">chain()</a>, <a href = \"/reference/#/p5.Effect/drywet\">drywet()</a>, <a href = \"/reference/#/p5.Effect/connect\">connect()</a>, and <a href = \"/reference/#/p5.Effect/disconnect\">disconnect()</a> are available."
    ],
    "params": {
      "type": "String: (Optional) 'lowpass' (default), 'highpass', 'bandpass'"
    },
    "biquadFilter": {
      "description": [
        "The p5.Filter is built with a <a href=\"http://www.w3.org/TR/webaudio/#BiquadFilterNode\"> Web Audio BiquadFilter Node</a>."
      ]
    },
    "process": {
      "description": [
        "Filter an audio signal according to a set of filter parameters."
      ],
      "params": {
        "Signal": "Object: An object that outputs audio",
        "freq": "Number: (Optional) Frequency in Hz, from 10 to 22050",
        "res": "Number: (Optional) Resonance/Width of the filter frequency  from 0.001 to 1000"
      }
    },
    "set": {
      "description": [
        "Set the frequency and the resonance of the filter."
      ],
      "params": {
        "freq": "Number: (Optional) Frequency in Hz, from 10 to 22050",
        "res": "Number: (Optional) Resonance (Q) from 0.001 to 1000",
        "timeFromNow": "Number: (Optional) schedule this event to happen  seconds from now"
      }
    },
    "freq": {
      "description": [
        "Set the filter frequency, in Hz, from 10 to 22050 (the range of human hearing, although in reality most people hear in a narrower range)."
      ],
      "returns": "Number: value Returns the current frequency value",
      "params": {
        "freq": "Number: Filter Frequency",
        "timeFromNow": "Number: (Optional) schedule this event to happen  seconds from now"
      }
    },
    "res": {
      "description": [
        "Controls either width of a bandpass frequency, or the resonance of a low/highpass cutoff frequency."
      ],
      "returns": "Number: value Returns the current res value",
      "params": {
        "res": "Number: Resonance/Width of filter freq  from 0.001 to 1000",
        "timeFromNow": "Number: (Optional) schedule this event to happen  seconds from now"
      }
    },
    "gain": {
      "description": [
        "Controls the gain attribute of a Biquad Filter. This is distinctly different from .amp() which is inherited from p5.Effect .amp() controls the volume via the output gain node p5.Filter.gain() controls the gain parameter of a Biquad Filter node."
      ],
      "returns": "Number: Returns the current or updated gain value",
      "params": {
        "gain": "Number"
      }
    },
    "toggle": {
      "description": [
        "Toggle function. Switches between the specified type and allpass"
      ],
      "returns": "Boolean: [Toggle value]"
    },
    "setType": {
      "description": [
        "Set the type of a p5.Filter. Possible types include: \"lowpass\" (default), \"highpass\", \"bandpass\", \"lowshelf\", \"highshelf\", \"peaking\", \"notch\", \"allpass\"."
      ],
      "params": {
        "t": "String"
      }
    }
  },
  "p5.LowPass": {
    "description": [
      "Constructor: <code>new p5.LowPass()</code> Filter. This is the same as creating a p5.Filter and then calling its method <code>setType('lowpass')</code>. See p5.Filter for methods."
    ]
  },
  "p5.HighPass": {
    "description": [
      "Constructor: <code>new p5.HighPass()</code> Filter. This is the same as creating a p5.Filter and then calling its method <code>setType('highpass')</code>. See p5.Filter for methods."
    ]
  },
  "p5.BandPass": {
    "description": [
      "Constructor: <code>new p5.BandPass()</code> Filter. This is the same as creating a p5.Filter and then calling its method <code>setType('bandpass')</code>. See p5.Filter for methods."
    ]
  },
  "p5.EQ": {
    "description": [
      "p5.EQ is an audio effect that performs the function of a multiband audio equalizer. Equalization is used to adjust the balance of frequency compoenents of an audio signal. This process is commonly used in sound production and recording to change the waveform before it reaches a sound output device. EQ can also be used as an audio effect to create interesting distortions by filtering out parts of the spectrum. p5.EQ is built using a chain of Web Audio Biquad Filter Nodes and can be instantiated with 3 or 8 bands. Bands can be added or removed from the EQ by directly modifying p5.EQ.bands (the array that stores filters).",
      "This class extends <a href = \"/reference/#/p5.Effect\">p5.Effect</a>. Methods <a href = \"/reference/#/p5.Effect/amp\">amp()</a>, <a href = \"/reference/#/p5.Effect/chain\">chain()</a>, <a href = \"/reference/#/p5.Effect/drywet\">drywet()</a>, <a href = \"/reference/#/p5.Effect/connect\">connect()</a>, and <a href = \"/reference/#/p5.Effect/disconnect\">disconnect()</a> are available."
    ],
    "returns": "Object: p5.EQ object",
    "params": {
      "_eqsize": "Number: (Optional) Constructor will accept 3 or 8, defaults to 3"
    },
    "bands": {
      "description": [
        "The p5.EQ is built with abstracted p5.Filter objects. To modify any bands, use methods of the <a href=\"/reference/#/p5.Filter\" title=\"p5.Filter reference\"> p5.Filter</a> API, especially <code>gain</code> and <code>freq</code>. Bands are stored in an array, with indices 0 - 3, or 0 - 7"
      ]
    },
    "process": {
      "description": [
        "Process an input by connecting it to the EQ"
      ],
      "params": {
        "src": "Object: Audio source"
      }
    }
  },
  "p5.Panner3D": {
    "description": [
      "Panner3D is based on the <a title=\"Web Audio Panner docs\" href= \"https://developer.mozilla.org/en-US/docs/Web/API/PannerNode\"> Web Audio Spatial Panner Node</a>. This panner is a spatial processing node that allows audio to be positioned and oriented in 3D space.",
      "The position is relative to an <a title=\"Web Audio Listener docs\" href= \"https://developer.mozilla.org/en-US/docs/Web/API/AudioListener\"> Audio Context Listener</a>, which can be accessed by <code>p5.soundOut.audiocontext.listener</code>"
    ],
    "panner": {
      "description": [
        "<a title=\"Web Audio Panner docs\" href= \"https://developer.mozilla.org/en-US/docs/Web/API/PannerNode\"> Web Audio Spatial Panner Node</a>",
        "Properties include <ul> <li><a title=\"w3 spec for Panning Model\" href=\"<a href=\"https://www.w3.org/TR/webaudio/#idl-def-PanningModelType\"\">https://www.w3.org/TR/webaudio/#idl-def-PanningModelType\"</a><blockquote>"
      ]
    },
    "process": {
      "description": [
        "Connect an audio sorce"
      ],
      "params": {
        "src": "Object: Input source"
      }
    },
    "set": {
      "description": [
        "Set the X,Y,Z position of the Panner"
      ],
      "returns": "Array: Updated x, y, z values as an array",
      "params": {
        "xVal": "Number",
        "yVal": "Number",
        "zVal": "Number",
        "time": "Number"
      }
    },
    "positionX": {
      "description": [
        "Getter and setter methods for position coordinates"
      ],
      "returns": "Number: updated coordinate value"
    },
    "positionY": {
      "description": [
        "Getter and setter methods for position coordinates"
      ],
      "returns": "Number: updated coordinate value"
    },
    "positionZ": {
      "description": [
        "Getter and setter methods for position coordinates"
      ],
      "returns": "Number: updated coordinate value"
    },
    "orient": {
      "description": [
        "Set the X,Y,Z position of the Panner"
      ],
      "returns": "Array: Updated x, y, z values as an array",
      "params": {
        "xVal": "Number",
        "yVal": "Number",
        "zVal": "Number",
        "time": "Number"
      }
    },
    "orientX": {
      "description": [
        "Getter and setter methods for orient coordinates"
      ],
      "returns": "Number: updated coordinate value"
    },
    "orientY": {
      "description": [
        "Getter and setter methods for orient coordinates"
      ],
      "returns": "Number: updated coordinate value"
    },
    "orientZ": {
      "description": [
        "Getter and setter methods for orient coordinates"
      ],
      "returns": "Number: updated coordinate value"
    },
    "setFalloff": {
      "description": [
        "Set the rolloff factor and max distance"
      ],
      "params": {
        "maxDistance": "Number (Optional)",
        "rolloffFactor": "Number (Optional)"
      }
    },
    "maxDist": {
      "description": [
        "Maxium distance between the source and the listener"
      ],
      "returns": "Number: updated value",
      "params": {
        "maxDistance": "Number"
      }
    },
    "rollof": {
      "description": [
        "How quickly the volume is reduced as the source moves away from the listener"
      ],
      "returns": "Number: updated value",
      "params": {
        "rolloffFactor": "Number"
      }
    }
  },
  "p5.Delay": {
    "description": [
      "Delay is an echo effect. It processes an existing sound source, and outputs a delayed version of that sound. The p5.Delay can produce different effects depending on the delayTime, feedback, filter, and type. In the example below, a feedback of 0.5 (the default value) will produce a looping delay that decreases in volume by 50% each repeat. A filter will cut out the high frequencies so that the delay does not sound as piercing as the original source.",
      "This class extends <a href = \"/reference/#/p5.Effect\">p5.Effect</a>. Methods <a href = \"/reference/#/p5.Effect/amp\">amp()</a>, <a href = \"/reference/#/p5.Effect/chain\">chain()</a>, <a href = \"/reference/#/p5.Effect/drywet\">drywet()</a>, <a href = \"/reference/#/p5.Effect/connect\">connect()</a>, and <a href = \"/reference/#/p5.Effect/disconnect\">disconnect()</a> are available."
    ],
    "leftDelay": {
      "description": [
        "The p5.Delay is built with two <a href=\"http://www.w3.org/TR/webaudio/#DelayNode\"> Web Audio Delay Nodes</a>, one for each stereo channel."
      ]
    },
    "rightDelay": {
      "description": [
        "The p5.Delay is built with two <a href=\"http://www.w3.org/TR/webaudio/#DelayNode\"> Web Audio Delay Nodes</a>, one for each stereo channel."
      ]
    },
    "process": {
      "description": [
        "Add delay to an audio signal according to a set of delay parameters."
      ],
      "params": {
        "Signal": "Object: An object that outputs audio",
        "delayTime": "Number: (Optional) Time (in seconds) of the delay/echo.  Some browsers limit delayTime to  1 second.",
        "feedback": "Number: (Optional) sends the delay back through itself  in a loop that decreases in volume  each time.",
        "lowPass": "Number: (Optional) Cutoff frequency. Only frequencies  below the lowPass will be part of the  delay."
      }
    },
    "delayTime": {
      "description": [
        "Set the delay (echo) time, in seconds. Usually this value will be a floating point number between 0.0 and 1.0."
      ],
      "params": {
        "delayTime": "Number: Time (in seconds) of the delay"
      }
    },
    "feedback": {
      "description": [
        "Feedback occurs when Delay sends its signal back through its input in a loop. The feedback amount determines how much signal to send each time through the loop. A feedback greater than 1.0 is not desirable because it will increase the overall output each time through the loop, creating an infinite feedback loop. The default value is 0.5"
      ],
      "returns": "Number: Feedback value",
      "params": {
        "feedback": "Number|Object: 0.0 to 1.0, or an object such as an  Oscillator that can be used to  modulate this param"
      }
    },
    "filter": {
      "description": [
        "Set a lowpass filter frequency for the delay. A lowpass filter will cut off any frequencies higher than the filter frequency."
      ],
      "params": {
        "cutoffFreq": "Number|Object: A lowpass filter will cut off any  frequencies higher than the filter frequency.",
        "res": "Number|Object: Resonance of the filter frequency  cutoff, or an object (i.e. a p5.Oscillator)  that can be used to modulate this parameter.  High numbers (i.e. 15) will produce a resonance,  low numbers (i.e. .2) will produce a slope."
      }
    },
    "setType": {
      "description": [
        "Choose a preset type of delay. 'pingPong' bounces the signal from the left to the right channel to produce a stereo effect. Any other parameter will revert to the default delay setting."
      ],
      "params": {
        "type": "String|Number: 'pingPong' (1) or 'default' (0)"
      }
    },
    "amp": {
      "description": [
        "Set the output level of the delay effect."
      ],
      "params": {
        "volume": "Number: amplitude between 0 and 1.0",
        "rampTime": "Number: (Optional) create a fade that lasts rampTime",
        "timeFromNow": "Number: (Optional) schedule this event to happen  seconds from now"
      }
    },
    "connect": {
      "description": [
        "Send output to a p5.sound or web audio object"
      ],
      "params": {
        "unit": "Object"
      }
    },
    "disconnect": {
      "description": [
        "Disconnect all output."
      ]
    }
  },
  "p5.Reverb": {
    "description": [
      "Reverb adds depth to a sound through a large number of decaying echoes. It creates the perception that sound is occurring in a physical space. The p5.Reverb has parameters for Time (how long does the reverb last) and decayRate (how much the sound decays with each echo) that can be set with the .set() or .process() methods. The p5.Convolver extends p5.Reverb allowing you to recreate the sound of actual physical spaces through convolution.",
      "This class extends <a href = \"/reference/#/p5.Effect\">p5.Effect</a>. Methods <a href = \"/reference/#/p5.Effect/amp\">amp()</a>, <a href = \"/reference/#/p5.Effect/chain\">chain()</a>, <a href = \"/reference/#/p5.Effect/drywet\">drywet()</a>, <a href = \"/reference/#/p5.Effect/connect\">connect()</a>, and <a href = \"/reference/#/p5.Effect/disconnect\">disconnect()</a> are available."
    ],
    "process": {
      "description": [
        "Connect a source to the reverb, and assign reverb parameters."
      ],
      "params": {
        "src": "Object: p5.sound / Web Audio object with a sound  output.",
        "seconds": "Number: (Optional) Duration of the reverb, in seconds.  Min: 0, Max: 10. Defaults to 3.",
        "decayRate": "Number: (Optional) Percentage of decay with each echo.  Min: 0, Max: 100. Defaults to 2.",
        "reverse": "Boolean: (Optional) Play the reverb backwards or forwards."
      }
    },
    "set": {
      "description": [
        "Set the reverb settings. Similar to .process(), but without assigning a new input."
      ],
      "params": {
        "seconds": "Number: (Optional) Duration of the reverb, in seconds.  Min: 0, Max: 10. Defaults to 3.",
        "decayRate": "Number: (Optional) Percentage of decay with each echo.  Min: 0, Max: 100. Defaults to 2.",
        "reverse": "Boolean: (Optional) Play the reverb backwards or forwards."
      }
    },
    "amp": {
      "description": [
        "Set the output level of the reverb effect."
      ],
      "params": {
        "volume": "Number: amplitude between 0 and 1.0",
        "rampTime": "Number: (Optional) create a fade that lasts rampTime",
        "timeFromNow": "Number: (Optional) schedule this event to happen  seconds from now"
      }
    },
    "connect": {
      "description": [
        "Send output to a p5.sound or web audio object"
      ],
      "params": {
        "unit": "Object"
      }
    },
    "disconnect": {
      "description": [
        "Disconnect all output."
      ]
    }
  },
  "p5.Convolver": {
    "description": [
      "p5.Convolver extends p5.Reverb. It can emulate the sound of real physical spaces through a process called <a href=\" https://en.wikipedia.org/wiki/Convolution_reverb#Real_space_simulation\"> convolution</a>.",
      "Convolution multiplies any audio input by an \"impulse response\" to simulate the dispersion of sound over time. The impulse response is generated from an audio file that you provide. One way to generate an impulse response is to pop a balloon in a reverberant space and record the echo. Convolution can also be used to experiment with sound.",
      "Use the method <code>createConvolution(path)</code> to instantiate a p5.Convolver with a path to your impulse response audio file."
    ],
    "params": {
      "path": "String: path to a sound file",
      "callback": "Function: (Optional) function to call when loading succeeds",
      "errorCallback": "Function: (Optional) function to call if loading fails.  This function will receive an error or  XMLHttpRequest object with information  about what went wrong."
    },
    "convolverNode": {
      "description": [
        "Internally, the p5.Convolver uses the a <a href=\"http://www.w3.org/TR/webaudio/#ConvolverNode\"> Web Audio Convolver Node</a>."
      ]
    },
    "impulses": {
      "description": [
        "If you load multiple impulse files using the .addImpulse method, they will be stored as Objects in this Array. Toggle between them with the <code>toggleImpulse(id)</code> method."
      ]
    },
    "process": {
      "description": [
        "Connect a source to the convolver."
      ],
      "params": {
        "src": "Object: p5.sound / Web Audio object with a sound  output."
      }
    },
    "addImpulse": {
      "description": [
        "Load and assign a new Impulse Response to the p5.Convolver. The impulse is added to the <code>.impulses</code> array. Previous impulses can be accessed with the <code>.toggleImpulse(id)</code> method."
      ],
      "params": {
        "path": "String: path to a sound file",
        "callback": "Function: function (optional)",
        "errorCallback": "Function: function (optional)"
      }
    },
    "resetImpulse": {
      "description": [
        "Similar to .addImpulse, except that the <code>.impulses</code> Array is reset to save memory. A new <code>.impulses</code> array is created with this impulse as the only item."
      ],
      "params": {
        "path": "String: path to a sound file",
        "callback": "Function: function (optional)",
        "errorCallback": "Function: function (optional)"
      }
    },
    "toggleImpulse": {
      "description": [
        "If you have used <code>.addImpulse()</code> to add multiple impulses to a p5.Convolver, then you can use this method to toggle between the items in the <code>.impulses</code> Array. Accepts a parameter to identify which impulse you wish to use, identified either by its original filename (String) or by its position in the <code>.impulses </code> Array (Number).<br/> You can access the objects in the .impulses Array directly. Each Object has two attributes: an <code>.audioBuffer</code> (type: Web Audio <a href=\" http://webaudio.github.io/web-audio-api/#the-audiobuffer-interface\"> AudioBuffer)</a> and a <code>.name</code>, a String that corresponds with the original filename."
      ],
      "params": {
        "id": "String|Number: Identify the impulse by its original filename  (String), or by its position in the  <code>.impulses</code> Array (Number)."
      }
    }
  },
  "p5.Phrase": {
    "description": [
      "A phrase is a pattern of musical events over time, i.e. a series of notes and rests.",
      "Phrases must be added to a p5.Part for playback, and each part can play multiple phrases at the same time. For example, one Phrase might be a kick drum, another could be a snare, and another could be the bassline.",
      "The first parameter is a name so that the phrase can be modified or deleted later. The callback is a a function that this phrase will call at every step—for example it might be called <code>playNote(value){}</code>. The array determines which value is passed into the callback at each step of the phrase. It can be numbers, an object with multiple numbers, or a zero (0) indicates a rest so the callback won't be called)."
    ],
    "params": {
      "name": "String: Name so that you can access the Phrase.",
      "callback": "Function: The name of a function that this phrase  will call. Typically it will play a sound,  and accept two parameters: a time at which  to play the sound (in seconds from now),  and a value from the sequence array. The  time should be passed into the play() or  start() method to ensure precision.",
      "sequence": "Array: Array of values to pass into the callback  at each step of the phrase."
    },
    "sequence": {
      "description": [
        "Array of values to pass into the callback at each step of the phrase. Depending on the callback function's requirements, these values may be numbers, strings, or an object with multiple parameters. Zero (0) indicates a rest."
      ]
    }
  },
  "p5.Part": {
    "description": [
      "A p5.Part plays back one or more p5.Phrases. Instantiate a part with steps and tatums. By default, each step represents a 1/16th note.",
      "See p5.Phrase for more about musical timing."
    ],
    "params": {
      "steps": "Number: (Optional) Steps in the part",
      "tatums": "Number: (Optional) Divisions of a beat, e.g. use 1/4, or 0.25 for a quarter note (default is 1/16, a sixteenth note)"
    },
    "setBPM": {
      "description": [
        "Set the tempo of this part, in Beats Per Minute."
      ],
      "params": {
        "BPM": "Number: Beats Per Minute",
        "rampTime": "Number: (Optional) Seconds from now"
      }
    },
    "getBPM": {
      "description": [
        "Returns the tempo, in Beats Per Minute, of this part."
      ],
      "returns": "Number:"
    },
    "start": {
      "description": [
        "Start playback of this part. It will play through all of its phrases at a speed determined by setBPM."
      ],
      "params": {
        "time": "Number: (Optional) seconds from now"
      }
    },
    "loop": {
      "description": [
        "Loop playback of this part. It will begin looping through all of its phrases at a speed determined by setBPM."
      ],
      "params": {
        "time": "Number: (Optional) seconds from now"
      }
    },
    "noLoop": {
      "description": [
        "Tell the part to stop looping."
      ]
    },
    "stop": {
      "description": [
        "Stop the part and cue it to step 0. Playback will resume from the begining of the Part when it is played again."
      ],
      "params": {
        "time": "Number: (Optional) seconds from now"
      }
    },
    "pause": {
      "description": [
        "Pause the part. Playback will resume from the current step."
      ],
      "params": {
        "time": "Number: seconds from now"
      }
    },
    "addPhrase": {
      "description": [
        "Add a p5.Phrase to this Part."
      ],
      "params": {
        "phrase": "p5.Phrase: reference to a p5.Phrase"
      }
    },
    "removePhrase": {
      "description": [
        "Remove a phrase from this part, based on the name it was given when it was created."
      ],
      "params": {
        "phraseName": "String"
      }
    },
    "getPhrase": {
      "description": [
        "Get a phrase from this part, based on the name it was given when it was created. Now you can modify its array."
      ],
      "params": {
        "phraseName": "String"
      }
    },
    "replaceSequence": {
      "description": [
        "Find all sequences with the specified name, and replace their patterns with the specified array."
      ],
      "params": {
        "phraseName": "String",
        "sequence": "Array: Array of values to pass into the callback  at each step of the phrase."
      }
    },
    "onStep": {
      "description": [
        "Set the function that will be called at every step. This will clear the previous function."
      ],
      "params": {
        "callback": "Function: The name of the callback  you want to fire  on every beat/tatum."
      }
    }
  },
  "p5.Score": {
    "description": [
      "A Score consists of a series of Parts. The parts will be played back in order. For example, you could have an A part, a B part, and a C part, and play them back in this order <code>new p5.Score(a, a, b, a, c)</code>"
    ],
    "params": {
      "parts": "p5.Part: (Optional) One or multiple parts, to be played in sequence."
    },
    "start": {
      "description": [
        "Start playback of the score."
      ]
    },
    "stop": {
      "description": [
        "Stop playback of the score."
      ]
    },
    "pause": {
      "description": [
        "Pause playback of the score."
      ]
    },
    "loop": {
      "description": [
        "Loop playback of the score."
      ]
    },
    "noLoop": {
      "description": [
        "Stop looping playback of the score. If it is currently playing, this will go into effect after the current round of playback completes."
      ]
    },
    "setBPM": {
      "description": [
        "Set the tempo for all parts in the score"
      ],
      "params": {
        "BPM": "Number: Beats Per Minute",
        "rampTime": "Number: Seconds from now"
      }
    }
  },
  "p5.SoundLoop": {
    "description": [
      "SoundLoop"
    ],
    "params": {
      "callback": "Function: this function will be called on each iteration of theloop",
      "interval": "Number|String: (Optional) amount of time (if a number) or beats (if a string, following <a href = \"https://github.com/Tonejs/Tone.js/wiki/Time\">Tone.Time</a> convention) for each iteration of the loop. Defaults to 1 second."
    },
    "bpm": {
      "description": [
        "Getters and Setters, setting any paramter will result in a change in the clock's frequency, that will be reflected after the next callback beats per minute (defaults to 60)"
      ]
    },
    "timeSignature": {
      "description": [
        "number of quarter notes in a measure (defaults to 4)"
      ]
    },
    "interval": {
      "description": [
        "length of the loops interval"
      ]
    },
    "iterations": {
      "description": [
        "how many times the callback has been called so far"
      ]
    },
    "musicalTimeMode": {
      "description": [
        "musicalTimeMode uses <a href = \"https://github.com/Tonejs/Tone.js/wiki/Time\">Tone.Time</a> convention true if string, false if number"
      ]
    },
    "maxIterations": {
      "description": [
        "Set a limit to the number of loops to play. defaults to Infinity"
      ]
    },
    "start": {
      "description": [
        "Start the loop"
      ],
      "params": {
        "timeFromNow": "Number: (Optional) schedule a starting time"
      }
    },
    "stop": {
      "description": [
        "Stop the loop"
      ],
      "params": {
        "timeFromNow": "Number: (Optional) schedule a stopping time"
      }
    },
    "pause": {
      "description": [
        "Pause the loop"
      ],
      "params": {
        "timeFromNow": "Number: (Optional) schedule a pausing time"
      }
    },
    "syncedStart": {
      "description": [
        "Synchronize loops. Use this method to start two more more loops in synchronization or to start a loop in synchronization with a loop that is already playing This method will schedule the implicit loop in sync with the explicit master loop i.e. loopToStart.syncedStart(loopToSyncWith)"
      ],
      "params": {
        "otherLoop": "Object: a p5.SoundLoop to sync with",
        "timeFromNow": "Number: (Optional) Start the loops in sync after timeFromNow seconds"
      }
    }
  },
  "p5.Compressor": {
    "description": [
      "Compressor is an audio effect class that performs dynamics compression on an audio input source. This is a very commonly used technique in music and sound production. Compression creates an overall louder, richer, and fuller sound by lowering the volume of louds and raising that of softs. Compression can be used to avoid clipping (sound distortion due to peaks in volume) and is especially useful when many sounds are played at once. Compression can be used on individual sound sources in addition to the master output.",
      "This class extends <a href = \"/reference/#/p5.Effect\">p5.Effect</a>. Methods <a href = \"/reference/#/p5.Effect/amp\">amp()</a>, <a href = \"/reference/#/p5.Effect/chain\">chain()</a>, <a href = \"/reference/#/p5.Effect/drywet\">drywet()</a>, <a href = \"/reference/#/p5.Effect/connect\">connect()</a>, and <a href = \"/reference/#/p5.Effect/disconnect\">disconnect()</a> are available."
    ],
    "compressor": {
      "description": [
        "The p5.Compressor is built with a <a href=\"https://www.w3.org/TR/webaudio/#the-dynamicscompressornode-interface\"  target=\"_blank\" title=\"W3 spec for Dynamics Compressor Node\">Web Audio Dynamics Compressor Node  </a>"
      ]
    },
    "process": {
      "description": [
        "Performs the same function as .connect, but also accepts optional parameters to set compressor's audioParams"
      ],
      "params": {
        "src": "Object: Sound source to be connected",
        "attack": "Number: (Optional) The amount of time (in seconds) to reduce the gain by 10dB,  default = .003, range 0 - 1",
        "knee": "Number: (Optional) A decibel value representing the range above the  threshold where the curve smoothly transitions to the \"ratio\" portion.  default = 30, range 0 - 40",
        "ratio": "Number: (Optional) The amount of dB change in input for a 1 dB change in output  default = 12, range 1 - 20",
        "threshold": "Number: (Optional) The decibel value above which the compression will start taking effect  default = -24, range -100 - 0",
        "release": "Number: (Optional) The amount of time (in seconds) to increase the gain by 10dB  default = .25, range 0 - 1"
      }
    },
    "set": {
      "description": [
        "Set the parameters of a compressor."
      ],
      "params": {
        "attack": "Number: The amount of time (in seconds) to reduce the gain by 10dB,  default = .003, range 0 - 1",
        "knee": "Number: A decibel value representing the range above the  threshold where the curve smoothly transitions to the \"ratio\" portion.  default = 30, range 0 - 40",
        "ratio": "Number: The amount of dB change in input for a 1 dB change in output  default = 12, range 1 - 20",
        "threshold": "Number: The decibel value above which the compression will start taking effect  default = -24, range -100 - 0",
        "release": "Number: The amount of time (in seconds) to increase the gain by 10dB  default = .25, range 0 - 1"
      }
    },
    "attack": {
      "description": [
        "Get current attack or set value w/ time ramp"
      ],
      "params": {
        "attack": "Number: (Optional) Attack is the amount of time (in seconds) to reduce the gain by 10dB,  default = .003, range 0 - 1",
        "time": "Number: (Optional) Assign time value to schedule the change in value"
      }
    },
    "knee": {
      "description": [
        "Get current knee or set value w/ time ramp"
      ],
      "params": {
        "knee": "Number: (Optional) A decibel value representing the range above the  threshold where the curve smoothly transitions to the \"ratio\" portion.  default = 30, range 0 - 40",
        "time": "Number: (Optional) Assign time value to schedule the change in value"
      }
    },
    "ratio": {
      "description": [
        "Get current ratio or set value w/ time ramp"
      ],
      "params": {
        "ratio": "Number: (Optional) The amount of dB change in input for a 1 dB change in output  default = 12, range 1 - 20",
        "time": "Number: (Optional) Assign time value to schedule the change in value"
      }
    },
    "threshold": {
      "description": [
        "Get current threshold or set value w/ time ramp"
      ],
      "params": {
        "threshold": "Number: The decibel value above which the compression will start taking effect  default = -24, range -100 - 0",
        "time": "Number: (Optional) Assign time value to schedule the change in value"
      }
    },
    "release": {
      "description": [
        "Get current release or set value w/ time ramp"
      ],
      "params": {
        "release": "Number: The amount of time (in seconds) to increase the gain by 10dB  default = .25, range 0 - 1",
        "time": "Number: (Optional) Assign time value to schedule the change in value"
      }
    },
    "reduction": {
      "description": [
        "Return the current reduction value"
      ],
      "returns": "Number: Value of the amount of gain reduction that is applied to the signal"
    }
  },
  "p5.PeakDetect": {
    "description": [
      "PeakDetect works in conjunction with p5.FFT to look for onsets in some or all of the frequency spectrum.",
      "To use p5.PeakDetect, call <code>update</code> in the draw loop and pass in a p5.FFT object.",
      "You can listen for a specific part of the frequency spectrum by setting the range between <code>freq1</code> and <code>freq2</code>.",
      "<code>threshold</code> is the threshold for detecting a peak, scaled between 0 and 1. It is logarithmic, so 0.1 is half as loud as 1.0.",
      "The update method is meant to be run in the draw loop, and <b>frames</b> determines how many loops must pass before another peak can be detected. For example, if the frameRate() = 60, you could detect the beat of a 120 beat-per-minute song with this equation: <code> framesPerPeak = 60 / (estimatedBPM / 60 );</code>",
      "Based on example contribtued by @b2renger, and a simple beat detection explanation by <a href=\"http://www.airtightinteractive.com/2013/10/making-audio-reactive-visuals/\" target=\"_blank\">Felix Turner</a>."
    ],
    "params": {
      "freq1": "Number: (Optional) lowFrequency - defaults to 20Hz",
      "freq2": "Number: (Optional) highFrequency - defaults to 20000 Hz",
      "threshold": "Number: (Optional) Threshold for detecting a beat between 0 and 1  scaled logarithmically where 0.1 is 1/2 the loudness  of 1.0. Defaults to 0.35.",
      "framesPerPeak": "Number: (Optional) Defaults to 20."
    },
    "isDetected": {
      "description": [
        "isDetected is set to true when a peak is detected."
      ]
    },
    "update": {
      "description": [
        "The update method is run in the draw loop.",
        "Accepts an FFT object. You must call .analyze() on the FFT object prior to updating the peakDetect because it relies on a completed FFT analysis."
      ],
      "params": {
        "fftObject": "p5.FFT: A p5.FFT object"
      }
    },
    "onPeak": {
      "description": [
        "onPeak accepts two arguments: a function to call when a peak is detected. The value of the peak, between 0.0 and 1.0, is passed to the callback."
      ],
      "params": {
        "callback": "Function: Name of a function that will  be called when a peak is  detected.",
        "val": "Object: (Optional) Optional value to pass  into the function when  a peak is detected."
      }
    }
  },
  "p5.SoundRecorder": {
    "description": [
      "Record sounds for playback and/or to save as a .wav file. The p5.SoundRecorder records all sound output from your sketch, or can be assigned a specific source with setInput().",
      "The record() method accepts a p5.SoundFile as a parameter. When playback is stopped (either after the given amount of time, or with the stop() method), the p5.SoundRecorder will send its recording to that p5.SoundFile for playback."
    ],
    "setInput": {
      "description": [
        "Connect a specific device to the p5.SoundRecorder. If no parameter is given, p5.SoundRecorer will record all audible p5.sound from your sketch."
      ],
      "params": {
        "unit": "Object: (Optional) p5.sound object or a web audio unit  that outputs sound"
      }
    },
    "record": {
      "description": [
        "Start recording. To access the recording, provide a p5.SoundFile as the first parameter. The p5.SoundRecorder will send its recording to that p5.SoundFile for playback once recording is complete. Optional parameters include duration (in seconds) of the recording, and a callback function that will be called once the complete recording has been transfered to the p5.SoundFile."
      ],
      "params": {
        "soundFile": "p5.SoundFile: p5.SoundFile",
        "duration": "Number: (Optional) Time (in seconds)",
        "callback": "Function: (Optional) The name of a function that will be  called once the recording completes"
      }
    },
    "stop": {
      "description": [
        "Stop the recording. Once the recording is stopped, the results will be sent to the p5.SoundFile that was given on .record(), and if a callback function was provided on record, that function will be called."
      ]
    }
  },
  "p5.Distortion": {
    "description": [
      "A Distortion effect created with a Waveshaper Node, with an approach adapted from <a href=\"http://stackoverflow.com/questions/22312841/waveshaper-node-in-webaudio-how-to-emulate-distortion\">Kevin Ennis</a>",
      "This class extends <a href = \"/reference/#/p5.Effect\">p5.Effect</a>. Methods <a href = \"/reference/#/p5.Effect/amp\">amp()</a>, <a href = \"/reference/#/p5.Effect/chain\">chain()</a>, <a href = \"/reference/#/p5.Effect/drywet\">drywet()</a>, <a href = \"/reference/#/p5.Effect/connect\">connect()</a>, and <a href = \"/reference/#/p5.Effect/disconnect\">disconnect()</a> are available."
    ],
    "params": {
      "amount": "Number: (Optional) Unbounded distortion amount.  Normal values range from 0-1.",
      "oversample": "String: (Optional) 'none', '2x', or '4x'."
    },
    "WaveShaperNode": {
      "description": [
        "The p5.Distortion is built with a <a href=\"http://www.w3.org/TR/webaudio/#WaveShaperNode\"> Web Audio WaveShaper Node</a>."
      ]
    },
    "process": {
      "description": [
        "Process a sound source, optionally specify amount and oversample values."
      ],
      "params": {
        "amount": "Number: (Optional) Unbounded distortion amount.  Normal values range from 0-1.",
        "oversample": "String: (Optional) 'none', '2x', or '4x'."
      }
    },
    "set": {
      "description": [
        "Set the amount and oversample of the waveshaper distortion."
      ],
      "params": {
        "amount": "Number: (Optional) Unbounded distortion amount.  Normal values range from 0-1.",
        "oversample": "String: (Optional) 'none', '2x', or '4x'."
      }
    },
    "getAmount": {
      "description": [
        "Return the distortion amount, typically between 0-1."
      ],
      "returns": "Number: Unbounded distortion amount.  Normal values range from 0-1."
    },
    "getOversample": {
      "description": [
        "Return the oversampling."
      ],
      "returns": "String: Oversample can either be 'none', '2x', or '4x'."
    }
  },
  "p5.Gain": {
    "description": [
      "A gain node is useful to set the relative volume of sound. It's typically used to build mixers."
    ],
    "setInput": {
      "description": [
        "Connect a source to the gain node."
      ],
      "params": {
        "src": "Object: p5.sound / Web Audio object with a sound  output."
      }
    },
    "connect": {
      "description": [
        "Send output to a p5.sound or web audio object"
      ],
      "params": {
        "unit": "Object"
      }
    },
    "disconnect": {
      "description": [
        "Disconnect all output."
      ]
    },
    "amp": {
      "description": [
        "Set the output level of the gain node."
      ],
      "params": {
        "volume": "Number: amplitude between 0 and 1.0",
        "rampTime": "Number: (Optional) create a fade that lasts rampTime",
        "timeFromNow": "Number: (Optional) schedule this event to happen  seconds from now"
      }
    }
  },
  "p5.AudioVoice": {
    "description": [
      "Base class for monophonic synthesizers. Any extensions of this class should follow the API and implement the methods below in order to remain compatible with p5.PolySynth();"
    ],
    "connect": {
      "description": [
        "Connect to p5 objects or Web Audio Nodes"
      ],
      "params": {
        "unit": "Object"
      }
    },
    "disconnect": {
      "description": [
        "Disconnect from soundOut"
      ]
    }
  },
  "p5.MonoSynth": {
    "description": [
      "A MonoSynth is used as a single voice for sound synthesis. This is a class to be used in conjunction with the PolySynth class. Custom synthesizers should be built inheriting from this class."
    ],
    "attack": {
      "description": [
        "Getters and Setters"
      ]
    },
    "decay": {},
    "sustain": {},
    "release": {},
    "play": {
      "description": [
        "Play tells the MonoSynth to start playing a note. This method schedules the calling of .triggerAttack and .triggerRelease."
      ],
      "params": {
        "note": "String | Number: the note you want to play, specified as a  frequency in Hertz (Number) or as a midi  value in Note/Octave format (\"C4\", \"Eb3\"...etc\")  See <a href = \"https://github.com/Tonejs/Tone.js/wiki/Instruments\">  Tone</a>. Defaults to 440 hz.",
        "velocity": "Number: (Optional) velocity of the note to play (ranging from 0 to 1)",
        "secondsFromNow": "Number: (Optional) time from now (in seconds) at which to play",
        "sustainTime": "Number: (Optional) time to sustain before releasing the envelope. Defaults to 0.15 seconds."
      }
    },
    "triggerAttack": {
      "description": [
        "Trigger the Attack, and Decay portion of the Envelope. Similar to holding down a key on a piano, but it will hold the sustain level until you let go."
      ],
      "params": {
        "note": "String | Number: the note you want to play, specified as a  frequency in Hertz (Number) or as a midi  value in Note/Octave format (\"C4\", \"Eb3\"...etc\")  See <a href = \"https://github.com/Tonejs/Tone.js/wiki/Instruments\">  Tone</a>. Defaults to 440 hz",
        "velocity": "Number: (Optional) velocity of the note to play (ranging from 0 to 1)",
        "secondsFromNow": "Number: (Optional) time from now (in seconds) at which to play"
      }
    },
    "triggerRelease": {
      "description": [
        "Trigger the release of the Envelope. This is similar to releasing the key on a piano and letting the sound fade according to the release level and release time."
      ],
      "params": {
        "secondsFromNow": "Number: time to trigger the release"
      }
    },
    "setADSR": {
      "description": [
        "Set values like a traditional <a href=\"https://en.wikipedia.org/wiki/Synthesizer#/media/File:ADSR_parameter.svg\"> ADSR envelope </a>."
      ],
      "params": {
        "attackTime": "Number: Time (in seconds before envelope  reaches Attack Level",
        "decayTime": "Number: (Optional) Time (in seconds) before envelope  reaches Decay/Sustain Level",
        "susRatio": "Number: (Optional) Ratio between attackLevel and releaseLevel, on a scale from 0 to 1,  where 1.0 = attackLevel, 0.0 = releaseLevel.  The susRatio determines the decayLevel and the level at which the  sustain portion of the envelope will sustain.  For example, if attackLevel is 0.4, releaseLevel is 0,  and susAmt is 0.5, the decayLevel would be 0.2. If attackLevel is  increased to 1.0 (using <code>setRange</code>),  then decayLevel would increase proportionally, to become 0.5.",
        "releaseTime": "Number: (Optional) Time in seconds from now (defaults to 0)"
      }
    },
    "amp": {
      "description": [
        "MonoSynth amp"
      ],
      "returns": "Number: new volume value",
      "params": {
        "vol": "Number: desired volume",
        "rampTime": "Number: (Optional) Time to reach new volume"
      }
    },
    "connect": {
      "description": [
        "Connect to a p5.sound / Web Audio object."
      ],
      "params": {
        "unit": "Object: A p5.sound or Web Audio object"
      }
    },
    "disconnect": {
      "description": [
        "Disconnect all outputs"
      ]
    },
    "dispose": {
      "description": [
        "Get rid of the MonoSynth and free up its resources / memory."
      ]
    }
  },
  "p5.OnsetDetect": {
    "description": [
      "Listen for onsets (a sharp increase in volume) within a given frequency range."
    ],
    "params": {
      "freqLow": "Number: Low frequency",
      "freqHigh": "Number: High frequency",
      "threshold": "Number: Amplitude threshold between 0 (no energy) and 1 (maximum)",
      "callback": "Function: Function to call when an onset is detected"
    }
  },
  "p5.PolySynth": {
    "description": [
      "An AudioVoice is used as a single voice for sound synthesis. The PolySynth class holds an array of AudioVoice, and deals with voices allocations, with setting notes to be played, and parameters to be set."
    ],
    "params": {
      "synthVoice": "Number: (Optional) A monophonic synth voice inheriting  the AudioVoice class. Defaults to p5.MonoSynth",
      "maxVoices": "Number: (Optional) Number of voices, defaults to 8;"
    },
    "notes": {
      "description": [
        "An object that holds information about which notes have been played and which notes are currently being played. New notes are added as keys on the fly. While a note has been attacked, but not released, the value of the key is the audiovoice which is generating that note. When notes are released, the value of the key becomes undefined."
      ]
    },
    "polyvalue": {
      "description": [
        "A PolySynth must have at least 1 voice, defaults to 8"
      ]
    },
    "AudioVoice": {
      "description": [
        "Monosynth that generates the sound for each note that is triggered. The p5.PolySynth defaults to using the p5.MonoSynth as its voice."
      ]
    },
    "play": {
      "description": [
        "Play a note by triggering noteAttack and noteRelease with sustain time"
      ],
      "params": {
        "note": "Number: (Optional) midi note to play (ranging from 0 to 127 - 60 being a middle C)",
        "velocity": "Number: (Optional) velocity of the note to play (ranging from 0 to 1)",
        "secondsFromNow": "Number: (Optional) time from now (in seconds) at which to play",
        "sustainTime": "Number: (Optional) time to sustain before releasing the envelope"
      }
    },
    "noteADSR": {
      "description": [
        "noteADSR sets the envelope for a specific note that has just been triggered. Using this method modifies the envelope of whichever audiovoice is being used to play the desired note. The envelope should be reset before noteRelease is called in order to prevent the modified envelope from being used on other notes."
      ],
      "params": {
        "note": "Number: (Optional) Midi note on which ADSR should be set.",
        "attackTime": "Number: (Optional) Time (in seconds before envelope  reaches Attack Level",
        "decayTime": "Number: (Optional) Time (in seconds) before envelope  reaches Decay/Sustain Level",
        "susRatio": "Number: (Optional) Ratio between attackLevel and releaseLevel, on a scale from 0 to 1,  where 1.0 = attackLevel, 0.0 = releaseLevel.  The susRatio determines the decayLevel and the level at which the  sustain portion of the envelope will sustain.  For example, if attackLevel is 0.4, releaseLevel is 0,  and susAmt is 0.5, the decayLevel would be 0.2. If attackLevel is  increased to 1.0 (using <code>setRange</code>),  then decayLevel would increase proportionally, to become 0.5.",
        "releaseTime": "Number: (Optional) Time in seconds from now (defaults to 0)"
      }
    },
    "setADSR": {
      "description": [
        "Set the PolySynths global envelope. This method modifies the envelopes of each monosynth so that all notes are played with this envelope."
      ],
      "params": {
        "attackTime": "Number: (Optional) Time (in seconds before envelope  reaches Attack Level",
        "decayTime": "Number: (Optional) Time (in seconds) before envelope  reaches Decay/Sustain Level",
        "susRatio": "Number: (Optional) Ratio between attackLevel and releaseLevel, on a scale from 0 to 1,  where 1.0 = attackLevel, 0.0 = releaseLevel.  The susRatio determines the decayLevel and the level at which the  sustain portion of the envelope will sustain.  For example, if attackLevel is 0.4, releaseLevel is 0,  and susAmt is 0.5, the decayLevel would be 0.2. If attackLevel is  increased to 1.0 (using <code>setRange</code>),  then decayLevel would increase proportionally, to become 0.5.",
        "releaseTime": "Number: (Optional) Time in seconds from now (defaults to 0)"
      }
    },
    "noteAttack": {
      "description": [
        "Trigger the Attack, and Decay portion of a MonoSynth. Similar to holding down a key on a piano, but it will hold the sustain level until you let go."
      ],
      "params": {
        "note": "Number: (Optional) midi note on which attack should be triggered.",
        "velocity": "Number: (Optional) velocity of the note to play (ranging from 0 to 1)/",
        "secondsFromNow": "Number: (Optional) time from now (in seconds)"
      }
    },
    "noteRelease": {
      "description": [
        "Trigger the Release of an AudioVoice note. This is similar to releasing the key on a piano and letting the sound fade according to the release level and release time."
      ],
      "params": {
        "note": "Number: (Optional) midi note on which attack should be triggered.  If no value is provided, all notes will be released.",
        "secondsFromNow": "Number: (Optional) time to trigger the release"
      }
    },
    "connect": {
      "description": [
        "Connect to a p5.sound / Web Audio object."
      ],
      "params": {
        "unit": "Object: A p5.sound or Web Audio object"
      }
    },
    "disconnect": {
      "description": [
        "Disconnect all outputs"
      ]
    },
    "dispose": {
      "description": [
        "Get rid of the MonoSynth and free up its resources / memory."
      ]
    }
  }
}<|MERGE_RESOLUTION|>--- conflicted
+++ resolved
@@ -1603,11 +1603,7 @@
     },
     "createVideo": {
       "description": [
-<<<<<<< HEAD
-        "DOM에 간단한 오디오/비디오 재생을 위한 HTML5 <video> 요소를 생성합니다. 화면에 나타나기가 기본값이며, .hide()로 숨길 수 있습니다. video() 함수를 통해 캔버스에 그릴 수 있습니다. 1번째 매개변수는 비디오 파일에 대한 단일 문자열 경로이거나, 또는 동일한 비디오 파일이 여러 개의 형식을 갖는 경우, 문자열 경로들의 배열로 지정됩니다. 특히, 다양한 파일 형식을 지정하여 여러 종류의 브라우저에서 재생될 수 있도록 하는 데에 용이합니다. 지원되는 파일 형식에 대한 자세한 내용은 <a href = 'https://developer.mozilla.org/en-US/docs/Web/Media/Formats'>이 페이지</a>를 참고하세요."
-=======
         "DOM에 간단한 오디오/비디오 재생을 위한 HTML5 <code>&lt;video&gt;</code> 요소를 생성합니다. 화면에 나타나기가 기본값이며, .hide()로 숨길 수 있습니다. video() 함수를 통해 캔버스에 그릴 수 있습니다. 1번째 매개변수는 비디오 파일에 대한 단일 문자열 경로이거나, 또는 동일한 비디오 파일이 여러 개의 형식을 갖는 경우, 문자열 경로들의 배열로 지정됩니다. 특히, 다양한 파일 형식을 지정하여 여러 종류의 브라우저에서 재생될 수 있도록 하는 데에 용이합니다. 지원되는 파일 형식에 대한 자세한 내용은 <a href = 'https://developer.mozilla.org/en-US/docs/Web/Media/Formats'>이 페이지</a>를 참고하세요. "
->>>>>>> f3f12889
       ],
       "returns": "p5.MediaElement: 비디오 p5.Element에 대한 포인터",
       "params": {
@@ -1617,11 +1613,7 @@
     },
     "createAudio": {
       "description": [
-<<<<<<< HEAD
-        "DOM에 간단한 오디오 재생을 위한 HTML5 <audio> 요소를 생성합니다. 1번째 매개변수는 오디오 파일에 대한 단일 문자열 경로이거나, 또는 동일한 오디오 파일이 여러 개의 형식을 갖는 경우, 문자열 경로들의 배열로 지정됩니다. 특히, 다양한 파일 형식을 지정하여 여러 종류의 브라우저에서 재생될 수 있도록 하는 데에 용이합니다. 지원되는 파일 형식에 대한 자세한 내용은 <a href = 'https://developer.mozilla.org/en-US/docs/Web/Media/Formats'>이 페이지</a>를 참고하세요."
-=======
         "DOM에 간단한 오디오 재생을 위한 HTML5 <code>&lt;audio&gt;</code> 요소를 생성합니다. 1번째 매개변수는 오디오 파일에 대한 단일 문자열 경로이거나, 또는 동일한 오디오 파일이 여러 개의 형식을 갖는 경우, 문자열 경로들의 배열로 지정됩니다. 특히, 다양한 파일 형식을 지정하여 여러 종류의 브라우저에서 재생될 수 있도록 하는 데에 용이합니다. 지원되는 파일 형식에 대한 자세한 내용은 <a href = 'https://developer.mozilla.org/en-US/docs/Web/Media/Formats'>이 페이지</a>를 참고하세요. "
->>>>>>> f3f12889
       ],
       "returns": "p5.MediaElement: 오디오 p5.Element에 대한 포인터",
       "params": {
@@ -1633,15 +1625,9 @@
     "AUDIO": {},
     "createCapture": {
       "description": [
-<<<<<<< HEAD
-        "웹캠의 오디오/비디오 피드를 담는 <video> 요소를 생성합니다. 이 요소는 캔버스와는 별개로 작동합니다. '화면에 나타내기'가 기본값으로 주어지며, .hide()를 사용하여 화면으로부터 숨길 수 있습니다. image() 함수를 사용하여 피드를 캔버스에 그릴 수 있습니다. loadedmetadata 속성을 사용하여 요소가 완전히 로드된 시점을 감지할 수 있습니다. (2번째 예제 참고)<br><br> 피드의 구체적인 속성은 제약 조건(Constraints) 객체를 전달할 수 있습니다. 속성 및 제약 조건 객체와 관련해서는 <a href = 'https://w3c.github.io/mediacapture-main/getusermedia.html#media-track-constraints'>W3C 사양</a>을 참고하세요. 모든 브라우저가 이 기능을 지원하지 않는 점에 유의하세요.<br><br>보안 정보: 최신 브라우저 보안 사양은 createCapture() 이면의 getUserMedia() 메소드가 로컬 또는 HTTPS에서 코드 실행시에만 작동할 것을 요구합니다. 자세한 사항은 <a href = 'https://stackoverflow.com/questions/34197653/getusermedia-in-chrome-47-without-using-https'>여기</a>와 <a href = 'https://developer.mozilla.org/en-US/docs/Web/API/MediaDevices/getUserMedia'>여기</a>서 확인하세요.",
+        "웹캠의 오디오/비디오 피드를 담는 <code>&lt;video&gt;</code> 요소를 생성합니다. 이 요소는 캔버스와는 별개로 작동합니다. '화면에 나타내기'가 기본값으로 주어지며, .hide()를 사용하여 화면으로부터 숨길 수 있습니다. image() 함수를 사용하여 피드를 캔버스에 그릴 수 있습니다. loadedmetadata 속성을 사용하여 요소가 완전히 로드된 시점을 감지할 수 있습니다. (2번째 예제 참고)<br><br> 피드의 구체적인 속성은 제약 조건(Constraints) 객체를 전달할 수 있습니다. 속성 및 제약 조건 객체와 관련해서는 <a href = 'https://w3c.github.io/mediacapture-main/getusermedia.html#media-track-constraints'>W3C 사양</a>을 참고하세요. 모든 브라우저가 이 기능을 지원하지 않는 점에 유의하세요.<br><br>보안 정보: 최신 브라우저 보안 사양은 createCapture() 이면의 getUserMedia() 메소드가 로컬 또는 HTTPS에서 코드 실행시에만 작동할 것을 요구합니다. 자세한 사항은 <a href = 'https://stackoverflow.com/questions/34197653/getusermedia-in-chrome-47-without-using-https'>여기</a>와 <a href = 'https://developer.mozilla.org/en-US/docs/Web/API/MediaDevices/getUserMedia'>여기</a>서 확인하세요.",
         "More specific properties of the feed can be passing in a Constraints object. See the <a href='http://w3c.github.io/mediacapture-main/getusermedia.html#media-track-constraints'> W3C spec</a> for possible properties. Note that not all of these are supported by all browsers.",
         "<em>Security note</em>: A new browser security specification requires that getUserMedia, which is behind <a href=\"#/p5/createCapture\">createCapture()</a>, only works when you're running the code locally, or on HTTPS. Learn more <a href='http://stackoverflow.com/questions/34197653/getusermedia-in-chrome-47-without-using-https'>here</a> and <a href='https://developer.mozilla.org/en-US/docs/Web/API/MediaDevices/getUserMedia'>here</a>."
-=======
-        "웹캠의 오디오/비디오 피드를 담는 <code>&lt;video&gt;</code> 요소를 생성합니다. 이 요소는 캔버스와는 별개로 작동합니다. '화면에 나타내기'가 기본값으로 주어지며, .hide()를 사용하여 화면으로부터 숨길 수 있습니다. image() 함수를 사용하여 피드를 캔버스에 그릴 수 있습니다. loadedmetadata 속성을 사용하여 요소가 완전히 로드된 시점을 감지할 수 있습니다. (2번째 예제 참고)<br><br> 피드의 구체적인 속성은 제약 조건(Constraints) 객체를 전달할 수 있습니다. 속성 및 제약 조건 객체와 관련해서는 <a href = 'https://w3c.github.io/mediacapture-main/getusermedia.html#media-track-constraints'>W3C 사양</a>을 참고하세요. 모든 브라우저가 이 기능을 지원하지 않는 점에 유의하세요.<br><br>보안 정보: 최신 브라우저 보안 사양은 createCapture() 이면의 getUserMedia() 메소드가 로컬 또는 HTTPS에서 코드 실행시에만 작동할 것을 요구합니다. 자세한 사항은 <a href = 'https://stackoverflow.com/questions/34197653/getusermedia-in-chrome-47-without-using-https'>여기</a>와 <a href = 'https://developer.mozilla.org/en-US/docs/Web/API/MediaDevices/getUserMedia'>여기</a>서 확인하세요. ",
-        "",
-        ""
->>>>>>> f3f12889
       ],
       "returns": "p5.Element: capture video <a href=\"#/p5.Element\">p5.Element</a>",
       "params": {
