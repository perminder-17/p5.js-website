--- conflicted
+++ resolved
@@ -87,13 +87,8 @@
     "describeElement": {
       "description": [
         "This function creates a screen-reader accessible description for elements —shapes or groups of shapes that create meaning together— in the canvas. The first paramater should be the name of the element. The second parameter should be a string with a description of the element. The third parameter is optional. If specified, it determines how the element description is displayed. ",
-<<<<<<< HEAD
-        "<code class=\"language-javascript\">describeElement(name, text, LABEL)</code> displays the element description to all users as a <a href=\"https://en.wikipedia.org/wiki/Museum_label\" target=\"_blank\"> tombstone or exhibit label/caption</a> in a <code class=\"language-javascript\"><div class=\"p5Label\"></div></code> adjacent to the canvas. You can style it as you wish in your CSS. ",
-        "<code class=\"language-javascript\">describeElement(name, text, FALLBACK)</code> makes the element description accessible to screen-reader users only, in <a href=\"https://developer.mozilla.org/en-US/docs/Web/API/Canvas_API/Tutorial/Hit_regions_and_accessibility\" target=\"_blank\"> a sub DOM inside the canvas element</a>. If a third parameter is not specified, by default, the element description will only be available to screen-reader users."
-=======
         "<code class=\"language-javascript\">describeElement(name, text, LABEL)</code> displays the element description to all users as a <a href=\"https://en.wikipedia.org/wiki/Museum_label\" target=\"_blank\"> tombstone or exhibit label/caption</a> in a div adjacent to the canvas. You can style it as you wish in your CSS. ",
         "<code class=\"language-javascript\">describeElement(name, text, FALLBACK)</code> makes the element description accessible to screen-reader users only, in <a href=\"https://developer.mozilla.org/en-US/docs/Web/API/Canvas_API/Tutorial/Hit_regions_and_accessibility\" target=\"_blank\"> a sub DOM inside the canvas element</a>. If a second parameter is not specified, by default, the element description will only be available to screen-reader users."
->>>>>>> 052bca31
       ],
       "params": {
         "name": "String: name of the element",
@@ -308,7 +303,7 @@
     },
     "erase": {
       "description": [
-        "All drawing that follows <a href=\"#/p5/erase\">erase()</a> will subtract from the canvas. Erased areas will reveal the web page underneath the canvas.Erasing can be canceled with <a href=\"#/p5/noErase\">noErase()</a>. ",
+        "All drawing that follows <a href=\"#/p5/erase\">erase()</a> will subtract from the canvas.Erased areas will reveal the web page underneath the canvas.Erasing can be canceled with <a href=\"#/p5/noErase\">noErase()</a>. ",
         "Drawing done with <a href=\"#/p5/image\">image()</a> and <a href=\"#/p5/background\"> background()</a> in between <a href=\"#/p5/erase\">erase()</a> and <a href=\"#/p5/noErase\">noErase()</a> will not erase the canvas but works as usual."
       ],
       "params": {
@@ -323,11 +318,7 @@
     },
     "arc": {
       "description": [
-<<<<<<< HEAD
-        "Draw an arc to the screen. If called with only x, y, w, h, start and stop, the arc will be drawn and filled as an open pie segment. If a mode parameter is provided, the arc will be filled like an open semi-circle (OPEN), a closed semi-circle (CHORD), or as a closed pie segment (PIE). The origin may be changed with the <a href=\"#/p5/ellipseMode\">ellipseMode()</a> function.",
-=======
         "Draw an arc to the screen. If called with only x, y, w, h, start and stop, the arc will be drawn and filled as an open pie segment. If a mode parameter is provided, the arc will be filled like an open semi-circle (OPEN), a closed semi-circle (CHORD), or as a closed pie segment (PIE). The origin may be changed with the <a href=\"#/p5/ellipseMode\">ellipseMode()</a> function. ",
->>>>>>> 052bca31
         "The arc is always drawn clockwise from wherever start falls to wherever stop falls on the ellipse. Adding or subtracting TWO_PI to either angle does not change where they fall. If both start and stop fall at the same place, a full ellipse will be drawn. Be aware that the y-axis increases in the downward direction, therefore angles are measured clockwise from the positive x-direction (\"3 o'clock\")."
       ],
       "params": {
@@ -1028,7 +1019,7 @@
     },
     "preload": {
       "description": [
-        "Called directly before <a href=\"#/p5/setup\">setup()</a>, the <a href=\"#/p5/preload\">preload()</a> function is used to handle asynchronous loading of external files in a blocking way. If a preload function is defined, <a href=\"#/p5/setup\">setup()</a> will wait until any load calls within have finished. Nothing besides load calls (<a href=\"#/p5/loadImage\">loadImage</a>, <a href=\"#/p5/loadJSON\">loadJSON</a>, <a href=\"#/p5/loadFont\">loadFont</a>, <a href=\"#/p5/loadStrings\">loadStrings</a>, etc.) should be inside the preload function. If asynchronous loading is preferred, the load methods can instead be called in <a href=\"#/p5/setup\">setup()</a> or anywhere else with the use of a callback parameter.",
+        "Called directly before <a href=\"#/p5/setup\">setup()</a>, the <a href=\"#/p5/preload\">preload()</a> function is used to handle asynchronous loading of external files in a blocking way. If a preload function is defined, <a href=\"#/p5/setup\">setup()</a> will wait until any load calls within have finished. Nothing besides load calls (<a href=\"#/p5/loadImage\">loadImage</a>, <a href=\"#/p5/loadJSON\">loadJSON</a>, <a href=\"#/p5/loadFont\">loadFont</a>, <a href=\"#/p5/loadStrings\">loadStrings</a>, etc.) should be inside the preload function. If asynchronous loading is preferred, the load methods can instead be called in <a href=\"#/p5/setup\">setup()</a> or anywhere else with the use of a callback parameter. ",
         "By default the text \"loading...\" will be displayed. To make your own loading page, include an HTML element with id \"p5_loading\" in your page. More information <a href=\"http://bit.ly/2kQ6Nio\">here</a>."
       ]
     },
@@ -1156,11 +1147,7 @@
     "for": {
       "description": [
         "<a href=\"#/p5/for\">for</a> creates a loop that is useful for executing one section of code multiple times. ",
-<<<<<<< HEAD
-        "A 'for loop' consists of three different expressions inside of a parenthesis, all of which are optional.These expressions are used to control the number of times the loop is run.The first expression is a statement that is used to set the initial state for the loop.The second expression is a condition that you would like to check before each loop. If this expression returns false then the loop will exit.The third expression is executed at the end of each loop. These expression are seperated by ; (semi-colon). In case of an empty expression, only a semi-colon is written. ",
-=======
         "A 'for loop' consists of three different expressions inside of a parenthesis, all of which are optional.These expressions are used to control the number of times the loop is run.The first expression is a statement that is used to set the initial state for the loop.The second expression is a condition that you would like to check before each loop. If this expression returns false then the loop will exit.The third expression is executed at the end of each loop. These expression are separated by ; (semi-colon).In case of an empty expression, only a semi-colon is written. ",
->>>>>>> 052bca31
         "The code inside of the loop body (in between the curly braces) is executed between the evaluation of the second and third expression. ",
         "As with any loop, it is important to ensure that the loop can 'exit', or that the test condition will eventually evaluate to false. The test condition with a <a href=\"#/p5/for\">for</a> loop is the second expression detailed above. Ensuring that this expression can eventually become false ensures that your loop doesn't attempt to run an infinite amount of times, which can crash your browser. ",
         "From <a href=\"https://developer.mozilla.org/en-US/docs/Web/JavaScript/Reference/Statements/for\">the MDN entry</a>: Creates a loop that executes a specified statement until the test condition evaluates to false. The condition is evaluated after executing the statement, resulting in the specified statement executing at least once."
@@ -5327,7 +5314,7 @@
     },
     "reflect": {
       "description": [
-        "Reflect the incoming vector about a normal to a line in 2D, or about a normal to a plane in 3D. This method acts on the vector directly"
+        "Reflect the incoming vector about a normal to a line in 2D, or about a normal to a plane in 3D This method acts on the vector directly"
       ],
       "params": {
         "surfaceNormal": "p5.Vector: the <a href=\"#/p5.Vector\">p5.Vector</a> to reflect about, will be normalized by this method"
