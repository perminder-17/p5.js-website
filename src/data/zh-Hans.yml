Skip-To-Content: 跳到内容
Language-Settings: 语言设定
Sidebar-Title: 网站导航
Home: 主页
Editor: 编辑器
Download: 下载
Donate: Donate
Start: 入门
Reference: 参考文献
Libraries: 程式库
Learn: 学习
Examples: 范例
Books: 书籍
Community: 社群
Contribute: 贡献
Forum: 论坛
Showcase: Showcase
footerxh1: 归功于
footer1: p5.js 目前由
footer2: 的原
footer3: 并在
footer4: 和
footer5: 的支持下由其合作社群所开发。形象及平面设计
tagline1: Processing 的趣味结合 JavaScript 的俏皮
tagline2: Processing 的简易性结合 JavaScript 的灵活性
tagline3: Processing 的直觉结合 JavaScript 的力量
tagline4: Processing 的创意结合 JavaScript 的活跃性
tagline5: Processing 的社群结合 JavaScript 的社群
tagline6: Processing 的力量结合 JavaScript 的范围
tagline7: The P5.js community stands in solidarity with Black Lives Matter.
home:
  start-creating: 使用 p5 编辑器开始创作！
  p1xh1: 你好!
  p1x1: >-
    p5.js 是个 JavaScript 创意编程程式库，其专注在让编程更易于使用及更加广泛的包容艺术家、设计师、教育家、初学者以及任何其他人！p5.js
    是个免费及开源的软件因为我们相信所有人都应该能自由使用软件及用于学习软件的工具。
  p1x2: >-
    p5.js 使用绘图的比喻并有一副完整的绘画功能。除此之外，您也不单限于您的绘图画布。您可以将您整个浏览器页面当作您的绘图，这包括了 HTML5
    物件如文字、输入框、视屏、摄像头及音频。
  p2xh2: 社群
  p2x1: >-
    我们声援及支持所有人，不论他们来自不同性别认同、性取向、种族、国籍、语言、神经型、大小、能力、阶级、宗教、文化、次文化、政治观点、年龄、技能等级、职业或背景。我们了解并不是所有人都有多余的时间、金钱或能力以活跃的参与社群活动但我们同时认可及鼓励各种参与方式。我们致力于促进障碍消除及培养能力。我们都是学习者。
  p2x2: 'p5.js 是 '
  p2x3: ' 于今日的网页的诠释。我们的活动及运作由 '
  p2x4: ' 所支持。'
  p2x5: 了解更多关于
  p2x6: 我们的社群
  p2x7: 。
  p3xh2: 入门
  p3xp1: '使用 '
  p3xp2: ' 制作您的第一个绘图。以了解更多关于如何使用 p5.js 绘图及其各种功能请参考'
  p3xp3: 入门页面
  p3xp4: 及
  p3xp5: 参考文献
  p3xp6: 。
  p4xh2: 参与
  p4xp1: 我们有各种方式让您贡献给 p5.js：
  p4xp2: 参与方式包括
  p4xp3: 分享您制作的项目！
  p4xp4: 使用 p5.js 教学。
  p4xp5: 举办个聚会。
  p4xp6: 贡献代码。
  sketch_credits: Sketch Credits
  sketch_info: Hunminjeongeum2020 created by Seonghyeon Kim
copyright:
  copyright-title: 版权信息
  copyright1: p5.js 编程库是个免费开源的软件；您可以在 Free Software Foundation 的
  copyright2: ' 2.1版条款下分布及/或修改该软件。'
  copyright3: 参考文献是在
  copyright4: 许可下允许任何人重用该文献只要该用处为非商业化及原作者有被归功。
get started:
  get-started-title: 入门
  get-started1: >-
    This page walks you through setting up a p5.js project and making your first
    sketch.
  get-started2: 'The easiest way to start is using the '
  get-started3: p5.js editor
  get-started4: ', you can open the web editor and can scroll down to '
  get-started5: Your First Sketch
  get-started6: >-
    . If you would like to work on the the desktop version of p5.js you can
    scroll down to
  get-started7: downloading instructions
  settingUp-title: Setting up p5.js with an editor on your own computer
  download-title: Downloading a copy of the p5.js library
  hosted-title: Using a hosted version of the p5.js library
  download1: 最简易的起点是使用
  download2: p5.js 完整版
  download3: 下载所提供的空白范例。
  download4: >-
    查看 index.html 您可以发现其中有个 p5.js 的链接。如果您想要使用极简化的档案（以加速网页加载的速度），将链接档案名改为
    p5.min.js
  download5: >-
    另外，您也可以选择链接去网络上的 p5.js 文档。所有 p5.js 版本都被上载到多个 CDN (Content Delivery Network)
    上，您可在此链接参考所有 p5.js 版本：
  download6: 。接下来您只需要将链接改为：
  download7: 一个极简但完整的 HTML 档案如下：
  environment-title: 编程环境
  environment1: 您可以使用任何
  environmentlink: >-
    https://zh.wikipedia.org/wiki/%E6%BA%90%E4%BB%A3%E7%A0%81%E7%BC%96%E8%BE%91%E5%99%A8
  environment2: 代码编程器
  environment3: 。以下为设置
  environment4: 的步骤。其他不错的代码编程器包括
  environment5: 和
  environment6: '如果您使用荧幕阅读器但不使用 p5 Editor，您可考虑使用 '
  environment7: ' 或 '
  environment8: >-
    开启 Sublime。选择 File 目录项目然后选择 Open... 接着在对话框中选择含有您的 .html 及 .js
    档案的文件夹。在窗口左边的文件栏您应该能看到文件夹的名字在最上方而往下都是该文件夹里面所含的档案。
  environment9: 点击 sketch.js 档案即会在右边开启该档案，您也能在这时更改该档案。
  environment10: p5 starter code opened up in sublime editor.
  environment11: 在文件浏览器内双击 index.html 以在您的网页浏览器内开启该档案，或您也可以直接在网页浏览器内的网址栏输入：
  environment12: 'file:///html文件在硬盘上的位置/'
  environment13: 以查看您的绘图。
  your-first-sketch-title: Your First Sketch
  your-first-sketch-intro1: 'In the '
  your-first-sketch-intro2: 'https://editor.p5js.org/'
  your-first-sketch-intro3: p5.js web editor
  your-first-sketch-intro4: ' you should find the following code:'
  your-first-sketch1: 'After the '
  your-first-sketch2: ' include this line of code: '
  your-first-sketch3: 'Now your code should be like this: '
  your-first-sketch4: >-
    The line you just added draws an ellipse, with its center 50 pixels over
    from the left and 50 pixels down from the top, with a width and height of 80
    pixels.
  your-first-sketch5: On the editor press play to display your code in action!
  your-first-sketch6: >-
    If you are using a screen reader, you must turn on the accessible outputs in
    the p5 online editor, outside the editor you must add the accessibility
    library in your html. To learn more visit 
  your-first-sketch7: using p5 with a screen reader tutorial
  your-first-sketch8: >-
    If you've typed everything correctly, this will appear in the display
    window:
  your-first-sketch9: canvas has a circle of width and height 50 at position 80 x and 80 y
  your-first-sketch10: >-
    If nothing appears, the editor may be having trouble understanding what
    you’ve typed. If this happens, make sure that you've copied the example code
    exactly: the numbers should be contained within parentheses and have commas
    between each of them, the line should end with a semicolon, and ellipse has
    to be spelled correctly.
  your-first-sketch11: >-
    One of the most difficult things about getting started with programming is
    that you have to be very specific about the syntax. The browser isn't always
    smart enough to know what you mean, and can be quite fussy about the
    placement of punctuation. You'll get used to it with a little practice. In
    the bottom left of the editor you will find the console section. Here, you
    can find messages from the editor with details about any errors it
    encounters.
  your-first-sketch12: >-
    Next, we'll skip ahead to a sketch that's a little more exciting. Modify the
    last example to try this:
  your-first-sketch13: >-
    This program creates a canvas that is 400 pixels wide and 400 pixels high,
    and then starts drawing white circles at the position of the mouse. When a
    mouse button is pressed, the circle color changes to black. Run the code,
    move the mouse, and click to experience it.
  your-first-sketch14: canvas has multiple circles drawn on it following the path of the mouse
  first-sketch-heading1: Code snippet with ellipse
  first-sketch-heading2: Note for screenreader users
  first-sketch-heading3: Code snippet with interaction
  what-next-title: 下一步
  learn1: 'Check out the '
  learn2: learn page
  learn3: ' and '
  learn4: examples page
  learn5: ' for more.'
  learn6: 'Watch '
  learn7: The Coding Train
  learn8: ' and '
  learn9: Kadenze
  learn10: ' video tutorials.'
  reference1: 'View the '
  reference2: ' reference'
  reference3: ' for full documentation.'
  learn11: 'If you wish to use p5 with a screenreader, check out the '
  learn12: p5 with a screenreader tutorial
  processing-transition1: 'If you have used Processing in the past, read the '
  processing-transition2: 'https://github.com/processing/p5.js/wiki/Processing-transition'
  processing-transition3: Processing transition tutorial
  processing-transition4: ' to learn how to convert from Processing to p5.js, and the main differences between them.'
  book1: >-
    Parts of this tutorial were adapted from the book, Getting Started with
    p5.js, by Lauren McCarthy, Casey Reas, and Ben Fry, O'Reilly / Make 2015.
    Copyright © 2015. All rights reserved. Last modified at the p5.js 2019
    Contributors Conference.
download:
  Download: 下载
  download-intro: >-
    欢迎！虽然此页面的标题为“下载”，此页面其实包括了一系列可以用来下载程式库或在网上开始使用程式库的链接。我们在这里尝试将初学者最可能需要的链接摆在第一位，而较有经验的使用者能在此页面下方找到其他有用的链接。
  editor-title: 编辑器
  p5.js-editor: p5.js 编辑器
  p5.js-editor-intro: 此链接将开启 p5.js 编辑器网页已让您能直接开始使用 p5.js。
  editor-includes: 使用 p5.js Editor 开始编写程式，不需要任何另外的设置！
  complete-library-title: 完整程式库
  complete-library-intro1: 这是个包含 p5.js 程式库、p5.sound 附加程式库及范例项目的下载文件。它并不包含编辑器。请参考
  complete-library-intro2: 入门
  complete-library-intro3: 以了解如何设置一个 p5.js 项目。
  p5.js-complete: p5.js 完整版
  includes-1: 包含
  includes-2: p5.js、p5.sound.js 及空白范例
  includes-3: 版本
  single-files-title: 单一文件
  single-files-intro: 这些是 p5.js 程式库文件的下载网址或网上链接。它们并不包括任何其他文件。
  single-file: 单一文件：
  p5.js-uncompressed: 易读版本
  compressed: 极简化版本
  link: 链接：
  statically-hosted-file: 静态链接文件
  etc-title: Github 资源
  older-releases: 旧版本/更新日志
  github-repository: 程式代码库（GitHub）
  report-bugs: 报告问题、缺陷及错误
  supported-browsers: 浏览器支持
  support-title: 支持 p5.js!
  support-options: 支持方式
  support-1: p5.js 是个免费及开源的软件。我们想要使我们的社群尽可能开放及包容。您能成为 Processing Foundation 的
  support-2: 会员
  support-3: 以帮我助们的工作，您能以个人、工作室或教育机构的身份参与。您也能单
  support-4: 捐款
  support-5: 而不需要成为会员。
  support-6: 个人
  support-7: $25
  support-8: 工作室
  support-9: $250
  support-10: 教育机构
  support-11: $5/学生或 $500
  support-12: >-
    您的会员籍将帮助软件开发（支持 p5.js、Processing.py、Processing 给 Android 与 ARM
    设备、教育资源如编程范例与教程、
  support-13: 奖学金
  support-14: 及
  support-15: 社群活动）
  support-16: 。我们需要您的帮助！
  support-17: p5.js 贡献者会议在匹兹堡的 CMU STUDIO for Creative Inquiry 举行（图像由：Taeyoon Choi）
  support-18: >-
    Processing Fellow Saskia Freeke 在伦敦组织的 Code Liberation x Processing （代码解放 x
    Processing）研讨会（图像由：Code Liberation Foundation）
  support-19: SFPC主持的 “学习如何教导，教导如何学习” 会议（图像由Kira Simon-Kennedy）
  support-20: >-
    Processing Foundation Fellow Cassie Tarakajian 在 Code Art Miami
    组织的研讨会（图像由：Christian Arévalo Photography）
  support-21: >-
    Taeyoon Choi 及 ASL（美式手语）翻译员在 Signing Coders p5.js（p5.js
    手语编程员）研讨会（图像由：Taeyoon Choi）
  support-22: Google Summer of Code（Google 夏日程式码大赛）开幕（图像由：Taeyoon Choi）
  support-23: >-
    Processing Foundation Fellow Cassie Tarakajian 在 Code Art Miami
    组织的研讨会（图像由：Christian Arévalo Photography）
  support-24: >-
    Luisa Pereira 及 Yeseul Song 帮助举办一个手语为主的 p5.js 研讨会，由 Taeyoon Choi
    带领（图像由：Taeyoon Choi）
  support-25: p5.js 贡献者会议在匹兹堡的 CMU STUDIO for Creative Inquiry 举行（图像由：Taeyoon Choi）
  support-26: >-
    Processing Fellow Digital Citizens Lab 在 International Center of Photography
    所主持的 STEM（科学、科技、工程、数学）教学小组（图像由：International Center of Photography）
  support-27: 在智利圣地亚哥的 p5.js 研讨会的参与者，由 Aarón Montoya-Moraga 带领（图像由：Aarón Montoya-Moraga）
  support-28: >-
    Claire Kearney-Volpe 帮助举办一个手语为主的 p5.js 研讨会，由 Taeyoon Choi 带领（图像由：Taeyoon
    Choi）
  support-29: Processing Foundation Fellow DIY Girls 在洛杉矶举办的创意编程课程（图像由：DIY Girls）
  support-30: Processing Fellow Digital Citizens Lab
  support-31: UCLA DMA 及 NYU ITP 的 p5.js 聚会
  support-32: Processing Foundation
  support-33: >-
    在原本的 Processing 软件多过十年的工作后成立于 2012 年。Processing Foundation
    原旨为提升视觉艺术界的软件素养及提升科技界的视觉素养 —
    并让这些领域更加接近不同的社群。我们的目标是赋予来自不同兴趣及背景的人学习编程与用编程制作创意作品的权利，尤其是那些可能无法得到这些工具及资源的人。
  support-17-alt: ''
  support-18-alt: ''
  support-19-alt: ''
  support-20-alt: ''
  support-21-alt: ''
  support-22-alt: ''
  support-23-alt: ''
  support-24-alt: ''
  support-25-alt: ''
  support-26-alt: ''
  support-27-alt: ''
  support-28-alt: ''
  support-29-alt: ''
  support-30-alt: ''
  support-31-alt: ''
learn:
<<<<<<< HEAD
  learn-title: '学习 & '
  teach-title2: Teach
  learn1: 以下教程将提供更多深入及详细的步骤，专注于特定的主题。请参考
  learn2: 范例页面
  learn3: 以查看 p5.js 多种功能的简单范例。
  introduction-to-p5js-title: p5.js 简介
  hello-p5js-title: Hello p5.js
  hello-p5js: >-
    This short video will introduce you to the library and what you can do with
    it.
  getting-started-title: 入门简介
  getting-started: 欢迎来到 p5.js！<br>这简介将涵盖 p5.js 的基本设置。
  p5js-overview-title: 一览 p5.js
  p5js-overview: p5.js 主要功能的介绍
  p5js-processing-title: p5.js 及 Processing
  p5js-processing: 两者之间的差别及如何将两者之间互相转换。
  p5-screen-reader-title: p5 及荧幕阅读器
  p5-screen-reader: 设置 p5 以让它可以和荧幕阅读器一起使用。（英文内文）
  using-local-server-title: 本地伺服器
  using-local-server: 如何在 Mac OSX、Windows 或 Linux 上设置本地伺服器。
  p5js-wiki-title: p5.js wiki
  p5js-wiki: Additonal documentation and tutorials contributed by the community
  connecting-p5js-title: 链接 p5.js
  creating-libraries-title: 制作程式库
  creating-libraries: 制作 p5.js 附加程式库。
  nodejs-and-socketio-title: node.js 及 socket.io
  nodejs-and-socketio: 链接 node.js 伺服器及 p5.js，通过 socket.io 通讯。
  programming-topics-title: 编程问题
  beyond-the-canvas-title: 画布之外
  beyond-the-canvas: 创建及控制画布以外的元素。
  3d-webgl-title: 3D/WebGL
  3d-webgl: 使用 p5.js WebGL 模式制作高级图形程式。
  color-title: 颜色
  color: 数码颜色的简介。
  coordinate-system-and-shapes-title: 坐标系统与图形
  coordinate-system-and-shapes: 利用坐标系统绘制简单图形。
  interactivity-title: 互动性
  interactivity: 鼠标与键盘的互动简介。
  program-flow-title: 程序流程
  program-flow: p5.js 控制程序流程简介。
  curves-title: 曲线
  curves: 介绍 p5.js 中的三种曲线：弧形，样条曲线和 Bézier 曲线。
  becoming-a-better-programmer-title: 成为更好的程式设计师
  debugging-title: 调试
  debugging: 调试程序的简介。
  optimizing-title: 优化 p5.js 程式
  optimizing: 此教程包含技巧及窍门以进一步优化您的程式，使它执行得更快更顺畅。
  test-driven-development-title: 单元测试及测试驱动开发
  test-driven-development: 避免安装时不必要的烦恼。什么是单元测试？如何使用单元测试？作者 Andy Timmons。
  contributing-to-the-community-title: 回馈社群
  development-title: 开发
  development: 开发设置简介及一览。
  looking-inside-title: 窥看 p5
  looking-inside: 一个简单易懂的教程，当中含括了 p5.js 源代码的文件格局及开发工具，作者 Luisa Pereira。
  writing-tutorial-title: 编写教程
  writing-tutorial: 编写 p5.js 教程的指南。
  writing-a-tutorial-title: p5.js 回馈指南
  writing-a-tutorial-author: 教程作者为 Tega Brain。
  writing-a-tutorial-1: >-
    我们欢迎教育家、合作者和一般爱好者开发更多 p5.js 教程。p5.js
    旨在让创意编程及开源软件开发更易接近及吸引更多元化的社群，同时我们也很高兴能够公开的发布 p5.js
    开发的完整过程及教程。我们现有的教程含括了各种课题如：学习使用 p5.js、编程技巧及如何帮助开发开源项目。
  writing-a-tutorial-2: 我们欢迎任何人提交全新教程，这份指南将包括新教程的提议、准备和提交的所需步骤。
  writing-a-tutorial-how-start-title: 如何开始：
  writing-a-tutorial-how-start-1: 先确定您所建议的课题尚未被涵盖，在此链接有
  writing-a-tutorial-how-start-2: 一个列表
  writing-a-tutorial-how-start-3: >-
    列出了正在进行中的教程。如果您想开发的课题被列为正在进行中 (in
    progress)，您或许能帮助完成该项目或为现有的项目做预备发布的工作，您只需联络我们。
  writing-a-tutorial-how-start-4: 如果您的课题尚未被涵盖及尚未被列为正在进行中，请寄份电子邮件去 education@p5js.org 并简略的讲述您所建议的教程。
  writing-a-tutorial-how-prepare-title: 如何准备网上 p5.js 教程：
  writing-a-tutorial-how-prepare-1: 当您以准备发布您的教程，请按着以下步骤准备您的教程给 p5.js 的网页。
  writing-a-tutorial-how-prepare-2: 将您的教程写在一个命名为 tutorial-name.hbs 的文件并跟从
  writing-a-tutorial-how-prepare-3: 这基本结构
  writing-a-tutorial-how-prepare-4: 。如该文件所示，它必须有以下开端：
  writing-a-tutorial-how-prepare-5: 您的教程文件夹将被置放在 p5.js 网站一个命名为“tutorials”的文件夹内。index.hbs 是
  writing-a-tutorial-how-prepare-6: p5.js 教程的主页
  writing-a-tutorial-how-prepare-7: 而 test-tutorial.hbs 为空白范例教程。
  writing-a-tutorial-how-prepare-8: 所有内容必须被包含在以下标签内：
  writing-a-tutorial-how-prepare-9: 内容格式可以使用 &lt;h1&gt;、&lt;h2&gt; 及 &lt;p&gt; 段落标签定义，如
  writing-a-tutorial-how-prepare-10: 空白范例教程所示。
  writing-a-tutorial-how-prepare-11: >-
    如果您的教程包含图像，它们必须被置放在 p5 网站的 asset 文件夹，该文件夹位于
    src/assets/learn/test-tutorial/images 如以下所示。
  writing-a-tutorial-how-prepare-12: 以在 HTML 页面内格式化您的源代码，请使用以下标签：
  writing-a-tutorial-embedding-title: 嵌入 p5.js 绘图
  writing-a-tutorial-embedding-1: >-
    使用 p5.js 的一个好处是您可以制作动画驱动、互动性或可编辑的教程，方便更简易的演示程式设计概念。您的范例必须是 p5.js
    绘图而它能用以下两种方式嵌入在您的教程中。
  writing-a-tutorial-embedding-2: 如果该范例需保持可编辑性，如在 p5.js 网站的
  writing-a-tutorial-embedding-3: 参考文献
  writing-a-tutorial-embedding-4: 内，该 p5 绘图必须使用 p5.js 部件以嵌入在 HTML 页面内，请使用
  writing-a-tutorial-embedding-5: 这指南
  writing-a-tutorial-embedding-6: 以了解如何使用该部件嵌入 p5.js 绘图，部件
  writing-a-tutorial-embedding-7: 。您也可以在
  writing-a-tutorial-embedding-8: 空白范例教程内
  writing-a-tutorial-embedding-9: 查看使用范例。
  writing-a-tutorial-embedding-10: 如果该范例必须是动画驱动或互动性的但并不需要是可编辑的，该 p5.js 绘图需使用 iframe 以嵌入在页面内，如以下所示。
  writing-a-tutorial-iframe-title: 使用 iframe 嵌入 p5 绘图
  writing-a-tutorial-iframe-1: >-
    iframe 让您能在原有的页面上开启一个通往另一个页面的窗口，同时该页面并不能直接和原有页面互动。在此例， 原有页面内会被嵌入一个含有您 p5.js
    绘图的 index.html 窗口。
  writing-a-tutorial-iframe-2: >-
    在 /src/assets/learn 文件夹内，将您的 p5 绘图置放在一个命名为您的绘图名的文件夹内如以下截图所示。这文件夹是您置放所有
    iframe 内将使用的图像及 p5 绘图的地方。
  writing-a-tutorial-iframe-3: 在含有您的 p5 范例的子文件夹内应该含有一个 sketch.js 文件及一个 embed.html 文件。
  writing-a-tutorial-iframe-4: >-
    请确保 embed.html 内的 p5 程式库有正确的链接。如果您的文件结构和以上相同，p5.js 程式库的链接将会是
    "../../../js/p5.min.js"。
  writing-a-tutorial-iframe-5: 这时你可以将 p5.js 绘图文件以 iframe 的方式嵌入在您的教程的 .hbs 文件中。iframe 嵌入代码如下：
  writing-a-tutorial-iframe-6: 以格式化 iframe，您可以将以下包括在文件内或使用样式表：
  writing-a-tutorial-iframe-7: 在以下链接您可以直接查看绘图：
  writing-a-tutorial-iframe-8: 而在以下您可以查看绘图被嵌入在 p5 网页中：
  writing-a-tutorial-iframe-9: 还有一项您需要注意的是您必须设置 iframe 的大小，以确保其大小不会随着窗口大小而改变。
  writing-a-tutorial-iframe-10: 另外，p5.js 程式库的文件链接并不是在 .eps 文件内（如其他教程），而是在您的 HTML 页面内（通常是 embed.html）。
  writing-a-tutorial-iframe-11: 更多关于嵌入 p5.js 绘图的信息可在
  writing-a-tutorial-embed-iframe-12: 以下链接查找。
  writing-a-tutorial-finishing-title: 结束
  writing-a-tutorial-finishing-1: >-
    一旦您完成编辑您的教程并且您的教程已经被许可，分叉 p5.js 网站的代码库，如以上所示的步骤准备您的教程然后开启一个 pull request 给
    p5.js 网站的代码库以便我们能发布您的教程！
  writing-a-tutorial-finishing-2: 谢谢！
  color-description1: >-
    以下教程来自于由 Daniel Shiffman 篇写的《 Learning Processing 》（原文英文），并由 Morgan Kaufmann
    出版，© 2008 Elsevier Inc。版权所有。此教程由 Kelly Chang 移植成 P5 代码。如果您发现任何错误或有任何评论，
  color-description2: 请联络我们。
  color-p1x1: >-
    在数码世界中，当我们要介绍一个颜色时，我们需要有一定的精确度。单纯说“嘿，你能把那圆形变成蓝绿色吗？”并不足够。在这，颜色可以被定义为在一个范围内的数字。让我们从最简单的范例开始：黑白色或灰渐色。0
    为纯黑色，255 为纯白色。在两者之间任何数字 – 50、87、162、209 等等 – 都是介于黑与白之间的灰色。
  color-p2x1: '只要在任何东西被画在画布上之前使用 '
  color-p2x2: ' 及 '
  color-p2x3: ' 函数，我们能设置任何图形的颜色。我们也能使用 '
  color-p2x4: ' 函数来设定窗口的背景颜色。如下范例。'
  color-code1: |-
    background(255);    // 设置背景颜色为白色 
     stroke(0);          // 设置外线颜色为黑色 
     fill(150);          // 设置填充色为灰色 
     rect(50,50,75,100); // 绘制四方形
  color-p3x1: '使用 '
  color-p3x2: ' 及 '
  color-p3x3: >-
    函数将会分别去除外线色灰填充色。我们直觉上可能会以为“ stroke(0) ”表示没有外线，可是我们必须记得 0
    在这并不代表“无”，然而是代表黑色。此外，我们必须记得不要同时去除 
  color-p3x4: ' 及 '
  color-p3x5: ' 不然不会有任何图形出现在画布上！'
  color-p4x1: 以此同时，如果我们绘制两个图形，p5.js 将会使用最近（代码内从上至下）所定义的外线色及填充色值。
  color-rgb-title: RGB 颜色值
  color-rgb-p1x1: >-
    您还记得手指绘画吗？选择混合三原色，我们能混合出任何颜色。同时混合所有颜色的结果是个浑浊的褐色。添加越多颜料，给颜色将会变得更暗。数码颜色也是使用三原色的混合来构造新的颜色的，但是它和颜料的混合原理不一样。首先，其原色为：红、绿、蓝（也为
    RGB 颜色，Red、Green、Blue）。而当您在混合荧幕上的颜色时，您将混合的是光而不是颜料，因此它的混合原理并不一样。
  color-rgb-li1: 红 + 绿 = 黄
  color-rgb-li2: 红 + 蓝 = 紫
  color-rgb-li3: 绿 + 蓝 = 青（蓝绿色）
  color-rgb-li4: 红 + 绿 + 蓝 = 白
  color-rgb-li5: 无色 = 黑
  color-rgb-p2x1: >-
    这假设所有色颜色都为最亮的亮度，但是您也能同时使用一系列的颜色值，因此一些红加上一些绿再加上一些蓝将等于灰，而一点红加上一点蓝将等于深紫色。虽然这可能需要一点时间来习惯，随着您编程及使用
    RGB
    颜色值来试验的经验越多，您会对它越熟悉，就如使用您的手指来混合颜色一样。当然您不能单纯说“混合一些红与一点蓝”，您必须提供确切的数值。就如灰渐值，个别颜色的值也是由介于
    0（不使用任何该颜色）与 255（完全使用该颜色）之间，而他们的顺序为红（R）、绿（G）及蓝（B）。通过更多的试验您将会对 RGB
    颜色更加熟悉，不过接下来我们将介绍一些使用常用颜色的代码。
  color-transparency-title: 颜色透明度
  color-transparency-p1x1: >-
    除了个别颜色的红、绿、蓝值之外，我们也能提供多一个可选性的值，此值被称为该颜色的 “alpha” 值。Alpha
    代表透明度，当您要绘制多个重叠部分透视的图形时，透明度在这就特别有用。一个图像的 alpha 值有时也会被称为该图像的 “alpha channel”。
  color-transparency-p2x1: >-
    我们必须记得像素并不是真的透明的，这单纯是个使用混合颜色所达成的便利错觉。p5.js
    在幕后将会使用该颜色的数值再加上一定百分率的另外一个颜色，创作出混合颜色的视觉错觉。（如果您有兴趣编程一个“粉色镜片”，您可以从这开始。）
  color-transparency-p3x1: Alpha 值也是介于 0 与 255 之间，0 代表完全透明而 255 代表完全不透明。
  color-custom-ranges-title: 自定义颜色值范围
  color-custom-ranges-p1x1: >-
    介于 0 与 255 之间的 RGB 颜色值并不是 p5.js 唯一定义颜色的方法，事实上，我们能使用多种方法来定义颜色。比如说，您可能比较偏向于使用
    0 至 100（如百分比）来定义颜色。为此您可以使用 
  color-custom-ranges-p2x1: 以上函数表示：“OK，我们要使用红、绿、蓝值来定义颜色。而他们的值将介于 0 至 100 之间。
  color-custom-ranges-p3x1: 虽然一般上这么做不会提供任何便利，您可以为个别颜色值提供不同的数值范围：
  color-custom-ranges-p4x1: >-
    这时此函数表示：“红色值将会是介于 0 至 100 之间，绿色值将会是介于 0 至 500 之间，蓝色值将会是介于 0 至 10 之间，而 alpha
    至将会是介于 0 至 255 之间。
  color-custom-ranges-p5x1: 最后，虽然您通常在编程时只需要用到 RGB 色值，您也能使用 HSB（色调、饱和度及亮度）模式来定义颜色。简单来说，HSB 色值使用方法如下：
  color-custom-ranges-li1x1: 色调
  color-custom-ranges-li1x2: —色调值，默认上介于 0 至 255 之间。
  color-custom-ranges-li2x1: 饱和度
  color-custom-ranges-li2x2: —该颜色的饱和度，默认上介于 0 至 255 之间。
  color-custom-ranges-li3x1: 亮度
  color-custom-ranges-li3x2: —该颜色的亮度，默认上介于 0 至 255 之间。
  color-custom-ranges-p6x1: '使用函数 '
  color-custom-ranges-p6x2: ' 您就能设定您自选的数字范围。有些人会比较偏好使用介于 0 至 360 之间的数值来定义色调（就如色轮的 360 度一样）及 0 至 100 之间的数值来定义饱和度及亮度（介于 0% 至 100%）。'
  coordinate-system-description1: '以下教程来自于由 Daniel Shiffman 篇写的《 '
  coordinate-system-description2: Learning Processing
  coordinate-system-description3: ' 》（原文英文），并由 Morgan Kaufmann 出版，© 2008 Elsevier Inc。版权所有。此教程由移植成 P5 代码。如果您发现任何错误或有任何评论，'
  coordinate-system-description4: 请联络我们
  coordinate-system-description5: 。
  coordinate-system-description-title: 坐标系统及图形
  coordinate-system-description-p1x1: >-
    在我们开始使用 p5
    编程前，我们得先回到我们初中二时的记忆，找出一张坐标纸并画一条直线。两点之间最短的距离正是一条直线，我们将使用坐标纸上的直线的两点作为起点。
  coordinate-system-description-p2x1: >-
    以上图解显示一条介于点 A (1,0) 及点 B (4,5)
    的直线。如果您想要指示您的朋友画出一样的直线，您或许会对他说：“请从点一、零开始画一条直线去点四、五”。
    那么现在暂时想象您的朋友是个电脑而您想要指示这位数码朋友如何画在荧幕上出一样的直线。这情况下您也能使用一样的指示（只不过现在您可以跳过任何客气话但是必须使用精准的格式来表达）。该指示将会是如下：
  coordinate-system-description-p3x1: >-
    就算您还没学习过编写程式的语法，以上的语句应该仍然多少都能理解。我们提供电脑一个指令（我们称这指令为 function
    或函数）以让其画出直线（line）。此外，我们也提供一些用于定义该直线的参数：从点 A (1,0) 至点 B (4,5)。
    如果您假想这行代码为一个句子，这函数就是个动词而参数就是宾语。这代码句子使用分号作为句尾符号而不是句号。
  coordinate-system-description-p4x1: >-
    这里关键是了解电脑屏幕就只是个比较花俏的坐标纸。荧幕上每一个像素都代表着一个坐标 - 或两个数字：“x”（横向）及 “y”（纵向）-
    代表着在空间内一点的位置。而我们的工作就是指定该在这些像素坐标位置出现的图形及颜色。
  coordinate-system-description-p5x1: >-
    不过，这里有个需要注意的东西。那张来自初中二的坐标纸（使用笛卡尔坐标系）将 (0,0) 放置在正中央，y 轴由下至上 x
    轴由左至右。但是电脑窗口的坐标系在 y 轴的方向是相反的。(0,0) 被定义在左上角并往右边及往下延伸。
  coordinate-system-simple-shapes-title: 基本图形
  coordinate-system-simple-shapes-p1x1: 大多数使用 p5 的编程范例一般都会使视觉上的绘图范例。本质上，这些范例都和绘制图形及设定像素有关。我们将从绘制四种基本图形开始。
  coordinate-system-simple-shapes-p2x1: >-
    针对每个形状，我们需要问我们需要什么资料才可以定义该图形的位置及大小（更之后其颜色）然后再了解 p5
    如何接收这些信息。在以下的绘图内，我们将使用一个宽度为 100 像素及高度为 100 像素的画布。
  coordinate-system-simple-shapes-p3x1: ''
  coordinate-system-simple-shapes-p3x2: ' （点）是最简单的图形同时也是个不错的起点。以绘制一个点（point），我们只需要提供 x 及 y 坐标。'
  coordinate-system-simple-shapes-p4x1: ''
  coordinate-system-simple-shapes-p4x2: ' （直线）也不会特别困难，我们只需提供两个点 (x1,y1) 及 (x2,y2)：'
  coordinate-system-simple-shapes-p5x1: '当我们想要绘制一个 '
  coordinate-system-simple-shapes-p5x2: ' （四方形）时，这就会变得比较复杂一点。在 p5 内，一个四方形是由其左上角的坐标点与其宽度及高度来定义的。'
  coordinate-system-simple-shapes-p6x1: '第二个绘制四方形的方法是定义其中心点的位置，然后定义其宽度及高度。如果我们想要使用这方法，我们必须先表示我们要使用 '
  coordinate-system-simple-shapes-p6x2: ' 模式然后才输入绘制四方形的指示。请注意 p5 有区分大小写字母。'
  coordinate-system-simple-shapes-p7x1: '最后我们也能使用两个点来绘制一个四方形（分别定义左上角及右下角）。这模式为 '
  coordinate-system-simple-shapes-p7x2: 。请注意这范例在荧幕上显示的结果和上方的范例一样。
  coordinate-system-simple-shapes-p8x1: '当我们对于绘制一个四方形有了不错的掌握时，绘制一个 '
  coordinate-system-simple-shapes-p8x2: ' （椭圆形）可是轻而易举。事实上，它和绘制 '
  coordinate-system-simple-shapes-p8x3: ' （四方形）一样，唯一不同的是椭圆形将会被绘制在所定义的四方形内。'
  coordinate-system-simple-shapes-p8x4: ' 的默认模式为 '
  coordinate-system-simple-shapes-p8x5: ' 而不是 '
  coordinate-system-simple-shapes-p8x6: 。
  coordinate-system-simple-shapes-p9x1: >-
    现在让我们来看看一些使用更实际绘图设置的程式代码。我们将使用一个大小为 200 乘 200 的画布大小。请注意我们这里使用的
    createCanvas() 函数内所设定的画布高度及宽度。
test-tutorial: null
=======
  learn-title: "学习"
  teach-title2: "Teach"
  learn1: "以下教程将提供更多深入及详细的步骤，专注于特定的主题。请参考"
  learn2: "范例页面"
  learn3: "以查看 p5.js 多种功能的简单范例。"
  introduction-to-p5js-title: "p5.js 简介"
  hello-p5js-title: "Hello p5.js"
  hello-p5js: "This short video will introduce you to the library and what you can do with it."
  getting-started-title: "入门简介"
  getting-started: "欢迎来到 p5.js！<br>这简介将涵盖 p5.js 的基本设置。"
  p5js-overview-title: "一览 p5.js"
  p5js-overview: "p5.js 主要功能的介绍"
  p5js-processing-title: "p5.js 及 Processing"
  p5js-processing: "两者之间的差别及如何将两者之间互相转换。"
  p5-screen-reader-title: "p5 及荧幕阅读器"
  p5-screen-reader: "设置 p5 以让它可以和荧幕阅读器一起使用。（英文内文）"
  using-local-server-title: "本地伺服器"
  using-local-server: "如何在 Mac OSX、Windows 或 Linux 上设置本地伺服器。"
  p5js-wiki-title: "p5.js wiki"
  p5js-wiki: "Additonal documentation and tutorials contributed by the community"
  connecting-p5js-title: "链接 p5.js"
  creating-libraries-title: "制作程式库"
  creating-libraries: "制作 p5.js 附加程式库。"
  nodejs-and-socketio-title: "node.js 及 socket.io"
  nodejs-and-socketio: "链接 node.js 伺服器及 p5.js，通过 socket.io 通讯。"
  programming-topics-title: "编程问题"
  beyond-the-canvas-title: "画布之外"
  beyond-the-canvas: "创建及控制画布以外的元素。"
  3d-webgl-title: "3D/WebGL"
  3d-webgl: "使用 p5.js WebGL 模式制作高级图形程式。"
  color-title: "颜色"
  color: "数码颜色的简介。"
  coordinate-system-and-shapes-title: "坐标系统与图形"
  coordinate-system-and-shapes: "利用坐标系统绘制简单图形。"
  interactivity-title: "互动性"
  interactivity: "鼠标与键盘的互动简介。"
  program-flow-title: "程序流程"
  program-flow: "p5.js 控制程序流程简介。"
  curves-title: "曲线"
  curves: "介绍 p5.js 中的三种曲线：弧形，样条曲线和 Bézier 曲线。"
  becoming-a-better-programmer-title: "成为更好的程式设计师"
  debugging-title: "调试"
  debugging: "调试程序的简介。"
  optimizing-title: "优化 p5.js 程式"
  optimizing: "此教程包含技巧及窍门以进一步优化您的程式，使它执行得更快更顺畅。"
  test-driven-development-title: "单元测试及测试驱动开发"
  test-driven-development: "避免安装时不必要的烦恼。什么是单元测试？如何使用单元测试？作者 Andy Timmons。"
  contributing-to-the-community-title: "回馈社群"
  development-title: "开发"
  development: "开发设置简介及一览。"
  looking-inside-title: "窥看 p5"
  looking-inside: "一个简单易懂的教程，当中含括了 p5.js 源代码的文件格局及开发工具，作者 Luisa Pereira。"
  writing-tutorial-title: "编写教程"
  writing-tutorial: "编写 p5.js 教程的指南。"
  writing-a-tutorial-title: "p5.js 回馈指南"
  writing-a-tutorial-author: "教程作者为 Tega Brain。"
  writing-a-tutorial-1: "我们欢迎教育家、合作者和一般爱好者开发更多 p5.js 教程。p5.js 旨在让创意编程及开源软件开发更易接近及吸引更多元化的社群，同时我们也很高兴能够公开的发布 p5.js 开发的完整过程及教程。我们现有的教程含括了各种课题如：学习使用 p5.js、编程技巧及如何帮助开发开源项目。"
  writing-a-tutorial-2: "我们欢迎任何人提交全新教程，这份指南将包括新教程的提议、准备和提交的所需步骤。"
  writing-a-tutorial-how-start-title: "如何开始："
  writing-a-tutorial-how-start-1: "先确定您所建议的课题尚未被涵盖，在此链接有"
  writing-a-tutorial-how-start-2: "一个列表"
  writing-a-tutorial-how-start-3: "列出了正在进行中的教程。如果您想开发的课题被列为正在进行中 (in progress)，您或许能帮助完成该项目或为现有的项目做预备发布的工作，您只需联络我们。"
  writing-a-tutorial-how-start-4: "如果您的课题尚未被涵盖及尚未被列为正在进行中，请寄份电子邮件去 education@p5js.org 并简略的讲述您所建议的教程。"
  writing-a-tutorial-how-prepare-title: "如何准备网上 p5.js 教程："
  writing-a-tutorial-how-prepare-1: "当您以准备发布您的教程，请按着以下步骤准备您的教程给 p5.js 的网页。"
  writing-a-tutorial-how-prepare-2: "将您的教程写在一个命名为 tutorial-name.hbs 的文件并跟从"
  writing-a-tutorial-how-prepare-3: "这基本结构"
  writing-a-tutorial-how-prepare-4: "。如该文件所示，它必须有以下开端："
  writing-a-tutorial-how-prepare-5: "您的教程文件夹将被置放在 p5.js 网站一个命名为“tutorials”的文件夹内。index.hbs 是"
  writing-a-tutorial-how-prepare-6: "p5.js 教程的主页"
  writing-a-tutorial-how-prepare-7: "而 test-tutorial.hbs 为空白范例教程。"
  writing-a-tutorial-how-prepare-8: "所有内容必须被包含在以下标签内："
  writing-a-tutorial-how-prepare-9: "内容格式可以使用 &lt;h1&gt;、&lt;h2&gt; 及 &lt;p&gt; 段落标签定义，如"
  writing-a-tutorial-how-prepare-10: "空白范例教程所示。"
  writing-a-tutorial-how-prepare-11: "如果您的教程包含图像，它们必须被置放在 p5 网站的 asset 文件夹，该文件夹位于 src/assets/learn/test-tutorial/images 如以下所示。"
  writing-a-tutorial-how-prepare-12: "以在 HTML 页面内格式化您的源代码，请使用以下标签："
  writing-a-tutorial-embedding-title: "嵌入 p5.js 绘图"
  writing-a-tutorial-embedding-1: "使用 p5.js 的一个好处是您可以制作动画驱动、互动性或可编辑的教程，方便更简易的演示程式设计概念。您的范例必须是 p5.js 绘图而它能用以下两种方式嵌入在您的教程中。"
  writing-a-tutorial-embedding-2: "如果该范例需保持可编辑性，如在 p5.js 网站的"
  writing-a-tutorial-embedding-3: "参考文献"
  writing-a-tutorial-embedding-4: "内，该 p5 绘图必须使用 p5.js 部件以嵌入在 HTML 页面内，请使用"
  writing-a-tutorial-embedding-5: "这指南"
  writing-a-tutorial-embedding-6: "以了解如何使用该部件嵌入 p5.js 绘图，部件"
  writing-a-tutorial-embedding-7: "。您也可以在"
  writing-a-tutorial-embedding-8: "空白范例教程内"
  writing-a-tutorial-embedding-9: "查看使用范例。"
  writing-a-tutorial-embedding-10: "如果该范例必须是动画驱动或互动性的但并不需要是可编辑的，该 p5.js 绘图需使用 iframe 以嵌入在页面内，如以下所示。"
  writing-a-tutorial-iframe-title: "使用 iframe 嵌入 p5 绘图"
  writing-a-tutorial-iframe-1: "iframe 让您能在原有的页面上开启一个通往另一个页面的窗口，同时该页面并不能直接和原有页面互动。在此例， 原有页面内会被嵌入一个含有您 p5.js 绘图的 index.html 窗口。"
  writing-a-tutorial-iframe-2: "在 /src/assets/learn 文件夹内，将您的 p5 绘图置放在一个命名为您的绘图名的文件夹内如以下截图所示。这文件夹是您置放所有 iframe 内将使用的图像及 p5 绘图的地方。"
  writing-a-tutorial-iframe-3: "在含有您的 p5 范例的子文件夹内应该含有一个 sketch.js 文件及一个 embed.html 文件。"
  writing-a-tutorial-iframe-4: '请确保 embed.html 内的 p5 程式库有正确的链接。如果您的文件结构和以上相同，p5.js 程式库的链接将会是 "../../../js/p5.min.js"。'
  writing-a-tutorial-iframe-5: "这时你可以将 p5.js 绘图文件以 iframe 的方式嵌入在您的教程的 .hbs 文件中。iframe 嵌入代码如下："
  writing-a-tutorial-iframe-6: "以格式化 iframe，您可以将以下包括在文件内或使用样式表："
  writing-a-tutorial-iframe-7: "在以下链接您可以直接查看绘图："
  writing-a-tutorial-iframe-8: "而在以下您可以查看绘图被嵌入在 p5 网页中："
  writing-a-tutorial-iframe-9: "还有一项您需要注意的是您必须设置 iframe 的大小，以确保其大小不会随着窗口大小而改变。"
  writing-a-tutorial-iframe-10: "另外，p5.js 程式库的文件链接并不是在 .eps 文件内（如其他教程），而是在您的 HTML 页面内（通常是 embed.html）。"
  writing-a-tutorial-iframe-11: "更多关于嵌入 p5.js 绘图的信息可在"
  writing-a-tutorial-embed-iframe-12: "以下链接查找。"
  writing-a-tutorial-finishing-title: "结束"
  writing-a-tutorial-finishing-1: "一旦您完成编辑您的教程并且您的教程已经被许可，分叉 p5.js 网站的代码库，如以上所示的步骤准备您的教程然后开启一个 pull request 给 p5.js 网站的代码库以便我们能发布您的教程！"
  writing-a-tutorial-finishing-2: "谢谢！"
  color-description1: "以下教程来自于由 Daniel Shiffman 篇写的《 Learning Processing 》（原文英文），并由 Morgan Kaufmann 出版，© 2008 Elsevier Inc。版权所有。此教程由 Kelly Chang 移植成 P5 代码。如果您发现任何错误或有任何评论，"
  color-description2: "请联络我们。"
  color-p1x1: "在数码世界中，当我们要介绍一个颜色时，我们需要有一定的精确度。单纯说“嘿，你能把那圆形变成蓝绿色吗？”并不足够。在这，颜色可以被定义为在一个范围内的数字。让我们从最简单的范例开始：黑白色或灰渐色。0 为纯黑色，255 为纯白色。在两者之间任何数字 – 50、87、162、209 等等 – 都是介于黑与白之间的灰色。"
  color-p2x1: "只要在任何东西被画在画布上之前使用 "
  color-p2x2: " 及 "
  color-p2x3: " 函数，我们能设置任何图形的颜色。我们也能使用 "
  color-p2x4: " 函数来设定窗口的背景颜色。如下范例。"
  color-code1: "background(255);    // 设置背景颜色为白色 \n stroke(0);          // 设置外线颜色为黑色 \n fill(150);          // 设置填充色为灰色 \n rect(50,50,75,100); // 绘制四方形"
  color-p3x1: "使用 "
  color-p3x2: " 及 "
  color-p3x3: "函数将会分别去除外线色灰填充色。我们直觉上可能会以为“ stroke(0) ”表示没有外线，可是我们必须记得 0 在这并不代表“无”，然而是代表黑色。此外，我们必须记得不要同时去除 "
  color-p3x4: " 及 "
  color-p3x5: " 不然不会有任何图形出现在画布上！"
  color-p4x1: "以此同时，如果我们绘制两个图形，p5.js 将会使用最近（代码内从上至下）所定义的外线色及填充色值。"
  color-rgb-title: "RGB 颜色值"
  color-rgb-p1x1: "您还记得手指绘画吗？选择混合三原色，我们能混合出任何颜色。同时混合所有颜色的结果是个浑浊的褐色。添加越多颜料，给颜色将会变得更暗。数码颜色也是使用三原色的混合来构造新的颜色的，但是它和颜料的混合原理不一样。首先，其原色为：红、绿、蓝（也为 RGB 颜色，Red、Green、Blue）。而当您在混合荧幕上的颜色时，您将混合的是光而不是颜料，因此它的混合原理并不一样。"
  color-rgb-li1: "红 + 绿 = 黄"
  color-rgb-li2: "红 + 蓝 = 紫"
  color-rgb-li3: "绿 + 蓝 = 青（蓝绿色）"
  color-rgb-li4: "红 + 绿 + 蓝 = 白"
  color-rgb-li5: "无色 = 黑"
  color-rgb-p2x1: "这假设所有色颜色都为最亮的亮度，但是您也能同时使用一系列的颜色值，因此一些红加上一些绿再加上一些蓝将等于灰，而一点红加上一点蓝将等于深紫色。虽然这可能需要一点时间来习惯，随着您编程及使用 RGB 颜色值来试验的经验越多，您会对它越熟悉，就如使用您的手指来混合颜色一样。当然您不能单纯说“混合一些红与一点蓝”，您必须提供确切的数值。就如灰渐值，个别颜色的值也是由介于 0（不使用任何该颜色）与 255（完全使用该颜色）之间，而他们的顺序为红（R）、绿（G）及蓝（B）。通过更多的试验您将会对 RGB 颜色更加熟悉，不过接下来我们将介绍一些使用常用颜色的代码。"
  color-transparency-title: "颜色透明度"
  color-transparency-p1x1: "除了个别颜色的红、绿、蓝值之外，我们也能提供多一个可选性的值，此值被称为该颜色的 “alpha” 值。Alpha 代表透明度，当您要绘制多个重叠部分透视的图形时，透明度在这就特别有用。一个图像的 alpha 值有时也会被称为该图像的 “alpha channel”。"
  color-transparency-p2x1: "我们必须记得像素并不是真的透明的，这单纯是个使用混合颜色所达成的便利错觉。p5.js 在幕后将会使用该颜色的数值再加上一定百分率的另外一个颜色，创作出混合颜色的视觉错觉。（如果您有兴趣编程一个“粉色镜片”，您可以从这开始。）"
  color-transparency-p3x1: "Alpha 值也是介于 0 与 255 之间，0 代表完全透明而 255 代表完全不透明。"
  color-custom-ranges-title: "自定义颜色值范围"
  color-custom-ranges-p1x1: "介于 0 与 255 之间的 RGB 颜色值并不是 p5.js 唯一定义颜色的方法，事实上，我们能使用多种方法来定义颜色。比如说，您可能比较偏向于使用 0 至 100（如百分比）来定义颜色。为此您可以使用 "
  color-custom-ranges-p2x1: "以上函数表示：“OK，我们要使用红、绿、蓝值来定义颜色。而他们的值将介于 0 至 100 之间。"
  color-custom-ranges-p3x1: "虽然一般上这么做不会提供任何便利，您可以为个别颜色值提供不同的数值范围："
  color-custom-ranges-p4x1: "这时此函数表示：“红色值将会是介于 0 至 100 之间，绿色值将会是介于 0 至 500 之间，蓝色值将会是介于 0 至 10 之间，而 alpha 至将会是介于 0 至 255 之间。"
  color-custom-ranges-p5x1: "最后，虽然您通常在编程时只需要用到 RGB 色值，您也能使用 HSB（色调、饱和度及亮度）模式来定义颜色。简单来说，HSB 色值使用方法如下："
  color-custom-ranges-li1x1: "色调"
  color-custom-ranges-li1x2: "—色调值，默认上介于 0 至 255 之间。"
  color-custom-ranges-li2x1: "饱和度"
  color-custom-ranges-li2x2: "—该颜色的饱和度，默认上介于 0 至 255 之间。"
  color-custom-ranges-li3x1: "亮度"
  color-custom-ranges-li3x2: "—该颜色的亮度，默认上介于 0 至 255 之间。"
  color-custom-ranges-p6x1: "使用函数 "
  color-custom-ranges-p6x2: " 您就能设定您自选的数字范围。有些人会比较偏好使用介于 0 至 360 之间的数值来定义色调（就如色轮的 360 度一样）及 0 至 100 之间的数值来定义饱和度及亮度（介于 0% 至 100%）。"
  coordinate-system-description1: "以下教程来自于由 Daniel Shiffman 篇写的《 "
  coordinate-system-description2: "Learning Processing"
  coordinate-system-description3: " 》（原文英文），并由 Morgan Kaufmann 出版，© 2008 Elsevier Inc。版权所有。此教程由移植成 P5 代码。如果您发现任何错误或有任何评论，"
  coordinate-system-description4: "请联络我们"
  coordinate-system-description5: "。"
  coordinate-system-description-title: "坐标系统及图形"
  coordinate-system-description-p1x1: "在我们开始使用 p5 编程前，我们得先回到我们初中二时的记忆，找出一张坐标纸并画一条直线。两点之间最短的距离正是一条直线，我们将使用坐标纸上的直线的两点作为起点。"
  coordinate-system-description-p2x1: "以上图解显示一条介于点 A (1,0) 及点 B (4,5) 的直线。如果您想要指示您的朋友画出一样的直线，您或许会对他说：“请从点一、零开始画一条直线去点四、五”。 那么现在暂时想象您的朋友是个电脑而您想要指示这位数码朋友如何画在荧幕上出一样的直线。这情况下您也能使用一样的指示（只不过现在您可以跳过任何客气话但是必须使用精准的格式来表达）。该指示将会是如下："
  coordinate-system-description-p3x1: "就算您还没学习过编写程式的语法，以上的语句应该仍然多少都能理解。我们提供电脑一个指令（我们称这指令为 function 或函数）以让其画出直线（line）。此外，我们也提供一些用于定义该直线的参数：从点 A (1,0) 至点 B (4,5)。 如果您假想这行代码为一个句子，这函数就是个动词而参数就是宾语。这代码句子使用分号作为句尾符号而不是句号。"
  coordinate-system-description-p4x1: "这里关键是了解电脑屏幕就只是个比较花俏的坐标纸。荧幕上每一个像素都代表着一个坐标 - 或两个数字：“x”（横向）及 “y”（纵向）- 代表着在空间内一点的位置。而我们的工作就是指定该在这些像素坐标位置出现的图形及颜色。"
  coordinate-system-description-p5x1: "不过，这里有个需要注意的东西。那张来自初中二的坐标纸（使用笛卡尔坐标系）将 (0,0) 放置在正中央，y 轴由下至上 x 轴由左至右。但是电脑窗口的坐标系在 y 轴的方向是相反的。(0,0) 被定义在左上角并往右边及往下延伸。"
  coordinate-system-simple-shapes-title: "基本图形"
  coordinate-system-simple-shapes-p1x1: "大多数使用 p5 的编程范例一般都会使视觉上的绘图范例。本质上，这些范例都和绘制图形及设定像素有关。我们将从绘制四种基本图形开始。"
  coordinate-system-simple-shapes-p2x1: "针对每个形状，我们需要问我们需要什么资料才可以定义该图形的位置及大小（更之后其颜色）然后再了解 p5 如何接收这些信息。在以下的绘图内，我们将使用一个宽度为 100 像素及高度为 100 像素的画布。"
  coordinate-system-simple-shapes-p3x1: ""
  coordinate-system-simple-shapes-p3x2: " （点）是最简单的图形同时也是个不错的起点。以绘制一个点（point），我们只需要提供 x 及 y 坐标。"
  coordinate-system-simple-shapes-p4x1: ""
  coordinate-system-simple-shapes-p4x2: " （直线）也不会特别困难，我们只需提供两个点 (x1,y1) 及 (x2,y2)："
  coordinate-system-simple-shapes-p5x1: "当我们想要绘制一个 "
  coordinate-system-simple-shapes-p5x2: " （四方形）时，这就会变得比较复杂一点。在 p5 内，一个四方形是由其左上角的坐标点与其宽度及高度来定义的。"
  coordinate-system-simple-shapes-p6x1: "第二个绘制四方形的方法是定义其中心点的位置，然后定义其宽度及高度。如果我们想要使用这方法，我们必须先表示我们要使用 "
  coordinate-system-simple-shapes-p6x2: " 模式然后才输入绘制四方形的指示。请注意 p5 有区分大小写字母。"
  coordinate-system-simple-shapes-p7x1: "最后我们也能使用两个点来绘制一个四方形（分别定义左上角及右下角）。这模式为 "
  coordinate-system-simple-shapes-p7x2: "。请注意这范例在荧幕上显示的结果和上方的范例一样。"
  coordinate-system-simple-shapes-p8x1: "当我们对于绘制一个四方形有了不错的掌握时，绘制一个 "
  coordinate-system-simple-shapes-p8x2: " （椭圆形）可是轻而易举。事实上，它和绘制 "
  coordinate-system-simple-shapes-p8x3: " （四方形）一样，唯一不同的是椭圆形将会被绘制在所定义的四方形内。"
  coordinate-system-simple-shapes-p8x4: " 的默认模式为 "
  coordinate-system-simple-shapes-p8x5: " 而不是 "
  coordinate-system-simple-shapes-p8x6: "。"
  coordinate-system-simple-shapes-p9x1: "现在让我们来看看一些使用更实际绘图设置的程式代码。我们将使用一个大小为 200 乘 200 的画布大小。请注意我们这里使用的 createCanvas() 函数内所设定的画布高度及宽度。"
  teach-desc: "Teach a p5 workshop or class, or create teaching materials!"
test-tutorial:

>>>>>>> 8dc60a8c
libraries:
  Libraries: 程式库
  core-libraries: 核心程式库
  community-libraries: 社群贡献程式库
  libraries-created-by: 作者：
  p5.sound: p5.sound 使用 Web Audio 扩展 p5 的功能，提供音频输入、播放、分析及合成功能。
  p5.accessibility: p5.accessibility 让视力障碍者能够更容易接触 p5 画布。
  asciiart: p5.asciiart 是个简单易使用的图像 - ASCII 画作转换器。
  p5.ble: 一个启用 BLE 装置及 p5 绘图之间的沟通的 Javascript 编程库。
  blizard.js: 一个简化 DOM 操纵的编程库。
  p5.bots: p5.bots 让您通过网页浏览器和 Arduino（或其他微处理器）互动。您可以使用传感器资料来驱动绘图会使用绘图来驱动 LED、马达等等！
  p5.clickable: 事件驱动、易使用的 p5.js 按钮编程库。
  p5.cmyk.js: CMYK 色彩空间。
  p5.collide2D: p5.collide2D 提供一系列工具适用于计算在 p5.js 内的 2D 几何形状的碰撞检测。
  p5.createloop: 使用一行编码制作运用噪声及 GIF 输出的动画循环。
  p5.dimensions: p5.dimensions 扩展 p5.js 的向量功能以包括更高维数的计算。
  p5.EasyCam: 简单的3D摄像机控制，具有惯性平移，缩放和旋转功能。 主要贡献者 Thomas Diewald。
  p5.experience: 提供 p5.js 附加事件聆听功能并用以制作基于画布的网页应用程序的程式库。
  p5.func: p5.func 是个提供新物件及时间、频率和空间函数操作的 p5 扩展程式库。
  p5.geolocation: p5.geolocation 提供给 p5.js 获取、观察、计算使用者地理位置及地理围栏的功能。
  p5.gibber: p5.gibber 提供快速音乐排序及音频合成功能。
  grafica.js: grafica.js 让您在您的 p5.js 绘图中添加简单但高度可配置的 2D 图表。
  p5.gui: p5.gui 提供您的 p5.js 绘图一系列图形用户界面。
  p5.localmessage: p5.localmessage 提供一个简易的界面以在不同绘图之间传递信息并使同时使用多个视窗制作绘图更容易！
  marching: 光栅到向量转换，等值面。
  mappa: Mappa 提供一系列给静态地图、重叠地图及地理数据的工具。特别适用于制作使用地理位置的应用程式。
  ml5.js: 建在Tensorflow.js的基础之上，ml5.js提供更简单的网页中使用机器学习算法和模型的方法。
  p5.play: p5.play 提供图像、动画、输入及碰撞检测功能以方便制作游戏或游戏类程式。
  p5.particle: Particle 及 Fountain 物件可以用以制作数据驱动效果，该数据可来自使用者互动或 JSON 文件。
  p5.Riso: p5.Riso 是个用来生成适合 Risograph 印刷的文件的程式库。它能帮助您将您的绘图转换成多色印刷。
  rita.js: RiTa.js 提供语言分析功能并也提供生成文字的功能。
  Rotating knobs: 使用自定图形及自定返回值范围，制作您能旋转的旋钮。
  p5.scenemanager: p5.SceneManager 帮助您制作有多个状态/场景的绘图。各个场景就比如一个在主要绘图内的绘图。
  p5.screenPosition: 在 p5.js 内添加来自 Processing 的 screenX 及 screenY 功能。
  p5.scribble: 绘制看起来粗略的 2D 形状。作者为 Janneck Wullschleger，来源自 Processing 原有程式库的代码移植。
  p5.serial: p5.serial 让不同设备使用串联通讯 (RS-232) 与在网页浏览器内的 p5 绘图沟通。
  Shape5: Shape5 是个基本的 2D 程式库，用于教导第一次学习使用代码的小学生。
  p5.shape.js: 一个为 p5.js 添加更多简单图形的程式库。
  p5.speech: p5.speech 提供简单易用的 Web Speech 及语音识别的 API，使制作能说能听的绘图更加容易。
  p5.start2d.js: 使用像素、毫米、厘米或英寸为单位来制作 2D 静态艺术的 p5 附加程式库。
  p5.tiledmap: p5.tiledmap 提供绘图及便利功能以在您的绘图中加入地图。
  p5.touchgui: p5.js 多点触控及鼠标图形用户界面程式库。
  tramontana: >-
    Tramontana 是个可以用在多种设备上（iOS、Android、tramontana
    Board等）制作互动环境、互动空间或单纯测试大规模实验的简易平台。
  vida: Vida 是个添加摄像头（或视屏）运动测试及团块跟踪功能的简单程式库。
  p5.voronoi: p5.voronoi 提供您的 p5.js 绘图一系列用以绘制及使用 voronoi 图的工具。
  p5.3D: WebGL 3D 文字及图像。
  using-a-library-title: 如何使用程式库
  using-a-library1: p5.js 程式库可以是任何扩展或延伸 p5.js 核心功能的 JavaScript 代码，它们主要分为两种。核心程式库（
  using-a-library3: ）是 p5.js 正式发布组的一部分，而社群贡献程式库是由 p5.js 社群成员持有、开发及维持的。
  using-a-library4: 如果您想在您的绘图内加入任何附加程式库，您只需在 HTML 文件内添加程式库的链接，此链接必须发生在 p5.js 的链接之后。一个 HTML 范例如下：
  create-your-own-title: 制作附加程式库
  create-your-own1: p5.js 欢迎任何人所制作的附加程式库！请参考
  create-your-own2: 程式库编辑教程（英文页面）
  create-your-own3: 以了解更多关于如何制作附加程式库的步骤。
  create-your-own4: 如果您编辑了一个附加程式库并且希望将其显示在此页面，请填入这份表格！
community:
  community-title: 社群
  community-statement-title: p5.js 社群宣言
  community-statement1: p5.js 是个对探索使用科技创作艺术及设计感兴趣的社群。
  community-statement2: >-
    我们声援及支持所有人，不论他们来自不同性别认同、性取向、种族、国籍、语言、神经型、大小、能力、阶级、宗教、文化、次文化、政治观点、年龄、技能等级、职业或背景。我们了解并不是所有人都有多余的时间、金钱或能力以活跃的参与社群活动但我们同时认可及鼓励各种参与方式。我们致力于促进障碍消除及培养能力。我们都是学习者。
  community-statement3: >-
    我们喜欢以下井号标签：#noCodeSnobs（因为我们重视社群多过效率）、#newKidLove（因为我们都曾经刚起步）、#unassumeCore（因为我们不假设预有知识）及
    #BlackLivesMatter（因为当然）。
  in-practice-title: 实践：
  in-practice1: 我们不假设预有知识也不隐射有些东西是所有人都应该知道的。
  in-practice2: 我们坚持积极的回应反馈请求，不论它们有多复杂。
  in-practice3: 我们欢迎新人并且优先考虑其他人的学习。我们致力于将如新人的热情带入我们的工作，因为我们相信新人和专家对我们来说都一样重要。
  in-practice4: 我们积极的承认及验证各种不同的贡献。
  in-practice5: 我们永远都愿意给予帮助或指导。
  in-times-conflict-title: 在起冲突时：
  in-times-conflict1: 我们聆听。
  in-times-conflict2: 我们清楚地表达自己同时理解其他人的感受。
  in-times-conflict3: 如果错在我们，我们承认错误、道歉及为我们的举止负责任。
  in-times-conflict4: 我们会一直寻求方法以改善我们自己及我们的社群。
  in-times-conflict5: 我们致力于在我们的社群内保持尊敬及开放性。
  in-times-conflict6: 我们让所有人都感到他们的意见都有被聆听。
  in-times-conflict7: 在我们的互动中，我们保持细心及友善。
  in-the-future-title: 在未来：
  in-the-future1: 未来就是现在。
  notes-title: Notes
  notes1: 'Please also see our '
  notes2: p5.js Code of Conduct
  notes3: '。此宣言可根据 '
  notes4: Creative Commons license
  notes5: ' 条款下使用。请随意分享及更改并注明出处。'
  contribute-title: 贡献
  contribute1: 我们的社群都会一直需要各种不同的帮助。
  develop-title: 开发。
  develop1: GitHub
  develop2: 是源代码被储存、议题被记录及关于代码的谈论发生的主要地方。请参考
  develop3: 开发教程
  develop4: 以开始开发代码或
  develop5: 制作您的附加程式库。
  document-title: 文献。
  document1: 所有人都喜欢参考文献。我们需要帮助
  document2: 移植范例
  document3: 、
  document4: 添加参考文献
  document5: 及制作教程。
  teach-title: 教学。
  teach1: 教导研讨会、课程、朋友或合作者！在 Twitter 上标记 @p5xjs，我们将尽所能分享您的成果。
  create-title: 制作。
  create1: p5.js 在寻找设计师、艺术家、代码编程师等以将您具创意及惊人的作业展示在主页上，同时您的作业也能启发其他人。请将您的作业呈交至
  create2: hello@p5js.org
  create3: 。
  donate-title: 捐献。
  donate1: p5.js 是个免费且开源的软件，由一群艺术家所制作。您可捐赠给
  donate2: Processing Foundation
  donate3: 以帮助支持 p5.js 的开发工作。
  contributors-conference-title: p5.js 贡献者会议
  contributors-conference1: 虽然我们大多数的工作都在网上进行，我们仍然会在现实中聚集。我们已在
  contributors-conference2: ' Pittsburgh, PA 的 Carnegie Mellon University 举办了两次贡献者会议。这会议聚集了多位艺术家、设计师、软件开发员及教育家以推进 p5.js 的发展。'
  participants-title: 参与者
  support-title: 支持
  support1: 我们的贡献者会议地点位于
  support2: 在 Carnegie Mellon University 内，并为一个给非典型、抗学科及跨学院研究的学术实验室，研究重点为艺术、科技及文化的交接。
  support3: 这项活动资金来自于
  support4: 所提供的资助及来自以下赞助者的慷慨支持：
  support5: 及
  support6: 谢谢！
  mailing-list-title: 邮件列表
  mailing-list-1: 请输入您的电子邮件地址以接收偶尔来自 Processing Foundation 的更新消息。
  2015contributors-conference-title: 贡献者会议 2015
  2015contributors-conference-date: 5月25日至31日
  2015contributors-conference1: 30个来自各种不同背景的参与者聚集在一起并花了一个星期在
  2015contributors-conference2: >-
    提善 p5.js
    编程环境的源代码、参考文献及社区外展工具。参与者来自香港、西雅图、洛杉矶、波士顿及纽约，多数都是在创意科技、互动设计及新媒体艺术的职业专家但另外也包括了数位来自
    Carnegie Mellon’s Schools of Art and Architecture 的大学本科和研究生。
  2015contributors-conference3: 摄影师为 Taeyoon Choi
  2015contributors-conference-diversity-title: 多元平等
  2015contributors-conference-diversity1: 在技术开发的同时，这次会议的另外一个主要焦点为推广、社群及多元平等。会议由一个小组会议开始
  2015contributors-conference-diversity2: >-
    Diversity: Seven Voices on Race, Gender, Ability &amp; Class for FLOSS and
    the Internet
  2015contributors-conference-diversity3: （多元平等：七个在种族、性别、能力及阶级的声音，给 FLOSS（免费与开源软件）及互联网）。
  2015contributors-conference-diversity4: 举办者为
  2015contributors-conference-diversity5: 及
  2015contributors-conference-diversity6: ，
  2015contributors-conference-diversity7: >-
    该小组会议发生于2015年5月25日（星期二），地点在 Carnegie Mellon University 的 Kresge
    Auditorium。演说者包括
  2015contributors-conference-diversity8: 及
  2015contributors-conference-diversity9: 。
  2015cc_1: 来自不同背景的参与者微笑着并用他们的双手做一个代表 p5 的标志
  2015cc_2: 参与者们在草坪上跳跃、微笑以及高举双手
  2015cc_3: 一位女士使用她的手提电脑呈现 p5.js 社群宣言
  2015cc_4: 一位女士有声有色的对着一个麦克风演说，同时两位男性合作者在旁观
  2015cc_5: 参与者们专注地对着课室前方微笑
  2015cc_6: 一位女士使用麦克风对着三位女性学生阅读关于 p5.js 的资料
  2015cc_7: 参与者们围着一个贴了多个便利贴的白板而坐，同时一位女性学生对着一个麦克风进行演说
  2015cc_8: 参与者们围着一张桌子坐着并看着对方的手提电脑，对比代码
  2015cc_9: 贴着不同颜色便利贴的白板，便利贴上写着关于编程的笔记
  2015cc_10: 一位女士对着麦克风演说着关于重视不同的技能，同时一群使用着手提电脑的参与者在一个课室内观看她的幻灯片
  2015cc_11: 一位女士在一个讲堂内的讲台上演说，同时三位参与者坐在舞台上而另三位参与者使用视屏通话呈现在舞台幕布上
  2015cc_12: 参与者在课室内使用他们的手提电脑工作的顶视图
  2015cc_13: 五个人围着圈子进行讨论
  2015cc_14: 五个人围着圈子并使用他们的手提电脑交换笔记
  2015cc_15: 在课室内的一位男士使用麦克风对着一群参与者进行演说
  2019contributors-conference-title: 贡献者会议 2019
  2019contributors-conference-date: 8月13日至18日
  2019contributors-conference1: '一群35位来自不同身份背景的参与者聚集在 '
  2019contributors-conference2: ' 以进展源代码、参考文献及社群扩展工具并同时探索现时 p5.js 编程环境的状况。这次的会议专注于通过多学科的角度促进对话，并包括了来自各种不同身份背景的参与者所代表，其中有来自创意科技、互动设计及新媒体艺术的参与者。参与者被分成多个工作小组，其主题为：辅助、表演内的音乐及代码、创意科技景观及国际化。'
  2019contributors-conference3: 视屏由 Qianqian Ye 所制作
  2019contributors-conference4: 摄影师为 Jacquelyn Johnson
  outputs: 成果
  output1: 。一个高度灵活的三角形、正方形、六边形及八边形格框 p5.js 附加程式库。作者为 Aren Davey。
  output2: 。一系列用于制作多设备、多人游戏的模版文件，多个客户端可同时连接至同一个服侍页面作者为 L05。
  output3: '使用 '
  output3-1: ' 制作的实验，用于测试 softCompile、OSC 界面功能并在 MIDI 设置演示加入了连接性功能。这是个 p5.js 合作性实时编码视屏骑师环境！作者为 Ted Davis。'
  output4: >-
    一个由 American Artist 带领的小组，主题为 Blackness and Gender in Virtual Space，同时参与者有
    shawné michaelain holloway 及 LaJuné McMillian。
  output5: 由 Everest Pipkin 及 Jon Chambers 带领的研讨会。
  output6: 一个
  output6-1: ' p5.js 笔记界面'
  output6-2: 的样板。作者为 Allison Parrish。
  output7: Stalgia Grigg、LaJuné McMillian、Aatish Bhatia 及 Jon Chambers 所制作的新艺术装置。
  output8: p5.js 全球贡献者工具包。
  output8-1: >-
    作者为 Aarón Montoya-Moraga、Kenneth Lim、Guillermo Montecinos、Qianqian
    Ye、Dorothy R. Santos 及 Yasheng She.
  output9: 如何编写非暴力创意代码。
  output9-1: 一个由 Olivia Ross 所带领的小型杂志。
  output10: >-
    p5.js 网站的整修以加强其可用性。其包括了屏幕阅读其可用性的进展以及改善主页、下载、入门及参考文献页面。贡献者包括 Claire
    Kearney-Volpe、Sina Bahram、Kate Hollenbach、Olivia Ross、Luis
    Morales-Navarro、Lauren McCarthy 及 Evelyn Masso。
  output11: >-
    由 Luisa Pereira、Jun Shern Chan、Shefali Nayak、Sona Lee、Ted Davis 及 Carlos
    Garcia 所带来的合作性表演。
  output12: 由 Natalie Braginsky 所带来的表演。
  output13: p5 编辑器的 p5.js 附加程式库系统设计。作者为 Cassie Tarakajian 及 Luca Damasco。
  output14: 连接 p5 及其他程式库的原型。作者为 Alex Yixuan Xu 及 Lauren Valley。
  output15: 由 Golan Levin 带领的闭幕营火会。
  2019cc_1: 一位男士在大学讲台上向满座的课堂作演讲
  2019cc_2: 参与者们围着长桌一边吃午餐一边进行讨论
  2019cc_3: 参与者们在一个课室内，其中一些在手提电脑上工作，另一些则在交谈
  2019cc_4: 课室内的参与者们在他们的手提电脑上工作
  2019cc_5: 参与者们在一个阴暗的课室内开会
  2019cc_6: 一位女士对着课室内来自不同背景的参与者们演讲
  2019cc_7: 参与者们在一个忙碌的课室内交谈
  2019cc_8: 一位女士使用麦克风对着课室内的参与者们演讲
  2019cc_9: 一位参与者坐在满是关于匿名数据问题的文字投影前，在讲台上演讲
  2019cc_10: 一位拿着麦克风的参与者坐在关于 p5.js 除了能增加易接近性之外的功能不会再添正新功能的文字前，对着其他参与者演讲
  2019cc_11: 一位女士使用麦克风对着其他参与者们演讲
  2019cc_12: 一位男士使用麦克风对着其他参与者们演讲
  2019cc_13: 参与者们坐在课室内专注地在聆听演说
  2019cc_14: 参与者们坐在课室内专注地在聆听演说
  2019cc_15: 一位女士使用麦克风背对着 “sacred boundaries” 文字，对着其他参与者们演讲
  2019cc_16: 俯视参与者们聆听着坐在一个 3D 渲染的人模型前的小组讲坛
  2019cc_17: 参与者们围着桌子坐着并在查看一个荧幕上的代码
  2019cc_18: 坐在真人大小的泰迪熊旁边的一位女士在她的手提电脑上工作
  2019cc_19: 站在户外的参与者们微笑着
  2019cc_20: 四位参与者围成一个圈子交谈
  2019cc_21: 参与者们坐在户外一起享用午餐
  2019cc_22: 参与者们围着一个 U 形的桌子坐着并对着课室的前方
  2019cc_23: 一位男士坐在课室的前方使用麦克风有声有色地进行演讲
  2019cc_24: 参与者们微笑着并举着双手的团体照
  2019cc_25: 一群人围着由四个 LCD 萤幕组成的营火坐着
books:
  books-title: 书籍
  book-1-title: Getting Started with p5.js
  book-1-authors: 'Lauren McCarthy, Casey Reas, and Ben Fry.  Illustrations by Taeyoon Choi.'
  book-1-publisher: 'Published October 2015, Maker Media. '
  book-1-pages: '246 pages. '
  book-1-type: Paperback.
  book-1-description: >-
    Written by the lead p5.js developer and the founders of Processing, this
    book provides an introduction to the creative possibilities of today's Web,
    using JavaScript and HTML.
  book-1-order-a: Order Print/Ebook from O'Reilly
  book-1-order-b: Order from Amazon
  book-2-title: Introduction to p5.js (Spanish Edition)
  book-2-authors: >-
    Lauren McCarthy, Casey Reas, and Ben Fry. Translated by Aarón
    Montoya-Moraga. Illustrations by Taeyoon Choi.
  book-2-publisher: 'Published 2018, Processing Foundation, Inc. '
  book-2-pages: '246 pages. '
  book-2-type: Soft cover.
  book-2-description: >-
    Written by the lead p5.js developer and the founders of Processing, this
    book provides an introduction to the creative possibilities of today's Web,
    using JavaScript and HTML.
  book-2-order-a: Order the PDF from The Processing Foundation Press
  book-2-order-b: Order the physical version from Amazon
  book-3-title: Generative Design
  book-3-authors: 'Benedikt Gross, Hartmut Bohnacker, Julia Laub and Claudius Lazzeroni.'
  book-3-publisher: 'Published October 30, 2018, Princeton Architectural Press; Reprint edition. '
  book-3-pages: '255 pages. '
  book-3-type: Paperback.
  book-3-description: >-
    By using simple languages such as JavaScript in p5.js, artists and makers
    can create everything from interactive typography and textiles to 3D-printed
    furniture to complex and elegant infographics.
  book-3-order-a: Order from Princeton Architectural Press
  book-3-order-b: Order from Amazon
  book-4-title: Generative Gestaltung (German Edition)
  book-4-authors: 'Benedikt Gross, Hartmut Bohnacker, Julia Laub and Claudius Lazzeroni.'
  book-4-publisher: 'Published March 1, 2018, Schmidt Hermann Verlag. '
  book-4-pages: '256 pages. '
  book-4-type: Hardcover.
  book-4-description: >-
    By using simple languages such as JavaScript in p5.js, artists and makers
    can create everything from interactive typography and textiles to 3D-printed
    furniture to complex and elegant infographics.
  book-4-order-a: Order from Verlag Hermann Schmidt
  book-4-order-b: Order from Amazon
  book-5-title: Learn JavaScript with p5.js
  book-5-authors: Engin Arslan.
  book-5-publisher: 'Published 2018, Apress. '
  book-5-pages: '217 pages. '
  book-5-type: Paperback.
  book-5-description: >-
    Learn coding from scratch in a highly engaging and visual manner using the
    vastly popular JavaScript with the programming library p5.js. The skills you
    will acquire from this book are highly transferable to a myriad of
    industries and can be used towards building web applications, programmable
    robots, or generative art. 
  book-5-order-a: Order from Apress
  book-5-order-b: Order from Amazon
examples:
  Examples: 范例
  back-examples: 返回
  Structure: 结构
  Form: 形状
  Data: 资料
  Arrays: 数组
  Control: 控制
  Image: 图像
  Color: 颜色
  Math: 数学
  Simulate: 模拟
  Interaction: 互动
  Objects: 物件
  Lights: 灯光
  Motion: Motion
  Instance_Mode: 实例模式
  Dom: DOM
  Drawing: Drawing
  Transform: Transform
  Typography: Typography
  3D: 3D
  Input: Input
  Sound: 音频
  Advanced_Data: Advanced Data
  Mobile: 移动设备
  Hello_P5: Hello p5
reference:
  Reference: 参考文献
showcase:
  showcase-title: Showcase
  showcase-intro1: 这是p5.js展示区，由
  showcase-intro2: 在2019年建立，目前由
  showcase-intro3: >-
    策划。我们在展示人们如何使用p5.js使创意工作，学习和开源变得更加有趣和包容。我们在一起，共同建立社区。在2019年夏季，我们邀请了一些创作者来分享更多有关他们如何通过不同项目和作品使用p5.js。
  showcase-intro4: 2020年夏季展示区现已开始接受报名，提名某人的p5.js作品或您自己的作品在这里进行展示!
  nominate-project: 提名作品
  showcase-featuring: Featuring
  project-tag-art: Art
  project-tag-design: Design
  project-tag-code: Code
  project-tag-curriculum: Curriculum
  project-tag-documentation: Documentation
  project-tag-game: Game
  project-tag-library: Library
  project-tag-organizing: Organizing
  project-tag-tool: Tool
  project-tag-tutorial: Tutorial
  project-roni: Programmed Plotter Drawings
  credit-roni: Roni Cantor
  description-roni: >-
    Sine waves and lerps generated in p5.js, exported as SVG, and drawn with a
    plotter and pens.
  project-phuong: Airi Flies
  credit-phuong: Phuong Ngo
  description-phuong: >-
    In this game developed with p5.play, help Airi fly by saying PEW. Created to
    encourage people to get out of their comfort zone and feel more confident
    about themselves regardless of what they do and how they look or sound.
  project-daein: Chillin'
  credit-daein: Dae In Chung
  description-daein: >-
    An interactive typographic poster that uses a mobile device's motion sensor
    with p5.js.
  project-qianqian: Qtv
  credit-qianqian: Qianqian Ye
  description-qianqian: >-
    A video channel with 1-minute videos in Mandarin about creative coding, art,
    and technology, including p5.js tutorials for beginners. Available on
    YouTube, Instagram, Bilibili, and TikTok.
  project-casey-louise: p5.js Shaders
  credit-casey-louise: 'Casey Conchinha, Louise Lessél'
  description-casey-louise: 'A resource for learning the what, why, and how of using shaders in p5.js.'
  project-moon-xin: Moving Responsive Posters
  credit-moon-xin: 'Moon Jang, Xin Xin, and students'
  description-moon-xin: >-
    Browser-based moving posters that use graphical systems, transformation
    methods, and p5.js to address the connotations of a word less than 8
    letters. Designed by students for a graphic design course (Visual Narrative
    Systems) at the University of Georgia.
  created-by: Created By
  pronouns-female: (she/her)
  creator-from-roni-cantor: 'From Toronto, Canada'
  project-links: Project Links
  project-links-text-1-roni-cantor: Example sketch in p5.js Web Editor
  project-links-text-2-roni-cantor: AxiDraw V3 demo video
  project-q-1-1: What are you up to?
  project-q-1-2: How did you get started with p5.js?
  project-a-1-1-roni-cantor: >-
    I just graduated from Ryerson University's New Media program. Coming from 4
    years of coding and making robots, I decided to take a break and play with
    some more traditional forms of art—while still coding and playing with
    robots.
  project-a-1-2-roni-cantor: 'I first started using p5.js at '
  project-a-1-3-roni-cantor: '! After using '
  project-a-1-4-roni-cantor: ' for many years, I wanted to try something new.'
  project-q-2: How did you use p5.js in this project?
  project-a-2-1-roni-cantor: >-
    I used p5.js in this project to generate the sine wave and lerp (linear
    interpolation) formulas and display the visuals in the 
  project-a-2-2-roni-cantor: >-
    . I then used a feature in my code that exported my programmed graphic into
    an 
  project-a-2-3-roni-cantor: ' file. I needed an SVG file to give to the plotter—an '
  project-a-2-4-roni-cantor: >-
    —so that it understood where to draw the lines that I programmed. I sent
    this information to the plotter with a program called 
  project-a-2-5-roni-cantor: '!'
  project-q-3: What's your favorite p5.js feature?
  project-a-3-roni-cantor: ' because lines are fun and "lerp" is a fun word to say!'
  project-q-4: >-
    Did you face any challenges working on this project? If so, how did you
    overcome them?
  project-a-4-roni-cantor: >-
    It was my first time using p5.js, Inkscape, and a plotter! I really
    benefited from the people around me who had used p5 before, as well as
    online guides and forums.
  project-q-5: What's a cool thing we should check out?
  project-a-5-roni-cantor: ' on Instagram—super cool analog plotter stuff.'
  project-q-6: Where can people learn more about you?
  project-a-6-roni-cantor: ' (Instagram)'
  project-resources: Project Resources
  creator-from-qianqian: 'Los Angeles, California'
  interview-link-qianqian: Processing Foundation interview with Qianqian Ye
  project-a-1-1-qianqian: I am a Chinese artist and designer based in Los Angeles.
  project-a-1-2-qianqian: >-
    My partner introduced me to p5.js, which I learned mainly by watching free
    online video tutorials. My first p5.js project was drawing some shapes with
    different colors.
  project-a-2-1-qianqian: >-
    This project started with an idea of teaching my mom, who lives in China and
    doesn’t speak English, to code with p5.js. This project was difficult on
    multiple levels, and I wanted to start by identifying the main reasons why
    it’s more challenging for someone like my mother to learn to code—primarily
    due to the lack of free creative coding education resources. Most of the
    free resources to learn creative coding are unavailable in China. The p5.js
    tutorials on YouTube as well as the p5.js Twitter and Instagram accounts are
    inaccessible in China because of internet censorship.
  project-a-2-2-qianqian: 'I learned a lot from YouTube videos such as the '
  project-a-2-3-qianqian: >-
    , but the more I watched coding tutorials online, the more I realized how
    difficult it is to find other womxn and people of color teaching coding,
    especially in Mandarin. I wanted to help other Chinese womxn relate to
    creative coding.
  project-a-2-4-qianqian: >-
    I am working on opening up the video channels to other Chinese creatives who
    want to contribute to the educational resource together, like interviews and
    guest tutorials. If you are interested in teaching/talking about creative
    coding in Mandarin, HMU!
  project-a-3-1-qianqian: 'The '
  project-a-3-2-qianqian: ' is my favorite feature. It makes web-based creative coding seamless.'
  project-a-4-1-qianqian: >-
    Learning to code in a second language was difficult and the lack of
    community made this process even harder. I hope to speak from my experience
    as a beginner and someone who once felt like an outsider to the creative
    coding and video tutorial world.
  project-a-4-2-qianqian: >-
    I spend a lot of time researching the latest technology for my videos. In
    the end, I decided on using my phone to record and iMovie to edit. I hope to
    encourage others that it doesn’t take a lot of expensive gears to get
    started making instructional videos.
  project-a-4-3-qianqian: >-
    Another issue I came across was my own fear of putting myself online. I
    first had to get over my anxiety of making mistakes in the videos or
    receiving negative comments online. Often womxn and people of color are
    targets for online harassment. I’m hoping to help set an example for other
    womxn and people of color that it’s ok to put yourselves online and
    strengthen your communities by sharing your knowledge. Eventually, we will
    be able to stop online harassment by creating strong diverse communities.
  project-a-5-1-qianqian: 'I am very excited about '
  project-a-5-2-qianqian: ' in LA.'
  creator-from-phuong: 'From Kyiv, Ukraine'
  project-a-1-1-phuong: 'I''m a creative coder and designer, a '
  link-1-phuong: Play Airi Flies!
  link-2-phuong: Code for AiriFlies on GitHub
  link-3-phuong: More info in Phuong Ngo's portfolio
  project-a-1-2-phuong: ' diversity scholarship recipient, and just a curious creature.'
  project-a-1-3-phuong: >-
    I was taking a course at the School of Machines in Berlin this summer
    called! "
  project-a-1-4-phuong: '," mainly taught by '
  project-a-2-1-phuong: >-
    I used p5.js to work on the visual part of the game. The animation sprites
    for Airi and the ghosts were drawn on an iPad app called 
  project-a-2-2-phuong: ' and then integrated into '
  project-a-2-3-phuong: ' code. I mainly used examples at p5.play as a reference.'
  project-a-2-4-phuong: 'For the endless scrolling background, I found a '
  p5-sketch-by-chjno-phuong: p5 sketch by chjno
  project-a-2-5-phuong: >-
    . I set a condition so whenever the word "pew" or a mouse click was
    detected, the scrolling speed would change to make an illusion of Airi
    flying up. When the user does not do anything, the scrolling speed is
    negative, which makes it look like Airi is falling down.
  project-a-2-6-phuong: 'For sound recognition, I used '
  project-a-2-7-phuong: ' (currently, there is a beta version not available in public yet, but it will be very soon!). I added around 120 samples of my classmates saying the word "pew" with different intonations and 80 samples of background noise to train it. Then I integrated the model into the game with '
  project-a-3-1-phuong: >-
    I really love how easily you can create, manipulate, and delete HTML blocks
    and classes with the 
  project-a-3-2-phuong: ' via '
  project-a-3-3-phuong: ' etc. But my most favorite function is '
  project-a-3-4-phuong: ', since this is where you create magic.'
  project-a-4-1-phuong: >-
    There were a lot of challenges simply because p5.js was something new to me.
    I did not work much with JavaScript in general before. Reading documentation
    and searching for similar examples helped a lot.
  project-a-5-1-phuong: 'Check out '
  school-of-machines-phuong: School of Machines' courses
  project-a-5-2-phuong: >-
    ! They try hard to connect the most creative people in the world and they do
    it well so far. ❤️
  pronouns-male: (he/him)
  creator-from-chung: 'From Baltimore, Maryland'
  link-1-casey-louise: p5.js Shaders guide
  link-2-casey-louise: Glitch collection of p5.js shader examples
  link-1-chung: View Chillin'
  link-2-chung: Code for Chillin' on GitHub
  link-3-chung: More info in Dae In Chung's Portfolio
  project-a-1-1-chung: >-
    I am a graphic designer and a faculty member at Maryland Institute College
    of Art, where I mainly teach coding (with p5.js and Processing, of course)
    and motion graphics.
  project-a-1-2-chung: 'I have been using '
  project-a-1-3-chung: ' for some time, and when p5.js came along, I started using it without a second thought because it was easy to convert existing Processing code and share projects online.'
  project-a-2-1-chung: >-
    This summer, I gave myself a challenge of making typographic posters with
    coding, and this is one of the posters I made. I didn’t know until very
    recently that I could use motion sensor data with p5.js. I was also
    watching 
  dan-shiffman-matterjs-tutorial: Dan Shiffman’s matter.js tutorial videos
  project-a-2-2-chung: ', so I thought why not combine the two and practice what I was learning?'
  project-a-3-1-chung: >-
    There are many things I love about p5.js such as the online community and
    beginner friendliness. What I really like right now is the 
  project-a-3-2-chung: >-
    , with which I can not only work online for myself but also share URLs
    quickly in the present mode. For this project in particular, I had to do a
    lot of testing on my phone, and it was much easier and quicker than
    committing to GitHub.
  project-a-4-1-chung: 'I had some troubles with handling font, alpha channel and z-depth in '
  project-a-4-2-chung: ' mode. I am still not happy with all my decisions. But in general, it was helpful to search the forum and not to forget to break down problems into smaller ones and iterate little by little. Also, I had issues with rendering out video files directly out of p5.js. Screen recording was not an option because of intermittent frame rate drops (my laptop is pretty slow). After doing some research, I decided to learn some basics of '
  project-a-4-3-chung: ' and build a tool for myself.'
  project-a-5-1-chung: >-
    As mentioned above, if you want to render out frames and video files out of
    p5.js sketches, check out my 
  project-a-5-2-chung: ' and let me know what you think.'
  creator-from-casey-louise: 'From New York, New York'
  project-a-1-1-casey-louise: >-
    Casey: I'm a student at NYU ITP who's interested in computer graphics and
    interactive spaces, physical and digital.
  project-a-1-2-casey-louise: >-
    Louise: I'm a student at NYU ITP who's interested in computer graphics and
    interactive spaces based on sensor technologies.
  project-a-1-3-casey-louise: >-
    Casey: I started learning p5.js in 2018 in my first semester at ITP, though
    I had been dabbling in 
  project-a-1-4-casey-louise: ' since 2012. I was introduced to Processing by my friend Pedro while I was studying graphic design, and it blew my mind. The idea of making my own tools for creating graphics and interactive art piqued my interest, but once I actually tried it, I was hooked. The first project I can remember was an eye that followed you around the screen, and it was sad when you left it alone.'
  project-a-1-5-casey-louise: >-
    Louise: I initially learned p5.js to make a website I was creating more
    playful. I’m a C# programmer, so this was a good segway into JavaScript for
    me.
  project-a-2-1-casey-louise: >-
    Casey: I was putting off learning shaders for a long time, and I was also
    curious if I could use them in p5.js. Then I heard about a grant for open
    source, storytelling, and learning resource projects at ITP called 
  project-a-2-2-casey-louise: >-
    . Since I wasn't finding much in the way of p5.js + shader documentation, I
    decided to figure out how they're implemented in p5.js and create a resource
    for others to learn. When I told Louise about the project, she was
    immediately excited about learning and teaching shaders in p5.js. She's been
    great about making sure the project is a learning resource and not just a
    collection of examples.
  project-a-3-1-casey-louise: 'Casey: Does '
  project-a-3-2-casey-louise: ' count as a feature? I also love having the ability to share my programs on the web so that people don''t have to install special software or come to NYC to see my work.'
  project-a-3-3-casey-louise: 'Louise: My favorite feature is '
  project-a-3-4-casey-louise: ' and '
  project-a-3-5-casey-louise: ' for transformation of the coordinate system to make generative visuals.'
  project-a-4-1-casey-louise: >-
    Casey: The beginning of the project (figuring out how things work) was us
    reaching out to amazing people, asking questions, and asking for permission
    to use their examples in our project. 
  adam-ferris-repo-casey-louise: Adam Ferriss' GitHub repo
  project-a-4-2-casey-louise: ' really laid the groundwork for us in understanding how shaders work in p5.js and provided a framework of approachable examples for us to build on. For some specific p5.js-related issues we were having, we reached out to '
  project-a-4-3-casey-louise: ' and '
  project-a-4-4-casey-louise: ' (who worked on the '
  webgl-casey-louise: WebGL implementation in p5.js
  project-a-4-5-casey-louise: '), and they were super helpful.'
  project-a-4-6-casey-louise: >-
    Louise: The learning curve was pretty steep for getting shaders into p5.
    Luckily, there were some very well-documented examples on GitHub by Adam
    Ferriss. Our aim was to do so in a way that a complete beginner can
    understand how to implement it, so it was as much a technical challenge as
    it was a challenge in teaching code to strangers and beginners. Here we drew
    inspiration from the way the 
  openframeworks-book-casey-louise: openFrameworks book
  project-a-4-7-casey-louise: ' is written. A fun "hey, it’s not hard and you can do it too" approach is what we believe in.'
  project-a-5-1-casey-louise: 'Check out the '
  project-a-5-2-casey-louise: ' to see our peers'' amazing grant projects!'
  pronouns-nonbinary: (they/them)
  creator-from-moon: 'From Athens, Georgia'
  posters-by: Posters By
  project-a-1-1-moon: >-
    Moon: I'm a graphic designer, visual artist, and design educator. This
    summer, I taught a graphic design course in the University of Georgia
    Cortona program in Italy, introducing some basics of p5.js. This fall, I am
    planning to teach and to study digital platforms at UGA.
  project-a-1-2-moon: 'My former colleague, '
  project-a-1-3-moon: ', invited me to '
  project-a-1-4-moon: ' in '
  pcd-la-moon: LA in January 2019
  project-a-1-5-moon: >-
    . They helped me with the tools and logics of p5.js. It was an excellent
    teaching and learning experience.
  project-a-2-1-moon: 'We followed basic tutorials, '
  codetrain-moon: Daniel's videos on YouTube
  project-a-2-2-moon: ', and '
  p5-reference-moon: Reference on the p5.js website
  project-a-2-3-moon: .
  project-a-3-1-moon: 'My favorite function is related to '
  project-a-3-2-moon: ' and '
  project-a-3-3-moon: ': '
  project-a-3-4-moon: >-
    . I was able to use and to teach this tool to visualize various ideas about
    time in motion.
  project-a-4-1-moon: >-
    It was challenging for me, a beginner, to understand the overall structure
    of p5.js and how code works in general. I had to repeat the p5.js basics a
    couple of times, and then I drew a chart to memorize and to teach the way I
    understood the p5.js structure and code with strong constraints I set up. It
    was an excellent teaching and learning experience.
  project-a-5-1-moon: 'Check out the '
  project-a-5-2-moon: ' in Milan, Italy.'
teach:
<<<<<<< HEAD
  teach-title2: Teach
  teach-intro1: intro1
  teach-intro2: intro2
  teach-intro3: intro3
  teach-intro4: intro4
  teach-slider-title1: Year
  teach-slider-title2: Region
  teach-slider-title3: Type
  teach-results: Results
=======
  teach-title2: "Teach"
  teach-intro1: "Every teaching has its own unique goals, messages, conditions, and environments. "
  teach-intro2: "By documenting and sharing p5 workshops, classes, and materials, we hope to better connect the p5.js learner and educator communities around the world. "
  teach-intro3: "Share or recommend"
  teach-intro4: "your own teaching experiences, too!"
  teach-heading: "p5 Teaching Resources"
  teach-search-filter: "Search Filter"
  teach-filter1: "Diversity & Inclusion : "
  teach-filter1-label1: "Gender"
  teach-filter1-label2: "Race & Ethnicity"
  teach-filter1-label3: "Language"
  teach-filter1-label4: "Neuro-Type"
  teach-filter1-label5: "Ability"
  teach-filter1-label6: "Class"
  teach-filter1-label7: "Religion"
  teach-filter1-label8: "(Sub-)Culture"
  teach-filter1-label9: "Political Opinion"
  teach-filter1-label10: "Age"
  teach-filter1-label11: "Skill Level"
  teach-filter1-label12: "Occupation"
  teach-filter1-label13: "#noCodeSnobs"
  teach-filter1-label14: "#newKidLove"
  teach-filter1-label15: "#unassumeCore"
  teach-filter1-label16: "#BlackLivesMatter"
  
  teach-filter2: "Venue : "
  teach-filter2-label1: "Africa"
  teach-filter2-label2: "Asia"
  teach-filter2-label3: "Europe"
  teach-filter2-label4: "North America"
  teach-filter2-label5: "Oceania"
  teach-filter2-label6: "South America"
  teach-filter2-label7: "Virtual-Online "

  teach-filter3: "Year : "

  teach-filter4: "Level of Difficulty : "
  teach-filter4-label1: "Elementary"
  teach-filter4-label2: "Intermediate"
  teach-filter4-label3: "Advanced"

  teach-case-subtitle1: "Venue & Date"
  teach-case-subtitle2: "Participants"
  teach-case-subtitle3: "Level of Difficulty"
  teach-case-subtitle4: "Goals"
  teach-case-subtitle5: "Method & Materials"

  teach-case1-title: "p5.js à l'Ubuntu Party!"
  teach-case1-lead-name: "Basile Pesin"
  teach-case1-content1: "2020 Ubuntu Party, "
  teach-case1-content1-1: "Cité des Sciences et de l'Industrie, Paris, France"
  teach-case1-content2: "Any age, including children and parents, young and older adults."
  teach-case1-content3: "Advanced"
  teach-case1-content4: "To introduce a new public to programming through fun and compelling examples. "
  teach-case1-content5: "Method: in-person workshop, 1 hour per session, with different participant each times. The students were using (Ubuntu) machines with the p5.js web editor. I was teaching using a video projector as well as a board." 
  teach-case1-content5-1: "Materials: The exercises I gave where accessible through p5.js web-editor links available in "

  teach-case2-title: "Making The Thing that Makes the Thing: Exploring Generative Art & Design with p5.js"
  teach-case2-lead-name: "Priti Pandurangan & Ajith Ranka"
  teach-case2-content1: "National Institute of Design, Bangalore"
  teach-case2-content1-1: "2020 February 8, 2:30-4:00 PM"
  teach-case2-content2: "Our participants included art/design students & professionals, creative coding enthusiasts. We had close to 50 participants."
  teach-case2-content3: "Priti: Intermediate & Ajith: Advanced"
  teach-case2-content4: "To explore generative art &#x0026; design and recreate some classical works with p5.js. "
  teach-case2-content5: "Methods: In-person, collaborative, hands-on workshop." 
  teach-case2-content5-1: "Materials: "
  teach-case2-content5-2: "course page "
  teach-case2-content5-3: "linking to sketches on the p5 editor, "
  teach-case2-content5-4: "interactive reference guide "
  teach-case2-content5-5: "to p5 basics"

  teach-case3-title: "CC Fest (Creative Coding Festival)"
  teach-case3-lead-name: "Saber"
  teach-case3-speech: "Love p5.js. It has meant so much to me, my students, and this community."
  teach-case3-content1: " New York, Los Angeles, San Francisco, Virtual-Online "
  teach-case3-content1-1: " Twice a year in NYC for four years; once a year in LA for three years; once a year in SF for two years; now virtual"
  teach-case3-content2: "Our participants included art/design students & professionals, creative coding enthusiasts. We had close to 50 participants."
  teach-case3-content3: "Intermediate"
  teach-case3-content4: "To build a teacher and student community around p5 for middle and high school."
  teach-case3-content5: "A half-day of workshop led by volunteer teachers. We saw lots of different methods and materials. Most used some sort of slides or documentation, some live coding using an editor, with work time for participant to remix." 
  teach-case3-content5-1: "CC Fest Lessons page"
  teach-case3-content5-2: " for teaching materials"
  teach-case3-content5-3: "More photos"

  teach-case4-title: "Taller Introducción a la Programación Creativa con p5.js"
  teach-case4-lead-name: "Aarón Montoya-Moraga"
  teach-case4-speech: "p5.js is my happy place "
  teach-case4-content1: " PlusCode Media Arts Festival, Buenos Aires, Argentina & Virtual-Online "
  teach-case4-content1-1: " 2018 November 14, 3 hours"
  teach-case4-content2: "I had around 16 students in the workshop, and a team including 3 people from the PlusCode festival, and one person at the venue."
  teach-case4-content3: "Elementary, Intermediate, Advanced"
  teach-case4-content4: "Introduction to beginners and artists of graphic web programming and open source, using p5.js, in Spanish :)"
  teach-case4-content5: "I used the material on this " 
  teach-case4-content5-1: "GitHub repo"
  teach-case4-content5-2: ", we used the p5.js web editor, we had a three hour long workshop"
  teach-case4-content5-3: "+CODE electronic art festival 2018, Argentina"
  teach-case4-content5-4: ", Medium"
  
  teach-case5-title: "Introduction to Generative Drawing"
  teach-case5-lead-name: "Adam Herst"
  teach-case5-speech: "My greatest source of uncertainty in developing the workshop was whether it was trying to teach art to programmers or to teach programming to artists."
  teach-case5-content1: "Inter/Access"
  teach-case5-content1-1: " (artist-run centre), Toronto, Ontario, Canada"
  teach-case5-content1-2: "In-person with a self-paced workbook for remote work"
  teach-case5-content1-3: " 2020 February 12, 7PM-9PM"
  teach-case5-content2: "15 artists"
  teach-case5-content3: "Elementary"
  teach-case5-content4: "To introduce p5.js to artists with little or no programming experience and to suggest one way an analogue practice can migrate to a digital form."
  teach-case5-content5: "A printed workbook with activities that used the p5.js web editor to show how translate an physical drawing into a digital drawing." 
  teach-case5-content5-1: "Processing Community Day 2019: Generative Drawing at Inter/Access"
  teach-case5-content5-2: "Introduction to Generative Drawing Letter PDF"
  teach-case5-content5-3: "Introduction to Generative Drawing Booklet PDF"
  
  teach-case6-title: "Open Lecture, Creative Coding: 2020"
  teach-case6-lead-name: "Shunsuke Takawo"
  teach-case6-speech: "I love p5.js because it's so easy to read and write code in p5.js. Coding in your everyday life!"
  teach-case6-content1: " Kyoto University of Art and Design, Kyoto, Japan & Virtual-Online "
  teach-case6-content1-1: " 2020 March 16-18, 1-7 PM"
  teach-case6-content2: "Students of Kyoto University of Art and Design, and anyone."
  teach-case6-content3: "Elementary"
  teach-case6-content4: "Making code as a tool for artistic expression."
  teach-case6-content5: "Dropbox Paper, p5.js web editor." 
  teach-case6-content5-1: "Syllabus"
  teach-case6-content5-2: "Day 1"
  teach-case6-content5-3: "Day 2"
  teach-case6-content5-4: "Day 3"
  teach-case6-content5-5: ", YouTube"

  teach-case7-title: "Creative Coding for Static Graphics"
  teach-case7-lead-name: "Shunsuke Takawo"
  teach-case7-speech: "Coding in p5.js is a lot of fun. If you haven't started yet, I encourage you to give it a try!"
  teach-case7-content1: " FabCafe MTRL, Tokyo, Japan"
  teach-case7-content1-1: " 2019 September 15, 4-7 PM "
  teach-case7-content2: "Anyone who wants to try coding in p5.js."
  teach-case7-content3: "Intermediate"
  teach-case7-content4: "To code from the graphic design's perspective."
  teach-case7-content5: "Dropbox Paper, p5.js web editor." 
  teach-case7-content5-1: "Syllabus & Material"
  
  teach-case8-title: "Generative Typography"
  teach-case8-lead-name: "Dae In Chung"
  teach-case8-content1: " Baltimore, Maryland, USA & Virtual-Online "
  teach-case8-content1-1: " 2019 January 21 - May 08, every Wednesday, 4-10 PM"
  teach-case8-content2: "14 undergrads and grad students who had little to no experience in coding."
  teach-case8-content3: "Elementary"
  teach-case8-content4: "Experiment with typographic forms and structures through computation."
  teach-case8-content5: "Methods: online/offline lectures and critiques." 
  teach-case8-content5-1: "Materials: p5js online editor, Github, youtube tutorials."
  teach-case8-content5-2: "Works of participants"
  
  teach-case9-title: "Machine Learning for the Web"
  teach-case9-lead-name: "Yining Shi"
  teach-case9-content1: " ITP, NYU, 370 Jay St, Brooklyn, NY 11201, USA"
  teach-case9-content1-1: "2019 March 09 - October 12, every Tuesday, 6:30-9:00 PM"
  teach-case9-content2: "Students at Interactive Telecommunications Program, New York University. 16 people."
  teach-case9-content3: "Elementary, Intermediate"
  teach-case9-content4: "The goal of this class is to learn and understand common machine learning techniques and apply them to generate creative outputs in the browser using ml5.js and p5.js."
  teach-case9-content5: "This class is a mix of lectures, coding sessions, group discussions, and presentations. I used " 
  teach-case9-content5-1: "GitHub"
  teach-case9-content5-2: " to host class syllabus and all the coding materials, Google Slides for lectures and p5.js Web Editor for live coding sessions. Every week, there were one-on-one office hours to talk about any difficulties of coming up with an idea for the homework or any coding changes."
  teach-case9-content5-3: "Methods: online/offline lectures and critiques."

  teach-case10-title: "Introduction to p5.js and JavaScript"
  teach-case10-lead-name: "Nico Reski"
  teach-case10-content1: " Currently available as self-study at own pace with accompanying slides, linked below."
  teach-case10-content3: "Beginner, Elementary"
  teach-case10-content4: "Introduce learners (potentially with no coding experiences at all) to the very basics of p5.js (and JavaScript), in order to encourage creative coding and enable them to pursue own projects in a safe environment."
  teach-case10-content5: "p5.js source code (for the introductory project), JavaScript source code (illustrating some basic JavaScript functionalities), accompanying slides in .pdf format, all hosted publicly on GitHub. "
  teach-case10-content5-1: "Overview"
  teach-case10-content5-2: " of the workshop and its contents (including all links to the material hosted on GitHub) on my academic webpage."
  
  teach-case11-title: "Digital Weaving & Physical Computing Workshop Series"
  teach-case11-lead-name: "Qianqian Ye & Evelyn Masso"
  teach-case11-content1: " Womens Center for Creative Work (WCCW), Los Angeles, CA, US"
  teach-case11-content1-1: " 2019 October 19 - November 02, every Saturday 3-6 PM"
  teach-case11-content2: "15 women and non-binary artists, designer, makers, programers. "
  teach-case11-content3: "Elementary"
  teach-case11-content4: "Over the course of three workshops, we will draw and create patterns using p5.js, an open-source graphical library; we will learn and apply computational concepts to transform patterns and finally, we will bring a weaving to life with electronic microcontrollers."
  teach-case11-content5: "Methods: small team session"
  teach-case11-content5-1: "Materials: slides, p5.js web editor, pen and paper to draw pattern, physical pattern weaving tool."
  teach-case11-content5-2: "Workshop Slide #1"
  teach-case11-content5-3: "Workshop Slide #2"
  teach-case11-content5-4: "Workshop Information"
  teach-case11-content5-5: " on WCCW website."

  teach-case12-title: "Signing Coders"
  teach-case12-lead-name: "Taeyoon Choi"
  teach-case12-speech: "I'm working on a new series of coding class for Disabled students in South Korea. I'm researching about the pedagogy and translation. I plan to hold workshops in December 2020. The project is supported by the Open Society Foundation Human Rights Initiative and Korea Disability Arts & Culture Center."
  teach-case12-content1: " WRIC, New York City, USA & Seoul Museum of Art, Seoul, South Korea."
  teach-case12-content1-1: "5 Sessions, each 2~3 hours"
  teach-case12-content2: "Deaf and Hard of Hearing students age 10~50 who live in NYC."
  teach-case12-content3: "Elementary"
  teach-case12-content4: "To help Deaf and Hard of Hearing students learn about computer programming through playful exercises. To make ASL tutorial of basic coding concepts."
  teach-case12-content5: "We used p5.js Web editor and code examples on the website. We also used dice, playing cards and various paper tools to help students learn about coding concepts."
  teach-case12-content5-1: "Syllabus & Material"
  teach-case12-content5-2: "More photos"
>>>>>>> 8dc60a8c
<|MERGE_RESOLUTION|>--- conflicted
+++ resolved
@@ -284,8 +284,7 @@
   support-30-alt: ''
   support-31-alt: ''
 learn:
-<<<<<<< HEAD
-  learn-title: '学习 & '
+  learn-title: 学习
   teach-title2: Teach
   learn1: 以下教程将提供更多深入及详细的步骤，专注于特定的主题。请参考
   learn2: 范例页面
@@ -519,186 +518,8 @@
   coordinate-system-simple-shapes-p9x1: >-
     现在让我们来看看一些使用更实际绘图设置的程式代码。我们将使用一个大小为 200 乘 200 的画布大小。请注意我们这里使用的
     createCanvas() 函数内所设定的画布高度及宽度。
+  teach-desc: 'Teach a p5 workshop or class, or create teaching materials!'
 test-tutorial: null
-=======
-  learn-title: "学习"
-  teach-title2: "Teach"
-  learn1: "以下教程将提供更多深入及详细的步骤，专注于特定的主题。请参考"
-  learn2: "范例页面"
-  learn3: "以查看 p5.js 多种功能的简单范例。"
-  introduction-to-p5js-title: "p5.js 简介"
-  hello-p5js-title: "Hello p5.js"
-  hello-p5js: "This short video will introduce you to the library and what you can do with it."
-  getting-started-title: "入门简介"
-  getting-started: "欢迎来到 p5.js！<br>这简介将涵盖 p5.js 的基本设置。"
-  p5js-overview-title: "一览 p5.js"
-  p5js-overview: "p5.js 主要功能的介绍"
-  p5js-processing-title: "p5.js 及 Processing"
-  p5js-processing: "两者之间的差别及如何将两者之间互相转换。"
-  p5-screen-reader-title: "p5 及荧幕阅读器"
-  p5-screen-reader: "设置 p5 以让它可以和荧幕阅读器一起使用。（英文内文）"
-  using-local-server-title: "本地伺服器"
-  using-local-server: "如何在 Mac OSX、Windows 或 Linux 上设置本地伺服器。"
-  p5js-wiki-title: "p5.js wiki"
-  p5js-wiki: "Additonal documentation and tutorials contributed by the community"
-  connecting-p5js-title: "链接 p5.js"
-  creating-libraries-title: "制作程式库"
-  creating-libraries: "制作 p5.js 附加程式库。"
-  nodejs-and-socketio-title: "node.js 及 socket.io"
-  nodejs-and-socketio: "链接 node.js 伺服器及 p5.js，通过 socket.io 通讯。"
-  programming-topics-title: "编程问题"
-  beyond-the-canvas-title: "画布之外"
-  beyond-the-canvas: "创建及控制画布以外的元素。"
-  3d-webgl-title: "3D/WebGL"
-  3d-webgl: "使用 p5.js WebGL 模式制作高级图形程式。"
-  color-title: "颜色"
-  color: "数码颜色的简介。"
-  coordinate-system-and-shapes-title: "坐标系统与图形"
-  coordinate-system-and-shapes: "利用坐标系统绘制简单图形。"
-  interactivity-title: "互动性"
-  interactivity: "鼠标与键盘的互动简介。"
-  program-flow-title: "程序流程"
-  program-flow: "p5.js 控制程序流程简介。"
-  curves-title: "曲线"
-  curves: "介绍 p5.js 中的三种曲线：弧形，样条曲线和 Bézier 曲线。"
-  becoming-a-better-programmer-title: "成为更好的程式设计师"
-  debugging-title: "调试"
-  debugging: "调试程序的简介。"
-  optimizing-title: "优化 p5.js 程式"
-  optimizing: "此教程包含技巧及窍门以进一步优化您的程式，使它执行得更快更顺畅。"
-  test-driven-development-title: "单元测试及测试驱动开发"
-  test-driven-development: "避免安装时不必要的烦恼。什么是单元测试？如何使用单元测试？作者 Andy Timmons。"
-  contributing-to-the-community-title: "回馈社群"
-  development-title: "开发"
-  development: "开发设置简介及一览。"
-  looking-inside-title: "窥看 p5"
-  looking-inside: "一个简单易懂的教程，当中含括了 p5.js 源代码的文件格局及开发工具，作者 Luisa Pereira。"
-  writing-tutorial-title: "编写教程"
-  writing-tutorial: "编写 p5.js 教程的指南。"
-  writing-a-tutorial-title: "p5.js 回馈指南"
-  writing-a-tutorial-author: "教程作者为 Tega Brain。"
-  writing-a-tutorial-1: "我们欢迎教育家、合作者和一般爱好者开发更多 p5.js 教程。p5.js 旨在让创意编程及开源软件开发更易接近及吸引更多元化的社群，同时我们也很高兴能够公开的发布 p5.js 开发的完整过程及教程。我们现有的教程含括了各种课题如：学习使用 p5.js、编程技巧及如何帮助开发开源项目。"
-  writing-a-tutorial-2: "我们欢迎任何人提交全新教程，这份指南将包括新教程的提议、准备和提交的所需步骤。"
-  writing-a-tutorial-how-start-title: "如何开始："
-  writing-a-tutorial-how-start-1: "先确定您所建议的课题尚未被涵盖，在此链接有"
-  writing-a-tutorial-how-start-2: "一个列表"
-  writing-a-tutorial-how-start-3: "列出了正在进行中的教程。如果您想开发的课题被列为正在进行中 (in progress)，您或许能帮助完成该项目或为现有的项目做预备发布的工作，您只需联络我们。"
-  writing-a-tutorial-how-start-4: "如果您的课题尚未被涵盖及尚未被列为正在进行中，请寄份电子邮件去 education@p5js.org 并简略的讲述您所建议的教程。"
-  writing-a-tutorial-how-prepare-title: "如何准备网上 p5.js 教程："
-  writing-a-tutorial-how-prepare-1: "当您以准备发布您的教程，请按着以下步骤准备您的教程给 p5.js 的网页。"
-  writing-a-tutorial-how-prepare-2: "将您的教程写在一个命名为 tutorial-name.hbs 的文件并跟从"
-  writing-a-tutorial-how-prepare-3: "这基本结构"
-  writing-a-tutorial-how-prepare-4: "。如该文件所示，它必须有以下开端："
-  writing-a-tutorial-how-prepare-5: "您的教程文件夹将被置放在 p5.js 网站一个命名为“tutorials”的文件夹内。index.hbs 是"
-  writing-a-tutorial-how-prepare-6: "p5.js 教程的主页"
-  writing-a-tutorial-how-prepare-7: "而 test-tutorial.hbs 为空白范例教程。"
-  writing-a-tutorial-how-prepare-8: "所有内容必须被包含在以下标签内："
-  writing-a-tutorial-how-prepare-9: "内容格式可以使用 &lt;h1&gt;、&lt;h2&gt; 及 &lt;p&gt; 段落标签定义，如"
-  writing-a-tutorial-how-prepare-10: "空白范例教程所示。"
-  writing-a-tutorial-how-prepare-11: "如果您的教程包含图像，它们必须被置放在 p5 网站的 asset 文件夹，该文件夹位于 src/assets/learn/test-tutorial/images 如以下所示。"
-  writing-a-tutorial-how-prepare-12: "以在 HTML 页面内格式化您的源代码，请使用以下标签："
-  writing-a-tutorial-embedding-title: "嵌入 p5.js 绘图"
-  writing-a-tutorial-embedding-1: "使用 p5.js 的一个好处是您可以制作动画驱动、互动性或可编辑的教程，方便更简易的演示程式设计概念。您的范例必须是 p5.js 绘图而它能用以下两种方式嵌入在您的教程中。"
-  writing-a-tutorial-embedding-2: "如果该范例需保持可编辑性，如在 p5.js 网站的"
-  writing-a-tutorial-embedding-3: "参考文献"
-  writing-a-tutorial-embedding-4: "内，该 p5 绘图必须使用 p5.js 部件以嵌入在 HTML 页面内，请使用"
-  writing-a-tutorial-embedding-5: "这指南"
-  writing-a-tutorial-embedding-6: "以了解如何使用该部件嵌入 p5.js 绘图，部件"
-  writing-a-tutorial-embedding-7: "。您也可以在"
-  writing-a-tutorial-embedding-8: "空白范例教程内"
-  writing-a-tutorial-embedding-9: "查看使用范例。"
-  writing-a-tutorial-embedding-10: "如果该范例必须是动画驱动或互动性的但并不需要是可编辑的，该 p5.js 绘图需使用 iframe 以嵌入在页面内，如以下所示。"
-  writing-a-tutorial-iframe-title: "使用 iframe 嵌入 p5 绘图"
-  writing-a-tutorial-iframe-1: "iframe 让您能在原有的页面上开启一个通往另一个页面的窗口，同时该页面并不能直接和原有页面互动。在此例， 原有页面内会被嵌入一个含有您 p5.js 绘图的 index.html 窗口。"
-  writing-a-tutorial-iframe-2: "在 /src/assets/learn 文件夹内，将您的 p5 绘图置放在一个命名为您的绘图名的文件夹内如以下截图所示。这文件夹是您置放所有 iframe 内将使用的图像及 p5 绘图的地方。"
-  writing-a-tutorial-iframe-3: "在含有您的 p5 范例的子文件夹内应该含有一个 sketch.js 文件及一个 embed.html 文件。"
-  writing-a-tutorial-iframe-4: '请确保 embed.html 内的 p5 程式库有正确的链接。如果您的文件结构和以上相同，p5.js 程式库的链接将会是 "../../../js/p5.min.js"。'
-  writing-a-tutorial-iframe-5: "这时你可以将 p5.js 绘图文件以 iframe 的方式嵌入在您的教程的 .hbs 文件中。iframe 嵌入代码如下："
-  writing-a-tutorial-iframe-6: "以格式化 iframe，您可以将以下包括在文件内或使用样式表："
-  writing-a-tutorial-iframe-7: "在以下链接您可以直接查看绘图："
-  writing-a-tutorial-iframe-8: "而在以下您可以查看绘图被嵌入在 p5 网页中："
-  writing-a-tutorial-iframe-9: "还有一项您需要注意的是您必须设置 iframe 的大小，以确保其大小不会随着窗口大小而改变。"
-  writing-a-tutorial-iframe-10: "另外，p5.js 程式库的文件链接并不是在 .eps 文件内（如其他教程），而是在您的 HTML 页面内（通常是 embed.html）。"
-  writing-a-tutorial-iframe-11: "更多关于嵌入 p5.js 绘图的信息可在"
-  writing-a-tutorial-embed-iframe-12: "以下链接查找。"
-  writing-a-tutorial-finishing-title: "结束"
-  writing-a-tutorial-finishing-1: "一旦您完成编辑您的教程并且您的教程已经被许可，分叉 p5.js 网站的代码库，如以上所示的步骤准备您的教程然后开启一个 pull request 给 p5.js 网站的代码库以便我们能发布您的教程！"
-  writing-a-tutorial-finishing-2: "谢谢！"
-  color-description1: "以下教程来自于由 Daniel Shiffman 篇写的《 Learning Processing 》（原文英文），并由 Morgan Kaufmann 出版，© 2008 Elsevier Inc。版权所有。此教程由 Kelly Chang 移植成 P5 代码。如果您发现任何错误或有任何评论，"
-  color-description2: "请联络我们。"
-  color-p1x1: "在数码世界中，当我们要介绍一个颜色时，我们需要有一定的精确度。单纯说“嘿，你能把那圆形变成蓝绿色吗？”并不足够。在这，颜色可以被定义为在一个范围内的数字。让我们从最简单的范例开始：黑白色或灰渐色。0 为纯黑色，255 为纯白色。在两者之间任何数字 – 50、87、162、209 等等 – 都是介于黑与白之间的灰色。"
-  color-p2x1: "只要在任何东西被画在画布上之前使用 "
-  color-p2x2: " 及 "
-  color-p2x3: " 函数，我们能设置任何图形的颜色。我们也能使用 "
-  color-p2x4: " 函数来设定窗口的背景颜色。如下范例。"
-  color-code1: "background(255);    // 设置背景颜色为白色 \n stroke(0);          // 设置外线颜色为黑色 \n fill(150);          // 设置填充色为灰色 \n rect(50,50,75,100); // 绘制四方形"
-  color-p3x1: "使用 "
-  color-p3x2: " 及 "
-  color-p3x3: "函数将会分别去除外线色灰填充色。我们直觉上可能会以为“ stroke(0) ”表示没有外线，可是我们必须记得 0 在这并不代表“无”，然而是代表黑色。此外，我们必须记得不要同时去除 "
-  color-p3x4: " 及 "
-  color-p3x5: " 不然不会有任何图形出现在画布上！"
-  color-p4x1: "以此同时，如果我们绘制两个图形，p5.js 将会使用最近（代码内从上至下）所定义的外线色及填充色值。"
-  color-rgb-title: "RGB 颜色值"
-  color-rgb-p1x1: "您还记得手指绘画吗？选择混合三原色，我们能混合出任何颜色。同时混合所有颜色的结果是个浑浊的褐色。添加越多颜料，给颜色将会变得更暗。数码颜色也是使用三原色的混合来构造新的颜色的，但是它和颜料的混合原理不一样。首先，其原色为：红、绿、蓝（也为 RGB 颜色，Red、Green、Blue）。而当您在混合荧幕上的颜色时，您将混合的是光而不是颜料，因此它的混合原理并不一样。"
-  color-rgb-li1: "红 + 绿 = 黄"
-  color-rgb-li2: "红 + 蓝 = 紫"
-  color-rgb-li3: "绿 + 蓝 = 青（蓝绿色）"
-  color-rgb-li4: "红 + 绿 + 蓝 = 白"
-  color-rgb-li5: "无色 = 黑"
-  color-rgb-p2x1: "这假设所有色颜色都为最亮的亮度，但是您也能同时使用一系列的颜色值，因此一些红加上一些绿再加上一些蓝将等于灰，而一点红加上一点蓝将等于深紫色。虽然这可能需要一点时间来习惯，随着您编程及使用 RGB 颜色值来试验的经验越多，您会对它越熟悉，就如使用您的手指来混合颜色一样。当然您不能单纯说“混合一些红与一点蓝”，您必须提供确切的数值。就如灰渐值，个别颜色的值也是由介于 0（不使用任何该颜色）与 255（完全使用该颜色）之间，而他们的顺序为红（R）、绿（G）及蓝（B）。通过更多的试验您将会对 RGB 颜色更加熟悉，不过接下来我们将介绍一些使用常用颜色的代码。"
-  color-transparency-title: "颜色透明度"
-  color-transparency-p1x1: "除了个别颜色的红、绿、蓝值之外，我们也能提供多一个可选性的值，此值被称为该颜色的 “alpha” 值。Alpha 代表透明度，当您要绘制多个重叠部分透视的图形时，透明度在这就特别有用。一个图像的 alpha 值有时也会被称为该图像的 “alpha channel”。"
-  color-transparency-p2x1: "我们必须记得像素并不是真的透明的，这单纯是个使用混合颜色所达成的便利错觉。p5.js 在幕后将会使用该颜色的数值再加上一定百分率的另外一个颜色，创作出混合颜色的视觉错觉。（如果您有兴趣编程一个“粉色镜片”，您可以从这开始。）"
-  color-transparency-p3x1: "Alpha 值也是介于 0 与 255 之间，0 代表完全透明而 255 代表完全不透明。"
-  color-custom-ranges-title: "自定义颜色值范围"
-  color-custom-ranges-p1x1: "介于 0 与 255 之间的 RGB 颜色值并不是 p5.js 唯一定义颜色的方法，事实上，我们能使用多种方法来定义颜色。比如说，您可能比较偏向于使用 0 至 100（如百分比）来定义颜色。为此您可以使用 "
-  color-custom-ranges-p2x1: "以上函数表示：“OK，我们要使用红、绿、蓝值来定义颜色。而他们的值将介于 0 至 100 之间。"
-  color-custom-ranges-p3x1: "虽然一般上这么做不会提供任何便利，您可以为个别颜色值提供不同的数值范围："
-  color-custom-ranges-p4x1: "这时此函数表示：“红色值将会是介于 0 至 100 之间，绿色值将会是介于 0 至 500 之间，蓝色值将会是介于 0 至 10 之间，而 alpha 至将会是介于 0 至 255 之间。"
-  color-custom-ranges-p5x1: "最后，虽然您通常在编程时只需要用到 RGB 色值，您也能使用 HSB（色调、饱和度及亮度）模式来定义颜色。简单来说，HSB 色值使用方法如下："
-  color-custom-ranges-li1x1: "色调"
-  color-custom-ranges-li1x2: "—色调值，默认上介于 0 至 255 之间。"
-  color-custom-ranges-li2x1: "饱和度"
-  color-custom-ranges-li2x2: "—该颜色的饱和度，默认上介于 0 至 255 之间。"
-  color-custom-ranges-li3x1: "亮度"
-  color-custom-ranges-li3x2: "—该颜色的亮度，默认上介于 0 至 255 之间。"
-  color-custom-ranges-p6x1: "使用函数 "
-  color-custom-ranges-p6x2: " 您就能设定您自选的数字范围。有些人会比较偏好使用介于 0 至 360 之间的数值来定义色调（就如色轮的 360 度一样）及 0 至 100 之间的数值来定义饱和度及亮度（介于 0% 至 100%）。"
-  coordinate-system-description1: "以下教程来自于由 Daniel Shiffman 篇写的《 "
-  coordinate-system-description2: "Learning Processing"
-  coordinate-system-description3: " 》（原文英文），并由 Morgan Kaufmann 出版，© 2008 Elsevier Inc。版权所有。此教程由移植成 P5 代码。如果您发现任何错误或有任何评论，"
-  coordinate-system-description4: "请联络我们"
-  coordinate-system-description5: "。"
-  coordinate-system-description-title: "坐标系统及图形"
-  coordinate-system-description-p1x1: "在我们开始使用 p5 编程前，我们得先回到我们初中二时的记忆，找出一张坐标纸并画一条直线。两点之间最短的距离正是一条直线，我们将使用坐标纸上的直线的两点作为起点。"
-  coordinate-system-description-p2x1: "以上图解显示一条介于点 A (1,0) 及点 B (4,5) 的直线。如果您想要指示您的朋友画出一样的直线，您或许会对他说：“请从点一、零开始画一条直线去点四、五”。 那么现在暂时想象您的朋友是个电脑而您想要指示这位数码朋友如何画在荧幕上出一样的直线。这情况下您也能使用一样的指示（只不过现在您可以跳过任何客气话但是必须使用精准的格式来表达）。该指示将会是如下："
-  coordinate-system-description-p3x1: "就算您还没学习过编写程式的语法，以上的语句应该仍然多少都能理解。我们提供电脑一个指令（我们称这指令为 function 或函数）以让其画出直线（line）。此外，我们也提供一些用于定义该直线的参数：从点 A (1,0) 至点 B (4,5)。 如果您假想这行代码为一个句子，这函数就是个动词而参数就是宾语。这代码句子使用分号作为句尾符号而不是句号。"
-  coordinate-system-description-p4x1: "这里关键是了解电脑屏幕就只是个比较花俏的坐标纸。荧幕上每一个像素都代表着一个坐标 - 或两个数字：“x”（横向）及 “y”（纵向）- 代表着在空间内一点的位置。而我们的工作就是指定该在这些像素坐标位置出现的图形及颜色。"
-  coordinate-system-description-p5x1: "不过，这里有个需要注意的东西。那张来自初中二的坐标纸（使用笛卡尔坐标系）将 (0,0) 放置在正中央，y 轴由下至上 x 轴由左至右。但是电脑窗口的坐标系在 y 轴的方向是相反的。(0,0) 被定义在左上角并往右边及往下延伸。"
-  coordinate-system-simple-shapes-title: "基本图形"
-  coordinate-system-simple-shapes-p1x1: "大多数使用 p5 的编程范例一般都会使视觉上的绘图范例。本质上，这些范例都和绘制图形及设定像素有关。我们将从绘制四种基本图形开始。"
-  coordinate-system-simple-shapes-p2x1: "针对每个形状，我们需要问我们需要什么资料才可以定义该图形的位置及大小（更之后其颜色）然后再了解 p5 如何接收这些信息。在以下的绘图内，我们将使用一个宽度为 100 像素及高度为 100 像素的画布。"
-  coordinate-system-simple-shapes-p3x1: ""
-  coordinate-system-simple-shapes-p3x2: " （点）是最简单的图形同时也是个不错的起点。以绘制一个点（point），我们只需要提供 x 及 y 坐标。"
-  coordinate-system-simple-shapes-p4x1: ""
-  coordinate-system-simple-shapes-p4x2: " （直线）也不会特别困难，我们只需提供两个点 (x1,y1) 及 (x2,y2)："
-  coordinate-system-simple-shapes-p5x1: "当我们想要绘制一个 "
-  coordinate-system-simple-shapes-p5x2: " （四方形）时，这就会变得比较复杂一点。在 p5 内，一个四方形是由其左上角的坐标点与其宽度及高度来定义的。"
-  coordinate-system-simple-shapes-p6x1: "第二个绘制四方形的方法是定义其中心点的位置，然后定义其宽度及高度。如果我们想要使用这方法，我们必须先表示我们要使用 "
-  coordinate-system-simple-shapes-p6x2: " 模式然后才输入绘制四方形的指示。请注意 p5 有区分大小写字母。"
-  coordinate-system-simple-shapes-p7x1: "最后我们也能使用两个点来绘制一个四方形（分别定义左上角及右下角）。这模式为 "
-  coordinate-system-simple-shapes-p7x2: "。请注意这范例在荧幕上显示的结果和上方的范例一样。"
-  coordinate-system-simple-shapes-p8x1: "当我们对于绘制一个四方形有了不错的掌握时，绘制一个 "
-  coordinate-system-simple-shapes-p8x2: " （椭圆形）可是轻而易举。事实上，它和绘制 "
-  coordinate-system-simple-shapes-p8x3: " （四方形）一样，唯一不同的是椭圆形将会被绘制在所定义的四方形内。"
-  coordinate-system-simple-shapes-p8x4: " 的默认模式为 "
-  coordinate-system-simple-shapes-p8x5: " 而不是 "
-  coordinate-system-simple-shapes-p8x6: "。"
-  coordinate-system-simple-shapes-p9x1: "现在让我们来看看一些使用更实际绘图设置的程式代码。我们将使用一个大小为 200 乘 200 的画布大小。请注意我们这里使用的 createCanvas() 函数内所设定的画布高度及宽度。"
-  teach-desc: "Teach a p5 workshop or class, or create teaching materials!"
-test-tutorial:
-
->>>>>>> 8dc60a8c
 libraries:
   Libraries: 程式库
   core-libraries: 核心程式库
@@ -1315,211 +1136,250 @@
   project-a-5-1-moon: 'Check out the '
   project-a-5-2-moon: ' in Milan, Italy.'
 teach:
-<<<<<<< HEAD
   teach-title2: Teach
-  teach-intro1: intro1
-  teach-intro2: intro2
-  teach-intro3: intro3
-  teach-intro4: intro4
-  teach-slider-title1: Year
-  teach-slider-title2: Region
-  teach-slider-title3: Type
-  teach-results: Results
-=======
-  teach-title2: "Teach"
-  teach-intro1: "Every teaching has its own unique goals, messages, conditions, and environments. "
-  teach-intro2: "By documenting and sharing p5 workshops, classes, and materials, we hope to better connect the p5.js learner and educator communities around the world. "
-  teach-intro3: "Share or recommend"
-  teach-intro4: "your own teaching experiences, too!"
-  teach-heading: "p5 Teaching Resources"
-  teach-search-filter: "Search Filter"
-  teach-filter1: "Diversity & Inclusion : "
-  teach-filter1-label1: "Gender"
-  teach-filter1-label2: "Race & Ethnicity"
-  teach-filter1-label3: "Language"
-  teach-filter1-label4: "Neuro-Type"
-  teach-filter1-label5: "Ability"
-  teach-filter1-label6: "Class"
-  teach-filter1-label7: "Religion"
-  teach-filter1-label8: "(Sub-)Culture"
-  teach-filter1-label9: "Political Opinion"
-  teach-filter1-label10: "Age"
-  teach-filter1-label11: "Skill Level"
-  teach-filter1-label12: "Occupation"
-  teach-filter1-label13: "#noCodeSnobs"
-  teach-filter1-label14: "#newKidLove"
-  teach-filter1-label15: "#unassumeCore"
-  teach-filter1-label16: "#BlackLivesMatter"
-  
-  teach-filter2: "Venue : "
-  teach-filter2-label1: "Africa"
-  teach-filter2-label2: "Asia"
-  teach-filter2-label3: "Europe"
-  teach-filter2-label4: "North America"
-  teach-filter2-label5: "Oceania"
-  teach-filter2-label6: "South America"
-  teach-filter2-label7: "Virtual-Online "
-
-  teach-filter3: "Year : "
-
-  teach-filter4: "Level of Difficulty : "
-  teach-filter4-label1: "Elementary"
-  teach-filter4-label2: "Intermediate"
-  teach-filter4-label3: "Advanced"
-
-  teach-case-subtitle1: "Venue & Date"
-  teach-case-subtitle2: "Participants"
-  teach-case-subtitle3: "Level of Difficulty"
-  teach-case-subtitle4: "Goals"
-  teach-case-subtitle5: "Method & Materials"
-
-  teach-case1-title: "p5.js à l'Ubuntu Party!"
-  teach-case1-lead-name: "Basile Pesin"
-  teach-case1-content1: "2020 Ubuntu Party, "
-  teach-case1-content1-1: "Cité des Sciences et de l'Industrie, Paris, France"
-  teach-case1-content2: "Any age, including children and parents, young and older adults."
-  teach-case1-content3: "Advanced"
-  teach-case1-content4: "To introduce a new public to programming through fun and compelling examples. "
-  teach-case1-content5: "Method: in-person workshop, 1 hour per session, with different participant each times. The students were using (Ubuntu) machines with the p5.js web editor. I was teaching using a video projector as well as a board." 
-  teach-case1-content5-1: "Materials: The exercises I gave where accessible through p5.js web-editor links available in "
-
-  teach-case2-title: "Making The Thing that Makes the Thing: Exploring Generative Art & Design with p5.js"
-  teach-case2-lead-name: "Priti Pandurangan & Ajith Ranka"
-  teach-case2-content1: "National Institute of Design, Bangalore"
-  teach-case2-content1-1: "2020 February 8, 2:30-4:00 PM"
-  teach-case2-content2: "Our participants included art/design students & professionals, creative coding enthusiasts. We had close to 50 participants."
-  teach-case2-content3: "Priti: Intermediate & Ajith: Advanced"
-  teach-case2-content4: "To explore generative art &#x0026; design and recreate some classical works with p5.js. "
-  teach-case2-content5: "Methods: In-person, collaborative, hands-on workshop." 
-  teach-case2-content5-1: "Materials: "
-  teach-case2-content5-2: "course page "
-  teach-case2-content5-3: "linking to sketches on the p5 editor, "
-  teach-case2-content5-4: "interactive reference guide "
-  teach-case2-content5-5: "to p5 basics"
-
-  teach-case3-title: "CC Fest (Creative Coding Festival)"
-  teach-case3-lead-name: "Saber"
-  teach-case3-speech: "Love p5.js. It has meant so much to me, my students, and this community."
-  teach-case3-content1: " New York, Los Angeles, San Francisco, Virtual-Online "
-  teach-case3-content1-1: " Twice a year in NYC for four years; once a year in LA for three years; once a year in SF for two years; now virtual"
-  teach-case3-content2: "Our participants included art/design students & professionals, creative coding enthusiasts. We had close to 50 participants."
-  teach-case3-content3: "Intermediate"
-  teach-case3-content4: "To build a teacher and student community around p5 for middle and high school."
-  teach-case3-content5: "A half-day of workshop led by volunteer teachers. We saw lots of different methods and materials. Most used some sort of slides or documentation, some live coding using an editor, with work time for participant to remix." 
-  teach-case3-content5-1: "CC Fest Lessons page"
-  teach-case3-content5-2: " for teaching materials"
-  teach-case3-content5-3: "More photos"
-
-  teach-case4-title: "Taller Introducción a la Programación Creativa con p5.js"
-  teach-case4-lead-name: "Aarón Montoya-Moraga"
-  teach-case4-speech: "p5.js is my happy place "
-  teach-case4-content1: " PlusCode Media Arts Festival, Buenos Aires, Argentina & Virtual-Online "
-  teach-case4-content1-1: " 2018 November 14, 3 hours"
-  teach-case4-content2: "I had around 16 students in the workshop, and a team including 3 people from the PlusCode festival, and one person at the venue."
-  teach-case4-content3: "Elementary, Intermediate, Advanced"
-  teach-case4-content4: "Introduction to beginners and artists of graphic web programming and open source, using p5.js, in Spanish :)"
-  teach-case4-content5: "I used the material on this " 
-  teach-case4-content5-1: "GitHub repo"
-  teach-case4-content5-2: ", we used the p5.js web editor, we had a three hour long workshop"
-  teach-case4-content5-3: "+CODE electronic art festival 2018, Argentina"
-  teach-case4-content5-4: ", Medium"
-  
-  teach-case5-title: "Introduction to Generative Drawing"
-  teach-case5-lead-name: "Adam Herst"
-  teach-case5-speech: "My greatest source of uncertainty in developing the workshop was whether it was trying to teach art to programmers or to teach programming to artists."
-  teach-case5-content1: "Inter/Access"
-  teach-case5-content1-1: " (artist-run centre), Toronto, Ontario, Canada"
-  teach-case5-content1-2: "In-person with a self-paced workbook for remote work"
-  teach-case5-content1-3: " 2020 February 12, 7PM-9PM"
-  teach-case5-content2: "15 artists"
-  teach-case5-content3: "Elementary"
-  teach-case5-content4: "To introduce p5.js to artists with little or no programming experience and to suggest one way an analogue practice can migrate to a digital form."
-  teach-case5-content5: "A printed workbook with activities that used the p5.js web editor to show how translate an physical drawing into a digital drawing." 
-  teach-case5-content5-1: "Processing Community Day 2019: Generative Drawing at Inter/Access"
-  teach-case5-content5-2: "Introduction to Generative Drawing Letter PDF"
-  teach-case5-content5-3: "Introduction to Generative Drawing Booklet PDF"
-  
-  teach-case6-title: "Open Lecture, Creative Coding: 2020"
-  teach-case6-lead-name: "Shunsuke Takawo"
-  teach-case6-speech: "I love p5.js because it's so easy to read and write code in p5.js. Coding in your everyday life!"
-  teach-case6-content1: " Kyoto University of Art and Design, Kyoto, Japan & Virtual-Online "
-  teach-case6-content1-1: " 2020 March 16-18, 1-7 PM"
-  teach-case6-content2: "Students of Kyoto University of Art and Design, and anyone."
-  teach-case6-content3: "Elementary"
-  teach-case6-content4: "Making code as a tool for artistic expression."
-  teach-case6-content5: "Dropbox Paper, p5.js web editor." 
-  teach-case6-content5-1: "Syllabus"
-  teach-case6-content5-2: "Day 1"
-  teach-case6-content5-3: "Day 2"
-  teach-case6-content5-4: "Day 3"
-  teach-case6-content5-5: ", YouTube"
-
-  teach-case7-title: "Creative Coding for Static Graphics"
-  teach-case7-lead-name: "Shunsuke Takawo"
-  teach-case7-speech: "Coding in p5.js is a lot of fun. If you haven't started yet, I encourage you to give it a try!"
-  teach-case7-content1: " FabCafe MTRL, Tokyo, Japan"
-  teach-case7-content1-1: " 2019 September 15, 4-7 PM "
-  teach-case7-content2: "Anyone who wants to try coding in p5.js."
-  teach-case7-content3: "Intermediate"
-  teach-case7-content4: "To code from the graphic design's perspective."
-  teach-case7-content5: "Dropbox Paper, p5.js web editor." 
-  teach-case7-content5-1: "Syllabus & Material"
-  
-  teach-case8-title: "Generative Typography"
-  teach-case8-lead-name: "Dae In Chung"
-  teach-case8-content1: " Baltimore, Maryland, USA & Virtual-Online "
-  teach-case8-content1-1: " 2019 January 21 - May 08, every Wednesday, 4-10 PM"
-  teach-case8-content2: "14 undergrads and grad students who had little to no experience in coding."
-  teach-case8-content3: "Elementary"
-  teach-case8-content4: "Experiment with typographic forms and structures through computation."
-  teach-case8-content5: "Methods: online/offline lectures and critiques." 
-  teach-case8-content5-1: "Materials: p5js online editor, Github, youtube tutorials."
-  teach-case8-content5-2: "Works of participants"
-  
-  teach-case9-title: "Machine Learning for the Web"
-  teach-case9-lead-name: "Yining Shi"
-  teach-case9-content1: " ITP, NYU, 370 Jay St, Brooklyn, NY 11201, USA"
-  teach-case9-content1-1: "2019 March 09 - October 12, every Tuesday, 6:30-9:00 PM"
-  teach-case9-content2: "Students at Interactive Telecommunications Program, New York University. 16 people."
-  teach-case9-content3: "Elementary, Intermediate"
-  teach-case9-content4: "The goal of this class is to learn and understand common machine learning techniques and apply them to generate creative outputs in the browser using ml5.js and p5.js."
-  teach-case9-content5: "This class is a mix of lectures, coding sessions, group discussions, and presentations. I used " 
-  teach-case9-content5-1: "GitHub"
-  teach-case9-content5-2: " to host class syllabus and all the coding materials, Google Slides for lectures and p5.js Web Editor for live coding sessions. Every week, there were one-on-one office hours to talk about any difficulties of coming up with an idea for the homework or any coding changes."
-  teach-case9-content5-3: "Methods: online/offline lectures and critiques."
-
-  teach-case10-title: "Introduction to p5.js and JavaScript"
-  teach-case10-lead-name: "Nico Reski"
-  teach-case10-content1: " Currently available as self-study at own pace with accompanying slides, linked below."
-  teach-case10-content3: "Beginner, Elementary"
-  teach-case10-content4: "Introduce learners (potentially with no coding experiences at all) to the very basics of p5.js (and JavaScript), in order to encourage creative coding and enable them to pursue own projects in a safe environment."
-  teach-case10-content5: "p5.js source code (for the introductory project), JavaScript source code (illustrating some basic JavaScript functionalities), accompanying slides in .pdf format, all hosted publicly on GitHub. "
-  teach-case10-content5-1: "Overview"
-  teach-case10-content5-2: " of the workshop and its contents (including all links to the material hosted on GitHub) on my academic webpage."
-  
-  teach-case11-title: "Digital Weaving & Physical Computing Workshop Series"
-  teach-case11-lead-name: "Qianqian Ye & Evelyn Masso"
-  teach-case11-content1: " Womens Center for Creative Work (WCCW), Los Angeles, CA, US"
-  teach-case11-content1-1: " 2019 October 19 - November 02, every Saturday 3-6 PM"
-  teach-case11-content2: "15 women and non-binary artists, designer, makers, programers. "
-  teach-case11-content3: "Elementary"
-  teach-case11-content4: "Over the course of three workshops, we will draw and create patterns using p5.js, an open-source graphical library; we will learn and apply computational concepts to transform patterns and finally, we will bring a weaving to life with electronic microcontrollers."
-  teach-case11-content5: "Methods: small team session"
-  teach-case11-content5-1: "Materials: slides, p5.js web editor, pen and paper to draw pattern, physical pattern weaving tool."
-  teach-case11-content5-2: "Workshop Slide #1"
-  teach-case11-content5-3: "Workshop Slide #2"
-  teach-case11-content5-4: "Workshop Information"
-  teach-case11-content5-5: " on WCCW website."
-
-  teach-case12-title: "Signing Coders"
-  teach-case12-lead-name: "Taeyoon Choi"
-  teach-case12-speech: "I'm working on a new series of coding class for Disabled students in South Korea. I'm researching about the pedagogy and translation. I plan to hold workshops in December 2020. The project is supported by the Open Society Foundation Human Rights Initiative and Korea Disability Arts & Culture Center."
-  teach-case12-content1: " WRIC, New York City, USA & Seoul Museum of Art, Seoul, South Korea."
-  teach-case12-content1-1: "5 Sessions, each 2~3 hours"
-  teach-case12-content2: "Deaf and Hard of Hearing students age 10~50 who live in NYC."
-  teach-case12-content3: "Elementary"
-  teach-case12-content4: "To help Deaf and Hard of Hearing students learn about computer programming through playful exercises. To make ASL tutorial of basic coding concepts."
-  teach-case12-content5: "We used p5.js Web editor and code examples on the website. We also used dice, playing cards and various paper tools to help students learn about coding concepts."
-  teach-case12-content5-1: "Syllabus & Material"
-  teach-case12-content5-2: "More photos"
->>>>>>> 8dc60a8c
+  teach-intro1: >-
+    Every teaching has its own unique goals, messages, conditions, and
+    environments. 
+  teach-intro2: >-
+    By documenting and sharing p5 workshops, classes, and materials, we hope to
+    better connect the p5.js learner and educator communities around the world. 
+  teach-intro3: Share or recommend
+  teach-intro4: 'your own teaching experiences, too!'
+  teach-heading: p5 Teaching Resources
+  teach-search-filter: Search Filter
+  teach-filter1: 'Diversity & Inclusion : '
+  teach-filter1-label1: Gender
+  teach-filter1-label2: Race & Ethnicity
+  teach-filter1-label3: Language
+  teach-filter1-label4: Neuro-Type
+  teach-filter1-label5: Ability
+  teach-filter1-label6: Class
+  teach-filter1-label7: Religion
+  teach-filter1-label8: (Sub-)Culture
+  teach-filter1-label9: Political Opinion
+  teach-filter1-label10: Age
+  teach-filter1-label11: Skill Level
+  teach-filter1-label12: Occupation
+  teach-filter1-label13: '#noCodeSnobs'
+  teach-filter1-label14: '#newKidLove'
+  teach-filter1-label15: '#unassumeCore'
+  teach-filter1-label16: '#BlackLivesMatter'
+  teach-filter2: 'Venue : '
+  teach-filter2-label1: Africa
+  teach-filter2-label2: Asia
+  teach-filter2-label3: Europe
+  teach-filter2-label4: North America
+  teach-filter2-label5: Oceania
+  teach-filter2-label6: South America
+  teach-filter2-label7: 'Virtual-Online '
+  teach-filter3: 'Year : '
+  teach-filter4: 'Level of Difficulty : '
+  teach-filter4-label1: Elementary
+  teach-filter4-label2: Intermediate
+  teach-filter4-label3: Advanced
+  teach-case-subtitle1: Venue & Date
+  teach-case-subtitle2: Participants
+  teach-case-subtitle3: Level of Difficulty
+  teach-case-subtitle4: Goals
+  teach-case-subtitle5: Method & Materials
+  teach-case1-title: p5.js à l'Ubuntu Party!
+  teach-case1-lead-name: Basile Pesin
+  teach-case1-content1: '2020 Ubuntu Party, '
+  teach-case1-content1-1: 'Cité des Sciences et de l''Industrie, Paris, France'
+  teach-case1-content2: 'Any age, including children and parents, young and older adults.'
+  teach-case1-content3: Advanced
+  teach-case1-content4: >-
+    To introduce a new public to programming through fun and compelling
+    examples. 
+  teach-case1-content5: >-
+    Method: in-person workshop, 1 hour per session, with different participant
+    each times. The students were using (Ubuntu) machines with the p5.js web
+    editor. I was teaching using a video projector as well as a board.
+  teach-case1-content5-1: >-
+    Materials: The exercises I gave where accessible through p5.js web-editor
+    links available in 
+  teach-case2-title: >-
+    Making The Thing that Makes the Thing: Exploring Generative Art & Design
+    with p5.js
+  teach-case2-lead-name: Priti Pandurangan & Ajith Ranka
+  teach-case2-content1: 'National Institute of Design, Bangalore'
+  teach-case2-content1-1: '2020 February 8, 2:30-4:00 PM'
+  teach-case2-content2: >-
+    Our participants included art/design students & professionals, creative
+    coding enthusiasts. We had close to 50 participants.
+  teach-case2-content3: 'Priti: Intermediate & Ajith: Advanced'
+  teach-case2-content4: >-
+    To explore generative art &#x0026; design and recreate some classical works
+    with p5.js. 
+  teach-case2-content5: 'Methods: In-person, collaborative, hands-on workshop.'
+  teach-case2-content5-1: 'Materials: '
+  teach-case2-content5-2: 'course page '
+  teach-case2-content5-3: 'linking to sketches on the p5 editor, '
+  teach-case2-content5-4: 'interactive reference guide '
+  teach-case2-content5-5: to p5 basics
+  teach-case3-title: CC Fest (Creative Coding Festival)
+  teach-case3-lead-name: Saber
+  teach-case3-speech: 'Love p5.js. It has meant so much to me, my students, and this community.'
+  teach-case3-content1: ' New York, Los Angeles, San Francisco, Virtual-Online '
+  teach-case3-content1-1: ' Twice a year in NYC for four years; once a year in LA for three years; once a year in SF for two years; now virtual'
+  teach-case3-content2: >-
+    Our participants included art/design students & professionals, creative
+    coding enthusiasts. We had close to 50 participants.
+  teach-case3-content3: Intermediate
+  teach-case3-content4: >-
+    To build a teacher and student community around p5 for middle and high
+    school.
+  teach-case3-content5: >-
+    A half-day of workshop led by volunteer teachers. We saw lots of different
+    methods and materials. Most used some sort of slides or documentation, some
+    live coding using an editor, with work time for participant to remix.
+  teach-case3-content5-1: CC Fest Lessons page
+  teach-case3-content5-2: ' for teaching materials'
+  teach-case3-content5-3: More photos
+  teach-case4-title: Taller Introducción a la Programación Creativa con p5.js
+  teach-case4-lead-name: Aarón Montoya-Moraga
+  teach-case4-speech: 'p5.js is my happy place '
+  teach-case4-content1: ' PlusCode Media Arts Festival, Buenos Aires, Argentina & Virtual-Online '
+  teach-case4-content1-1: ' 2018 November 14, 3 hours'
+  teach-case4-content2: >-
+    I had around 16 students in the workshop, and a team including 3 people from
+    the PlusCode festival, and one person at the venue.
+  teach-case4-content3: 'Elementary, Intermediate, Advanced'
+  teach-case4-content4: >-
+    Introduction to beginners and artists of graphic web programming and open
+    source, using p5.js, in Spanish :)
+  teach-case4-content5: 'I used the material on this '
+  teach-case4-content5-1: GitHub repo
+  teach-case4-content5-2: ', we used the p5.js web editor, we had a three hour long workshop'
+  teach-case4-content5-3: '+CODE electronic art festival 2018, Argentina'
+  teach-case4-content5-4: ', Medium'
+  teach-case5-title: Introduction to Generative Drawing
+  teach-case5-lead-name: Adam Herst
+  teach-case5-speech: >-
+    My greatest source of uncertainty in developing the workshop was whether it
+    was trying to teach art to programmers or to teach programming to artists.
+  teach-case5-content1: Inter/Access
+  teach-case5-content1-1: ' (artist-run centre), Toronto, Ontario, Canada'
+  teach-case5-content1-2: In-person with a self-paced workbook for remote work
+  teach-case5-content1-3: ' 2020 February 12, 7PM-9PM'
+  teach-case5-content2: 15 artists
+  teach-case5-content3: Elementary
+  teach-case5-content4: >-
+    To introduce p5.js to artists with little or no programming experience and
+    to suggest one way an analogue practice can migrate to a digital form.
+  teach-case5-content5: >-
+    A printed workbook with activities that used the p5.js web editor to show
+    how translate an physical drawing into a digital drawing.
+  teach-case5-content5-1: 'Processing Community Day 2019: Generative Drawing at Inter/Access'
+  teach-case5-content5-2: Introduction to Generative Drawing Letter PDF
+  teach-case5-content5-3: Introduction to Generative Drawing Booklet PDF
+  teach-case6-title: 'Open Lecture, Creative Coding: 2020'
+  teach-case6-lead-name: Shunsuke Takawo
+  teach-case6-speech: >-
+    I love p5.js because it's so easy to read and write code in p5.js. Coding in
+    your everyday life!
+  teach-case6-content1: ' Kyoto University of Art and Design, Kyoto, Japan & Virtual-Online '
+  teach-case6-content1-1: ' 2020 March 16-18, 1-7 PM'
+  teach-case6-content2: 'Students of Kyoto University of Art and Design, and anyone.'
+  teach-case6-content3: Elementary
+  teach-case6-content4: Making code as a tool for artistic expression.
+  teach-case6-content5: 'Dropbox Paper, p5.js web editor.'
+  teach-case6-content5-1: Syllabus
+  teach-case6-content5-2: Day 1
+  teach-case6-content5-3: Day 2
+  teach-case6-content5-4: Day 3
+  teach-case6-content5-5: ', YouTube'
+  teach-case7-title: Creative Coding for Static Graphics
+  teach-case7-lead-name: Shunsuke Takawo
+  teach-case7-speech: >-
+    Coding in p5.js is a lot of fun. If you haven't started yet, I encourage you
+    to give it a try!
+  teach-case7-content1: ' FabCafe MTRL, Tokyo, Japan'
+  teach-case7-content1-1: ' 2019 September 15, 4-7 PM '
+  teach-case7-content2: Anyone who wants to try coding in p5.js.
+  teach-case7-content3: Intermediate
+  teach-case7-content4: To code from the graphic design's perspective.
+  teach-case7-content5: 'Dropbox Paper, p5.js web editor.'
+  teach-case7-content5-1: Syllabus & Material
+  teach-case8-title: Generative Typography
+  teach-case8-lead-name: Dae In Chung
+  teach-case8-content1: ' Baltimore, Maryland, USA & Virtual-Online '
+  teach-case8-content1-1: ' 2019 January 21 - May 08, every Wednesday, 4-10 PM'
+  teach-case8-content2: 14 undergrads and grad students who had little to no experience in coding.
+  teach-case8-content3: Elementary
+  teach-case8-content4: Experiment with typographic forms and structures through computation.
+  teach-case8-content5: 'Methods: online/offline lectures and critiques.'
+  teach-case8-content5-1: 'Materials: p5js online editor, Github, youtube tutorials.'
+  teach-case8-content5-2: Works of participants
+  teach-case9-title: Machine Learning for the Web
+  teach-case9-lead-name: Yining Shi
+  teach-case9-content1: ' ITP, NYU, 370 Jay St, Brooklyn, NY 11201, USA'
+  teach-case9-content1-1: '2019 March 09 - October 12, every Tuesday, 6:30-9:00 PM'
+  teach-case9-content2: >-
+    Students at Interactive Telecommunications Program, New York University. 16
+    people.
+  teach-case9-content3: 'Elementary, Intermediate'
+  teach-case9-content4: >-
+    The goal of this class is to learn and understand common machine learning
+    techniques and apply them to generate creative outputs in the browser using
+    ml5.js and p5.js.
+  teach-case9-content5: >-
+    This class is a mix of lectures, coding sessions, group discussions, and
+    presentations. I used 
+  teach-case9-content5-1: GitHub
+  teach-case9-content5-2: ' to host class syllabus and all the coding materials, Google Slides for lectures and p5.js Web Editor for live coding sessions. Every week, there were one-on-one office hours to talk about any difficulties of coming up with an idea for the homework or any coding changes.'
+  teach-case9-content5-3: 'Methods: online/offline lectures and critiques.'
+  teach-case10-title: Introduction to p5.js and JavaScript
+  teach-case10-lead-name: Nico Reski
+  teach-case10-content1: ' Currently available as self-study at own pace with accompanying slides, linked below.'
+  teach-case10-content3: 'Beginner, Elementary'
+  teach-case10-content4: >-
+    Introduce learners (potentially with no coding experiences at all) to the
+    very basics of p5.js (and JavaScript), in order to encourage creative coding
+    and enable them to pursue own projects in a safe environment.
+  teach-case10-content5: >-
+    p5.js source code (for the introductory project), JavaScript source code
+    (illustrating some basic JavaScript functionalities), accompanying slides in
+    .pdf format, all hosted publicly on GitHub. 
+  teach-case10-content5-1: Overview
+  teach-case10-content5-2: ' of the workshop and its contents (including all links to the material hosted on GitHub) on my academic webpage.'
+  teach-case11-title: Digital Weaving & Physical Computing Workshop Series
+  teach-case11-lead-name: Qianqian Ye & Evelyn Masso
+  teach-case11-content1: ' Womens Center for Creative Work (WCCW), Los Angeles, CA, US'
+  teach-case11-content1-1: ' 2019 October 19 - November 02, every Saturday 3-6 PM'
+  teach-case11-content2: '15 women and non-binary artists, designer, makers, programers. '
+  teach-case11-content3: Elementary
+  teach-case11-content4: >-
+    Over the course of three workshops, we will draw and create patterns using
+    p5.js, an open-source graphical library; we will learn and apply
+    computational concepts to transform patterns and finally, we will bring a
+    weaving to life with electronic microcontrollers.
+  teach-case11-content5: 'Methods: small team session'
+  teach-case11-content5-1: >-
+    Materials: slides, p5.js web editor, pen and paper to draw pattern, physical
+    pattern weaving tool.
+  teach-case11-content5-2: 'Workshop Slide #1'
+  teach-case11-content5-3: 'Workshop Slide #2'
+  teach-case11-content5-4: Workshop Information
+  teach-case11-content5-5: ' on WCCW website.'
+  teach-case12-title: Signing Coders
+  teach-case12-lead-name: Taeyoon Choi
+  teach-case12-speech: >-
+    I'm working on a new series of coding class for Disabled students in South
+    Korea. I'm researching about the pedagogy and translation. I plan to hold
+    workshops in December 2020. The project is supported by the Open Society
+    Foundation Human Rights Initiative and Korea Disability Arts & Culture
+    Center.
+  teach-case12-content1: ' WRIC, New York City, USA & Seoul Museum of Art, Seoul, South Korea.'
+  teach-case12-content1-1: '5 Sessions, each 2~3 hours'
+  teach-case12-content2: Deaf and Hard of Hearing students age 10~50 who live in NYC.
+  teach-case12-content3: Elementary
+  teach-case12-content4: >-
+    To help Deaf and Hard of Hearing students learn about computer programming
+    through playful exercises. To make ASL tutorial of basic coding concepts.
+  teach-case12-content5: >-
+    We used p5.js Web editor and code examples on the website. We also used
+    dice, playing cards and various paper tools to help students learn about
+    coding concepts.
+  teach-case12-content5-1: Syllabus & Material
+  teach-case12-content5-2: More photos