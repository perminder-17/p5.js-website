--- conflicted
+++ resolved
@@ -1,79 +1,25 @@
 /*
-<<<<<<< HEAD
- * @name 텍스트 회전 
- * @description 스크린에 글자를 그린 후, 다양한 각도로 회전시킵니다. 
- * (https://processing.org/examples/textrotation.html에서 옮김) 
-
-=======
- * @name Text Rotation
- * @description Draws letters to the screen and rotates them at different angles.
- *  (ported from https://processing.org/examples/textrotation.html) 
->>>>>>> e1023f50
+ * @name 텍스트 회전
+ * @description 스크린에 글자를 그린 후, 다양한 각도로 회전시킵니다.
+ * (https://processing.org/examples/textrotation.html에서 옮김)
  */
 
 let font,
-  fontsize = 32;
+fontsize = 32;
 
-<<<<<<< HEAD
-  let angleRotate = 0.0;
-  
-  function setup() {
-    createCanvas(710, 400);
-    background(0);
-
-    // setup()함수와 draw()함수를 부르기 전에 .ttf 또는 .otf 파일이 'assets' 주소에
-    // 있을 것을 확안합니다
-    font = loadFont('assets/SourceSansPro-Regular.otf');
-    
-    // 텍스트의 특징을 정합니다
-    textFont(font);
-  } 
-  
-  function draw() {
-    background(0);
-=======
 let angleRotate = 0.0;
 
 function setup() {
   createCanvas(710, 400);
   background(0);
->>>>>>> e1023f50
-  
-  // Ensure the .ttf or .otf font stored in the assets directory
-  // is loaded before setup() and draw() are called
+
+  // setup()함수와 draw()함수를 부르기 전에 .ttf 또는 .otf 파일이 'assets' 주소에
+  // 있을 것을 확안합니다
   font = loadFont('assets/SourceSansPro-Regular.otf');
-  
-<<<<<<< HEAD
-    push();
-    let angle1 = radians(45);
-    translate(100, 180);
-    rotate(angle1);
-    // 스크린에 글짜를 그립니다
-    text("45 DEGREES", 0, 0);
-    line(0, 0, 150, 0);
-    pop();
-  
-    push();
-    let angle2 = radians(270);
-    translate(200, 180);
-    rotate(angle2);
-    // 스크린에 글짜를 그립니다
-    text("270 DEGREES", 0, 0);
-    line(0, 0, 150, 0);
-    pop();
-    
-    push();
-    translate(440, 180);
-    rotate(radians(angleRotate));
-    text(int(angleRotate) % 360 + " DEGREES ", 0, 0);
-    line(0, 0, 150, 0);
-    pop();
-    
-    angleRotate += 0.25;
-=======
-  // Set text characteristics
+
+  // 텍스트의 특징을 정합니다
   textFont(font);
-} 
+}
 
 function draw() {
   background(0);
@@ -85,7 +31,7 @@
   let angle1 = radians(45);
   translate(100, 180);
   rotate(angle1);
-  // Draw the letter to the screen
+  // 스크린에 글짜를 그립니다
   text("45 DEGREES", 0, 0);
   line(0, 0, 150, 0);
   pop();
@@ -94,19 +40,18 @@
   let angle2 = radians(270);
   translate(200, 180);
   rotate(angle2);
-  // Draw the letter to the screen
+  // 스크린에 글짜를 그립니다
   text("270 DEGREES", 0, 0);
   line(0, 0, 150, 0);
   pop();
-  
+
   push();
   translate(440, 180);
   rotate(radians(angleRotate));
   text(int(angleRotate) % 360 + " DEGREES ", 0, 0);
   line(0, 0, 150, 0);
   pop();
->>>>>>> e1023f50
-  
+
   angleRotate += 0.25;
 
   stroke(255, 0, 0);
