/*
 * @name Mixture
 * @arialabel Cube where we can see three sides, one blue and two forest green on a black background. An orange light shines where your mouse is when it is placed in the cube
 * @frame 710,400 (optional)
 * @description Display a box with three different kinds of lights.
 */
function setup() {
  createCanvas(710, 400, WEBGL);
  noStroke();
}

function draw() {
  background(0);
  
  // ambient light
   ambientLight(0, 255/4, 0);
  
  // to set the light position,
  // think of the world's coordinate as:
  // -width/2,-height/2 -------- width/2,-height/2
  //                |            |
  //                |     0,0    |
  //                |            |
  // -width/2,height/2--------width/2,height/2

  // blue directional light from the left
  directionalLight(0, 0, 255, -1, 0, 0);

  // calculate distance from center to mouseX
  let lightX = mouseX - width / 2;
  let lightY = mouseY - height / 2;
  
  // red spotlight
  // axis located at lightX, lightY, 500
  // axis direction of light: 0, 0, -1
  spotLight(255, 0, 0, lightX, lightY, 500, 0, 0, -1);

<<<<<<< HEAD
  // Yellow spotlight from the front
  spotLight(255, 255, 109, 0, 0, 300);

  rotateY(map(mouseX, 0, width, 0, PI));
  rotateX(map(mouseY, 0, height, 0, PI));
  box(200);
=======
  // rotate on X axis
  rotateX(-PI/4);
  // rotate on Y axis
  rotateY(PI/4);
  
  // place box on (0, 0, 0), size 100
  box(100);
>>>>>>> 8c59f400
}<|MERGE_RESOLUTION|>--- conflicted
+++ resolved
@@ -35,14 +35,6 @@
   // axis direction of light: 0, 0, -1
   spotLight(255, 0, 0, lightX, lightY, 500, 0, 0, -1);
 
-<<<<<<< HEAD
-  // Yellow spotlight from the front
-  spotLight(255, 255, 109, 0, 0, 300);
-
-  rotateY(map(mouseX, 0, width, 0, PI));
-  rotateX(map(mouseY, 0, height, 0, PI));
-  box(200);
-=======
   // rotate on X axis
   rotateX(-PI/4);
   // rotate on Y axis
@@ -50,5 +42,4 @@
   
   // place box on (0, 0, 0), size 100
   box(100);
->>>>>>> 8c59f400
 }