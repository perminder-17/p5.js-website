var langs = ['en', 'es', 'zh-Hans'];

// =================================================
// Family bar:
window.onload = function() {

  var test_js = function() {
    // http://stackoverflow.com/a/12410668/1293700
    document.documentElement.className = document.documentElement.className.replace(/\bno-js\b/,'') + ' js';
  }();
  var test_pointerevents = function() {
    // https://github.com/ausi/Feature-detection-technique-for-pointer-events/blob/master/modernizr-pointerevents.js
    var el = document.createElement('x');
    el.style.cssText = 'pointer-events:auto';
    return el.style.pointerEvents === 'auto';
  };
  if (test_pointerevents()) {
    document.documentElement.className += ' pointerevents';
  }

  var search_form = document.getElementById('search_form'),
      search_field = document.getElementById('search_field');
  var open_field = function() {
    search_form.className = 'form__open';
    search_field.focus();
  };
  var close_field = function(e) {
    if (e.type === 'focusout') {
      search_form.className = '';
    } else {
      if (search_field.value === '') {
        search_form.className = '';
      }
    }
  };
  if (search_form.addEventListener) {
    search_form.addEventListener('mouseover', open_field, false);
    search_form.addEventListener('mouseout', close_field, false);
    search_form.addEventListener('focusout', close_field, false);
  } else { // IE
    search_form.attachEvent('onmouseover', open_field);
    search_form.attachEvent('onmouseout', close_field);
    search_form.attachEvent('onfocusout', close_field);
  }


  // ===============================================
  // Language detection:

  var test_local_storage = function(w) {
    var tmp = 'p5js';
    try {
      w.localStorage.setItem(tmp, tmp);
      w.localStorage.removeItem(tmp);
      return true;
    } catch (e) {
      return false;
    }
  };
  var can_store = test_local_storage(window);

  var get_browser_lang = function(w) {
    var tmp = w.navigator.languages && w.navigator.languages[0]
      || w.navigator.language || w.navigator.userLanguage;
    tmp = tmp.split('-')[0];
    for (var i=0, l=langs; i < l; i++) {
      if (tmp == langs[i]) {
        return langs[i];
      }
    }
    return 'en';
  };
  var browser_lang = get_browser_lang(window);

  var get_loc_lang = function(w) {
    if ((w.location.pathname == '/') === false) {
      for (var i=0, l=langs.length; i < l; i++) {
        if (w.location.pathname.indexOf('/' + langs[i] + '/') !== -1) {
          return langs[i];
        }
      }
<<<<<<< HEAD
      return 'en';
    };
    var browser_lang = get_browser_lang(window);

    var get_loc_lang = function(w) {
      if ((w.location.pathname == '/') === false) {
        for (var i=0, l=langs.length; i < l; i++) {
          if (w.location.pathname.indexOf('/' + langs[i] + '/') !== -1) {
            return langs[i];
          }
        }
      }
      return 'en';
    };
    var loc = String(window.location.pathname);
    var loc_lang = get_loc_lang(window);
    var is_root = (loc == '/');

    // Default lang:
    var lang = 'en';
    if (can_store) {
      if (window.localStorage.getItem('lang') !== null) {
        var saved_lang = window.localStorage.getItem('lang');
        if (saved_lang !== loc_lang) {
          if (saved_lang == 'en') {
            loc = '/' + loc.replace('\/' + loc_lang + '\/', '');
          } else {
            loc = '/' + saved_lang + loc;
          }
          window.location = loc;
=======
    }
    return 'en';
  };
  var loc = String(window.location.pathname);
  var loc_lang = get_loc_lang(window);
  var is_root = (loc == '/');

  // Default lang:
  var lang = 'en';
  if (can_store) {
    if (window.localStorage.getItem('lang') !== null) {
      var saved_lang = window.localStorage.getItem('lang');
      if (saved_lang !== loc_lang) {
        if (saved_lang == 'en') {
          loc = '/' + loc.replace('\/' + loc_lang + '\/', '');
>>>>>>> 6d292615
        } else {
          loc = '/' + saved_lang + loc;
        }
        window.location = loc;
      } else {
        lang = saved_lang;
      }
    } else {
      if (is_root && browser_lang != loc_lang) {
        loc = '/' + browser_lang;
        window.location = loc;
      }
    }
  } else {
    lang = get_loc_lang();
  }
  window.lang = lang;

  // ===============================================
  // Language change:

  var els = document.getElementsByClassName('js-lang');
  var el = null;
  if (window.lang != 'en') {
    for (var i=0, l=els.length; i < l; i++) {
      el = els[i];
      el.innerHTML = el.getAttribute('data-' + window.lang);
    }
  }


  // ===============================================
  // Language buttons:

  var btns = document.getElementById('i18n-btn').getElementsByTagName('button');
  var evt_type = typeof document.addEventListener !== 'undefined' ? 'click' : 'onclick';
  var click_action = function(e) {
    var new_lang = this.getAttribute('data-lang');
    if (new_lang == 'en') {
      for (var j=0, l=langs.length; j < l; j++) {
        if (langs[j] != 'en') {
          loc = '/' + loc.replace('\/' + langs[j] + '\/', '');
        }
      }
    } else {
      loc = '/' + new_lang + loc;
    }
    if (can_store) {
      window.localStorage.setItem('lang', new_lang);
    }
    window.location = loc;
  };
  for (var i=0, l=btns.length; i < l; i++) {
    var btn_lang = btns[i].getAttribute('data-lang');
    if (loc_lang == btn_lang) {
      btns[i].setAttribute('disabled', 'disabled');
    } else {
      if (evt_type === 'click') {
        btns[i].addEventListener(evt_type, click_action, false);
      } else { // IE
        btns[i].attachEvent(evt_type, click_action);
      }
    }
  }

<<<<<<< HEAD
  // =================================================
  // disable i18n for now
  // @TODO remove on i18n launch
  var buttons = document.getElementById('i18n-btn');
  if (window.location.hostname === 'p5js.org') {
    buttons.parentNode.removeChild(buttons);
  } else {
    buttons.style.display = 'block';
  }

  // =================================================
  // Chinese spacing
  if(window.pangu){
    pangu.spacingPage();
  }
=======

>>>>>>> 6d292615
}<|MERGE_RESOLUTION|>--- conflicted
+++ resolved
@@ -79,38 +79,6 @@
           return langs[i];
         }
       }
-<<<<<<< HEAD
-      return 'en';
-    };
-    var browser_lang = get_browser_lang(window);
-
-    var get_loc_lang = function(w) {
-      if ((w.location.pathname == '/') === false) {
-        for (var i=0, l=langs.length; i < l; i++) {
-          if (w.location.pathname.indexOf('/' + langs[i] + '/') !== -1) {
-            return langs[i];
-          }
-        }
-      }
-      return 'en';
-    };
-    var loc = String(window.location.pathname);
-    var loc_lang = get_loc_lang(window);
-    var is_root = (loc == '/');
-
-    // Default lang:
-    var lang = 'en';
-    if (can_store) {
-      if (window.localStorage.getItem('lang') !== null) {
-        var saved_lang = window.localStorage.getItem('lang');
-        if (saved_lang !== loc_lang) {
-          if (saved_lang == 'en') {
-            loc = '/' + loc.replace('\/' + loc_lang + '\/', '');
-          } else {
-            loc = '/' + saved_lang + loc;
-          }
-          window.location = loc;
-=======
     }
     return 'en';
   };
@@ -126,7 +94,6 @@
       if (saved_lang !== loc_lang) {
         if (saved_lang == 'en') {
           loc = '/' + loc.replace('\/' + loc_lang + '\/', '');
->>>>>>> 6d292615
         } else {
           loc = '/' + saved_lang + loc;
         }
@@ -192,23 +159,9 @@
     }
   }
 
-<<<<<<< HEAD
-  // =================================================
-  // disable i18n for now
-  // @TODO remove on i18n launch
-  var buttons = document.getElementById('i18n-btn');
-  if (window.location.hostname === 'p5js.org') {
-    buttons.parentNode.removeChild(buttons);
-  } else {
-    buttons.style.display = 'block';
-  }
-
   // =================================================
   // Chinese spacing
-  if(window.pangu){
+  if (window.pangu) {
     pangu.spacingPage();
   }
-=======
-
->>>>>>> 6d292615
 }