--- conflicted
+++ resolved
@@ -1314,17 +1314,13 @@
     position: absolute;
     top: -5.75em;
     left: 1.25em;
-<<<<<<< HEAD
-    height: 90px;
+    height: 0px;
     -webkit-touch-callout: none;
     -webkit-user-select: none;
     -khtml-user-select: none;
     -moz-user-select: none;
     -ms-user-select: none;
     user-select: none;
-=======
-    height: 0px;
->>>>>>> 99c026b7
 }
 
 #lockup object {
