/*
 * HTML5 Boilerplate
 *
 * What follows is the result of much research on cross-browser styling.
 * Credit left inline and big thanks to Nicolas Gallagher, Jonathan Neal,
 * Kroc Camen, and the H5BP dev community and team.
 */

/* ==========================================================================
   Base styles: opinionated defaults
   ========================================================================== */

/*
  //////////////////////////////////////////////////
    HOMEPAGE
  //////////////////////////////////////////////////
*/

.tagline {
  display: none;
}

#home-page .home {
  pointer-events: none;
}

#home-page .home a {
  pointer-events: all !important;
}

.home .button_box a {
  color: #ed225d !important;
}

.home .button_box a:hover {
  color: #ffffff !important;
}

#lockup > a {
  position: relative;
  display: block;
  width: 200px;
  height: 90px;
}

#logo_image {
  position: absolute;
  top: 0;
}

#menu.top_menu,
#menu {
  list-style: none;
  font-family: "Montserrat", sans-serif;
  width: 100%;
  margin: 0 0 1em 0;
  padding: 0;
  height: 100%;
  font-size: 1.3em;
}

#menu.top_menu li {
  display: inline;
}

#home-sketch {
  position: absolute;
  top: 0;
  left: 0;
  z-index: -2;
}

/* <======== Styling for responsive menu bar ========> */

@media screen and (max-width: 780px) {
  .sidebar-menu {
    clear: both;
    max-height: 0;
    transition: max-height 0.4s ease-out;
    overflow: hidden;
  }

  .sidebar-menu-nav-element {
    width: 91vw;
  }

  .sidebar-menu a {
    display: block;
    text-align: center;
    padding-bottom: 0.11em;
    border-bottom: 0.11em dashed transparent;
  }

  .sidebar-menu-icon {
    top: 2rem;
    cursor: pointer;
    float: right;
    padding: 28px 20px;
    position: relative;
    user-select: none;
    margin-bottom: 5rem;
  }

  .sidebar-menu-icon .sidebar-nav-icon {
    background: #ed225d;
    display: block;
    height: 2px;
    position: relative;
    transition: background 0.4s ease-out;
    width: 18px;
  }

  .sidebar-menu-icon .sidebar-nav-icon:before,
  .sidebar-menu-icon .sidebar-nav-icon:after {
    background: #ed225d;
    content: "";
    display: block;
    height: 100%;
    position: absolute;
    transition: all 0.4s ease-out;
    width: 100%;
  }

  .sidebar-menu-icon .sidebar-nav-icon:before {
    top: 5px;
  }

  .sidebar-menu-icon .sidebar-nav-icon:after {
    top: -5px;
  }

  .sidebar-menu-btn {
    display: none;
  }

  .sidebar-menu-btn:checked ~ .sidebar-menu {
    max-height: 475px;
  }

  .sidebar-menu-btn:checked ~ .sidebar-menu-icon .sidebar-nav-icon {
    background: transparent;
  }

  .sidebar-menu-btn:checked ~ .sidebar-menu-icon .sidebar-nav-icon:before {
    transform: rotate(-45deg);
    top: 0;
  }

  .sidebar-menu-btn:checked ~ .sidebar-menu-icon .sidebar-nav-icon:after {
    transform: rotate(45deg);
    top: 0;
  }
}

.sidebar-menu-btn {
  display: none;
}

/* <=================================================> */

#home-sketch-frame {
  position: fixed;
  width: 100%;
  height: 100%;
  left: 0;
  top: 0;
  z-index: -2;
  overflow: hidden;
  pointer-events: all;
  border: 0;
}

#credits {
  position: fixed;
  bottom: 0;
  left: 0;
  z-index: 2;
  padding: 1em;
  font-size: 0.7em;
}

.focus {
  border: 1px solid #ed225d;
  padding: 0.4em;
  margin: 4em 1.75em 0 0;
  padding: 0.5em 1em 0em 1em;
  color: #333 !important;
}

.focus_blue {
  border: 1px solid #2d7bb6;
  padding: 0.4em;
  margin: 4em 1.75em 0 0;
  padding: 0.5em 1em 0em 1em;
  color: #333 !important;
}

/*
  //////////////////////////////////////////////////
    DOWNLOAD PAGE
  //////////////////////////////////////////////////
*/

.button_box {
  border: 1px solid #ed225d;
  padding: 0.4em 0.6em;
  margin: 0.5em 0;
  color: #333 !important;
  font-family: "Montserrat", sans-serif;
  display: inline-block;
}

.button_box a {
  color: #333333 !important;
}

.button_box a:hover {
  color: #ffffff !important;
}

.download_box {
  border: 1px solid #ed225d;
  padding: 0.4em;
  margin: 0 1.75em 0 0;
  width: 18.65em;
  float: left;
  color: #333 !important;
  height: 7.45em;
  position: relative;
}

.download_box:hover,
.button_box:hover {
  border: 1px solid #ed225d;
  background: #ed225d;
  color: #ffffff !important;
}

.download_box.half_box {
  width: 10.83em;
  margin-right: 1.75em;
  float: left;
}

.download_box.half_box.last_box {
  margin-right: 0;
}

.download_box .download_name {
  font-size: 1em;
  margin: 0;
  padding-bottom: 0.3em;
  border-bottom: 0.09em dashed;
  border-bottom-color: #ed225d;
  line-height: 1.2;
  font-family: "Montserrat", sans-serif;
  display: block;
}

.download_box:hover .download_name {
  -webkit-text-stroke-width: 0;
  border-bottom-color: #fff;
}

.download_box p {
  font-size: 0.65em;
  margin: 0;
  position: absolute;
  bottom: 1em;
}

.download_box svg {
  height: 0.65em;
  width: 0.65em;
  position: absolute;
  bottom: 3.5em;
}

.download_box:hover svg {
  fill: white;
}

.download_box h4 + p {
  display: block;
}

#download-page .link_group {
  width: 100%;
  margin-bottom: 3em;
}

.download_box {
  margin-top: 1em;
}

.support div.download_box {
  margin-top: 1em;
  margin-bottom: 1em;
}

#download-page .support p {
  font-size: 0.8em;
  position: static;
  margin-top: 0.3em;
}

#slideshow {
  margin: 1em 0;
}

#slideshow p {
  font-size: 0.8em;
  color: #ababab;
  line-height: 1.2em;
  margin-top: 0.5em;
}

.extra {
  color: white;
  position: absolute;
  bottom: 0.65em;
  right: 0.9em;
  font-weight: bold;
  -ms-transform: rotate(-12deg);
  -webkit-transform: rotate(-12deg);
  transform: rotate(-12deg);
  font-size: 0.8em;
}

/*
  //////////////////////////////////////////////////
    GET STARTED
  //////////////////////////////////////////////////
*/

/*.tutorial-btn {
  background: white;
  color: black !important;
  padding: 7px;
  width: 500px;
  text-align: center;
  border: 1px solid #ccc;
  border-radius: 4px;
}

.tutorial-btn:hover {
  background: #AFAFAF;
  color: white !important;
  padding: 7px;
  width: 500px;
  text-align: center;
  border-radius: 4px;
  cursor: pointer;
}*/

.tutorial-title {
  border-bottom: 4px dotted #ed225d;
  padding-bottom: 10px;
  margin-bottom: 10px;
}

/*
  //////////////////////////////////////////////////
    EXAMPLES
  //////////////////////////////////////////////////
*/

#examples-page .column {
  margin-bottom: 2em;
}

/*
  //////////////////////////////////////////////////
    REFERENCE
  //////////////////////////////////////////////////
*/

#reference-page main h1 {
  float: left;
}

.reference-group h2 {
  font-size: 1.5em;
}

.reference-group h3 {
  font-size: 1em;
  font-family: "Montserrat", sans-serif;
  margin-top: 0.5em;
}

div.reference-group {
  display: inline-block;
}

div.reference-subgroups {
  margin: 0;
  display: flex;
  flex-direction: row;
  flex-wrap: wrap;
}
div.reference-subgroup {
  width: 11em;
  margin-bottom: 1em;
}

#reference-page .params table p {
  /* Recently-added support for Markdown means that every parameter
   * description is wrapped in a paragraph element. (Previously, they weren't
   * wrapped in any kind of element.)
   *
   * We may eventually want to display paragraphs as blocks, so that we
   * can have lengthy descriptions for parameters, but for now we'll
   * keep our pre-existing behavior and essentially make paragraphs
   * "invisible" by rendering them inline. */
  display: inline;
  font-size: inherit;
}

#reference-page .param-optional {
  color: #afafaf;
}

#item h2 {
  margin: 0.777em 0 0 0;
  font-size: 1.444em;
  font-weight: inherit;
  /*line-height: 1.2;*/
  font-family: inconsolatamedium, consolas, monospace;
  color: #00a1d3 !important;
  /* 2D7BB6, 4A90E2 */
}

#item h3 {
  font-size: 1.33em;
  margin: 1em 0 0 0;
}

#item ul {
  margin-top: 0.5em;
}

#item li {
  margin-bottom: 1em;
}

.description {
  clear: both;
  display: block;
  width: 100%;
}

.item-wrapper,
.list-wrapper {
  float: left;
  outline: none !important;
}

.paramname {
  display: inline-block;
  min-width: 25%;
  margin-right: 1%;
  font-size: 1.2em;
}

.paramtype p {
  display: inline;
  font-size: 1em;
}

.paramtype {
  display: inline-block;
  font-size: 1.2em;
  width: 73%;
  vertical-align: top;
}

#library-page .group-name {
  display: inline-block;
}

#library-page .group-name:hover {
  color: #ed225d;
}

/* EXAMPLES IN REF */

.example-content .edit_space,
.example-content pre {
  position: absolute !important;
  top: 0.5em !important;
  left: 120px !important;
  padding-top: 0 !important;
  border: none !important;
}

pre.norender {
  left: 0px !important;
  margin-left: 0 !important;
}

.example-content pre {
  margin-top: 0 !important;
  width: 30.5em !important;
}

.example-content .edit_space {
  margin: -0.5em 0 0 -0.5em !important;
}

.example_container .edit_space {
  position: absolute !important;
  top: 0;
  left: 0;
}

.example_container pre {
  top: 0;
  left: 0;
  width: 100%;
}

.example div {
  position: relative;
}

.example_container button {
  position: absolute;
  top: 0.25em;
}

.edit_space button {
  font-family: "Montserrat", sans-serif;
  font-size: 1em;
  color: #ccc;
  border: 1px solid rgba(200, 200, 200, 0.15);
  background: transparent;
  outline: none;
}

.example_container button:hover,
.example_container.editing button {
  color: #2d7bb6;
  border-color: rgba(45, 123, 182, 0.25);
}

.edit_button {
  left: 21.42em;
}

.reset_button {
  left: 24em;
}

.copy_button {
  left: 27.33em;
}

.display_button {
  margin-bottom: 2em;
  font-family: "Montserrat", sans-serif;
  font-size: 1em;
  color: #2d7bb6;
  border: 1px solid rgba(45, 123, 182, 0.25);
  background: transparent;
  outline: none;
}

.example_container {
  width: 36em;
  border-top: 0.09em dashed;
  border-top-color: #333;
  padding-top: 0.5em;
  margin-top: 1em;
}

form {
  pointer-events: all;
}

#skip-to-content {
  position: absolute;
  left: 0px;
  top: 0px;
  z-index: 5;
  background-color: #ed225d;
  color: white;
  width: auto;
  height: 50px;
  border: none;
  outline-style: none;
  text-align: center;
  font-size: 25px;
  padding: 5px;
  opacity: 0;
}

#skip-to-content:focus {
  opacity: 1;
}

#search_button {
  background: url(../img/search.png) 100% no-repeat;
}

#search input[type="text"],
#search input[type="search"] {
  border: 1px solid rgba(200, 200, 200, 0.5);
  font-family: "Montserrat", sans-serif;
  font-size: 2.25em;
  width: 9.75em;
}

#search ::-webkit-input-placeholder,
#search .twitter-typeahead .tt-hint {
  color: #ccc;
}

:-moz-placeholder,
::-moz-placeholder,
:-ms-input-placeholder {
  color: #ccc;
}

#search input[type="text"]:focus {
  color: #2d7bb6;
  outline-color: #2d7bb6;
  outline-width: 1px;
  outline-style: solid;
}

#search .twitter-typeahead .tt-dropdown-menu {
  background-color: #fff;
  border: 1px solid rgba(0, 0, 0, 0.2);
  overflow-y: auto;
  font-size: 1em;
  line-height: 1.4em;
}

#search .twitter-typeahead .tt-suggestion.tt-cursor {
  color: #333;
  background-color: #eee;
}

#search .twitter-typeahead .tt-suggestion p {
  margin: 0;
}

#search .twitter-typeahead .tt-suggestion p .small {
  font-size: 12px;
  color: #666;
}

#search {
  float: right;
}

#search .twitter-typeahead .tt-dropdown-menu {
  border: 1px solid rgba(0, 0, 0, 0.2);
  padding: 0.5em;
  max-height: 200px;
  overflow-y: auto;
  font-size: 1em;
  line-height: 1.4em;
}

#search .twitter-typeahead .tt-suggestion {
  padding: 3px 20px;
  line-height: 24px;
  cursor: pointer;
}

#search .twitter-typeahead .empty-message {
  padding: 8px 20px 1px 20px;
  font-size: 14px;
  line-height: 24px;
}

#search_button {
  float: right;
}

a.code.core {
  color: #333;
}

a.code.addon {
  color: #704f21;
}

html,
button,
input,
select {
  color: #222;
}

textarea {
  line-height: 1.45em;
  padding: 0.5em 1em 0.5em 1em;
  border: none;
}

body {
  font-size: 1em;
  line-height: 1.4;
}

/*
 * Remove text-shadow in selection highlight: h5bp.com/i
 * These selection rule sets have to be separate.
 * Customize the background color to match your design.
 */

::-moz-selection {
  background: #b3d4fc;
  text-shadow: none;
}

::selection {
  background: #b3d4fc;
  text-shadow: none;
}

/*
 * A better looking default horizontal rule
 */

hr {
  display: block;
  height: 1px;
  border: 0;
  border-top: 1px solid #ccc;
  margin: 1em 0;
  padding: 0;
}

/*
 * Remove the gap between images and the bottom of their containers: h5bp.com/i/440
 */

img {
  vertical-align: middle;
}

img.med_left {
  width: 300px;
  float: left;
}

img.med_right {
  width: 300px;
  float: right;
}

img.small_left {
  width: 200px;
  float: left;
}

img.smaller_left {
  width: 140px;
  float: left;
}

img.small_right {
  width: 200px;
  float: right;
}

img.smaller_right {
  width: 140px;
  float: right;
}

img.small_center {
  width: 200px;
  margin-left: 250px;
}

img.small {
  width: 160px;
}

img.med {
  width: 400px;
}

img.med_center {
  width: 400px;
  margin-left: 150px;
}

/*
 * Remove default fieldset styles.
 */

fieldset {
  border: 0;
  margin: 0;
  padding: 0;
}

/*
 * Allow only vertical resizing of textareas.
 */

textarea {
  resize: vertical;
}

/*
  //////////////////////////////////////////////////
    CONTRIBUTORS FORM
  //////////////////////////////////////////////////
*/

.contribute-form {
  font-family: "Montserrat", sans-serif;
}

.contribute-form input,
textarea {
  border: 1px solid #ccc;
  border-radius: 4px;
  padding: 5px;
  font-size: 14px;
}

.contribute-form textarea {
  border: 1px solid #ccc;
  border-radius: 4px;
  padding: 5px;
  font-size: 14px;
  width: 350px;
}

.contribute-form #form-help {
  font-size: small;
  color: #ababab;
}

.contribute-form #required-asterisk {
  color: #ec245e;
}

.contribute-form #input-title {
  font-size: medium;
  margin-top: 15px;
}

.contribute-form #hide-message {
  display: none;
}

.contribute-button {
  color: #333;
  background-color: #fff;
  border-color: #ccc;
  margin-bottom: 0;
  font-size: medium;
  border: 1px solid transparent;
}

.contribution-info li {
  margin-bottom: 2px;
  margin-left: 20px;
  font-size: medium;
}

.contribution-info ul {
  margin-bottom: 15px;
}

/*
  //////////////////////////////////////////////////
    Contributors
  //////////////////////////////////////////////////
*/

#contribute-item {
  font-size: 0.75em;
  text-align: left;
  display: inline-block;
  width: 320px;
  height: 250px;
  float: left;
  border: 1px solid #ed225d;
  margin: 0 25px 25px 0;
  position: relative;
}

.contribute-item-container {
  position: absolute;
  z-index: 20;
  margin: 0;
  padding: 10px;
}

.container {
  /* width: 100px;*/
  height: 100px;
  position: relative;
  /* margin-top: 1.5em; temp promo */
}

#navi,
#infoi {
  width: 100%;
  height: 100%;
  position: absolute;
  top: 0;
  left: 0;
}

#infoi {
  z-index: 10;
}

h3.contribute-title {
  font-size: 1.33em;
  margin: 0 0 27px 0;
  padding-bottom: 0.3em;
  border-bottom: 0.09em dashed;
  border-bottom-color: #ed225d;
}

/*
  //////////////////////////////////////////////////
    LIBRARIES / LEARN
  //////////////////////////////////////////////////
*/

.label {
  position: relative;
}

.label .nounderline img {
  margin: 0.5em 0 0 0;
}

.label h3 {
  color: white;
  position: absolute;
  top: 0;
  margin: 1em;
}

.label:hover h3 {
  color: #ed225d;
}

h3 {
  font-size: 1.33em;
  margin: 1em 0 0 0;
}


.bullet-list {
  padding: 0 0 0 40px;
  list-style: disc;
}

#learn-page .label .nounderline img {
  height: fit-content;
}

#learn-page .info {
  display: inline-block;
}

#exampleDisplay,
#exampleFrame,
#exampleEditor {
  width: 36em;
  border: none;
}

#exampleDisplay {
  display: flex;
  flex-flow: column;
}

#popupExampleFrame {
  position: fixed;
  top: 0;
  left: 0;
  right: 0;
  bottom: 0;
  z-index: 1000;
  /*display: none;*/
  border: none;
}

/*#popupExampleFrame #exampleFrame {
  width: 100%;
  height: 100%;
  position: fixed;
  top: 0;
  left: 0;
  z-index: 999;
}*/

#exampleDisplay button {
  color: #2d7bb6;
  border-color: rgba(45, 123, 182, 0.25);
  float: right;
  margin: 0.5em 0 0 0.5em;
  background: rgba(255, 255, 255, 0.7);
  position: absolute;
  left: 0;
  z-index: 2;
}

#exampleDisplay .edit_button {
  left: 25.42em;
  top: -2.5em;
}

#exampleDisplay .reset_button {
  left: 28em;
  top: -2.5em;
}

#exampleDisplay .copy_button {
  left: 31.33em;
  top: -2.5em;
}

#exampleDisplay button:hover {
  background: #fff;
}

#exampleDisplay .edit_space {
  position: relative;
  order: 3;
}

#exampleFrame {
  height: 22em;
  order: 2;
}

#exampleEditor {
  height: 500em;
  width: 710px;
  overflow: hidden;
  margin-top: 0.5em;
  color: #222;
  font-family: inconsolatamedium, Consolas, Monaco, "Andale Mono", monospace;
  font-size: 1em !important;
  background-color: #fff;
  line-height: 1em;
  order: 4;
}

.ace_info {
  background-color: #d7e5f5 !important;
}

.ace_warning {
  background-color: #ffd700 !important;
  color: #ffffff !important;
}

.ace_error {
  background-color: #ff6347 !important;
  color: #ffffff !important;
}

/* property, tag, boolean,
   number, function-name, constant,
   symbol */

.ace_numeric,
.ace_tag {
  color: #dc3787 !important;
  /* not p5 pink, but related */
}

/* atrule, attr-value, keyword,
   class-name */

.ace_type,
.ace_class,
.ace_attribute-name {
  color: #704f21 !important;
  /* darker brown */
}

/* selector, attr-name,
function, builtin */

.ace_function,
.ace_keyword,
.ace_support {
  color: #00a1d3 !important;
  /* not p5 blue, but related */
}

/* comment, block-comment, prolog,
   doctype, cdata */

.ace_comment {
  color: #a0a0a0 !important;
  /* light gray */
}

/* operator, entity, url,
variable */

.ace_string {
  color: #a67f59 !important;
  /* og coy a67f59 a light brown */
}

.ace_operator {
  color: #333 !important;
}

/* regex, important */

.ace_regexp {
  color: #e90 !important;
  /* og coy e90 orange */
}

.ace-gutter {
  color: #333 !important;
}

.ace-gutter-layer {
  color: #333 !important;
}

.ace_folding-enabled {
  width: 10px !important;
  color: #333 !important;
}

.ace_gutter-cell {
  background-image: none !important;
  padding-left: 10px !important;
  overflow: hidden !important;
  background-color: #afafaf !important;
}

.attribution {
  background-color: #eee;
  font-size: 15px;
  padding: 10px;
  margin: 30px 0px 30px 0px;
}

/*
  //////////////////////////////////////////////////
    GALLERY
  //////////////////////////////////////////////////
*/

.gallery-item {
  font-size: 0.75em;
  text-align: center;
  display: inline-block;
  margin: 10px;
}

.gallery-item a:hover {
  border: none;
  opacity: 0.8;
}

.gallery-item p {
  margin: 5px;
}

img.gallery-img {
  width: 200px;
  height: 200px;
}

.gallery-source {
  color: #afafaf;
  font-size: 1em;
  margin: 0px !important;
}

/*
  //////////////////////////////////////////////////
    SHOWCASE
  //////////////////////////////////////////////////
*/
#featuring {
  margin-bottom: 1em;
}

#showcase-page .showcase-intro h1 {
  font: italic 900 14.5vw "Montserrat", sans-serif;
  color: #ed225d;
  text-align: left;
  text-transform: uppercase;
}

#showcase-page .showcase-intro p {
  font: 400 1.4rem "Montserrat", sans-serif;
  line-height: 1.5em;
}

#showcase-page .showcase-featured h2,
#showcase-page .project-page h2 {
  font: italic 900 2rem "Montserrat", sans-serif;
  color: #ed225d;
  letter-spacing: 0.05rem;
}

#showcase-page ul.left-column,
#showcase-page ul.right-column,
#showcase-page ul.project-tags,
#showcase-page ul.links {
  list-style: none;
}

#showcase-page img[alt] {
  font-size: 0.9rem;
}

#showcase-page .showcase-featured {
  margin-top: 15%;
}

#showcase-page .showcase-featured h3.title {
  font: italic 900 1rem "Montserrat", sans-serif;
}

#showcase-page .showcase-featured p.credit {
  font: 500 1rem "Montserrat", sans-serif;
}

#showcase-page .showcase-featured p.description {
  font-size: 1em;
  margin-bottom: .5rem;
}

#showcase-page .nominate {
  margin-top: 1.5em;
  display: inline-block;
}

#showcase-page .nominate a,
#showcase-page .nominate a:visited {
  padding: 0.4em 0.5em;
  position: relative;
  top: 0px;
  left: 0px;
  border: solid #ed225d 2px;
  box-shadow: 4px 4px 0 #ed225d;

  font: 1.5rem "Montserrat", sans-serif;
  color: #ed225d;
  letter-spacing: 0.02rem;
  transition: all 0.3s;
}

@media (max-width: 500px) {
  #showcase-page .nominate a,
  #showcase-page .nominate a:visited {
    padding: 0.4em 0.3em;
    font: 1.3rem "Montserrat", sans-serif;
  }
}

#showcase-page .nominate a:hover {
  top: 4px;
  left: 4px;
  box-shadow: none;
}

#showcase-page .showcase-featured a,
#showcase-page .showcase-featured a:visited {
  font-size: 1.2rem;
  color: #ed225d;
  letter-spacing: 0.02rem;
  line-height: 1.5;
}

#showcase-page .showcase-featured a::after {
  content: " →";
}
#showcase-page .showcase-featured a.tag::after {
  content: "";
}
#showcase-page .showcase-featured .no-arrow-link::after {
  content: " ";
}

#showcase-page .showcase-featured .no-arrow-link:hover {
  text-decoration: none;
  padding: none;
  border: none;
}

.project-info {
  margin-top: 1em;
}

<<<<<<< HEAD
#showcase-page ul.project-tags {
/*display: -webkit-box;
=======
ul.project-tags a{
  line-height: 0;
  display: -webkit-box;
>>>>>>> 4320bbbe
  display: -webkit-flex;
  display: flex;
  -webkit-flex-wrap: wrap;
  flex-wrap: wrap;
  font-size: .5em;
  margin: 0px;
}
h3.title{
  margin-top: 3em;
}
#showcase-page ul.project-tags li {
  margin: 5px;
  display: inline-block;
}
h2.featuring{
  margin-top: 0px;
}
#showcase-page a.tag{
  display: inline-block;
  padding: 6px 14px;
  background-color: #ffe8e8;
  border-radius: 27px;
  font: 0.7rem "Montserrat", sans-serif;
  color: #333;
}
#showcase-page ul.project-tags li{
  margin: 0px;
}
/*
  //////////////////////////////////////////////////
    SHOWCASE - FEATURED PROJECT PAGE
  //////////////////////////////////////////////////
*/

/* Link style for mobile and tablet screens (no :hover state) */
/*
@media (max-width: 991.98px){
  #showcase-page .project-page a, #showcase-page .project-page a:visited {
    color:#ED225D;
    text-decoration: none;
    padding-bottom: 0.11em;
    border-bottom: 0.11em dashed;
    border-bottom-color: #ED225D;
    transition: border-bottom 30ms linear;
  }
}
*/

#showcase-page .project-page h2 {
  line-height: 1.4;
}

@media (min-width: 720px) {
  /* for desktop/tablet:
   *   - two columns, one each for resources & authors
   *   - indent answer paragraphs in q & a
   */

  #showcase-page .showcase-intro h1 {
    font: italic 900 6.35vw "Montserrat", sans-serif;
  }

  #showcase-page .showcase-intro p {
    line-height: 1.75em;
    font-size: 1em;
  }

  #showcase-page .project-metadata {
    display: flex;
  }

  #showcase-page .project-resources {
    margin-left: 3rem;
  }

  #showcase-page .project-a {
    width: 90%;
    float: right;
    display: inline-block;
    clear: both;
  }

  #showcase-page .half-image {
    width: 48%;
  }
}

#showcase-page .project-metadata {
  margin-top: 3%;
}

#showcase-page .project-metadata section h3 {
  color: #ed225d;
  font: bold italic 1rem "Montserrat", sans-serif;
}

#showcase-page .project-resources ul.links {
  font: 500 0.7rem "Montserrat", sans-serif;
  letter-spacing: 0.01rem;
  line-height: 1.5;
  margin: 0.5rem 0;
}

#showcase-page .project-credit {
  font: italic bold 1.25rem "Montserrat", sans-serif;
}

#showcase-page .project-credit p {
  margin: 0.5rem 0;
}

#showcase-page .note {
  font-size: 0.7rem;
}

#showcase-page .creator-from {
  font-size: 0.7rem;
}

#showcase-page .project-q {
  margin-left: 0%;
  display: inline-block;
  clear: both;
  /*
  font-size: 1.2rem;
  font-weight: 900;
  */
  font: 900 1.2rem "Montserrat", sans-serif;
  line-height: 1.5;
}

#showcase-page code {
  font-size: 1.1rem;
}

/* ==========================================================================
   Chrome Frame prompt
   ========================================================================== */

.chromeframe {
  margin: 0.2em 0;
  background: #ccc;
  color: #000;
  padding: 0.2em 0;
}

/* ==========================================================================
   Author's custom styles
   ========================================================================== */

/* always */

@font-face {
  font-family: "inconsolatamedium";
  src: url("fonts/inconsolata.eot");
  src: url("fonts/inconsolata.eot?#iefix") format("embedded-opentype"),
    url("fonts/inconsolata.woff") format("woff"),
    url("fonts/inconsolata.ttf") format("truetype"),
    url("fonts/inconsolata.svg#inconsolatamedium") format("svg");
  font-weight: normal;
  font-style: normal;
}

/* apply a natural box layout model to all elements */

*,
*:before,
*:after {
  -moz-box-sizing: border-box;
  -webkit-box-sizing: border-box;
  box-sizing: border-box;
}

html {
  font-size: 1.25em;
}

body {
  margin: 0;
  background-color: #fff;
  font-family: "Times";
  font-weight: 400;
  line-height: 1.45;
  color: #333;
}

p {
  font-size: 1.2em;
  margin: 0.5em 0;
}

.freeze {
  overflow: hidden;
}

/* menu links  */

#menu li a:link,
#menu li a:visited,

/*#menu li a:focus:link,*/

#menu li a:focus:active,
#menu li a:focus:hover {
  color: #ed225d;
  /* gray #333;
    og p5 pink #ED225D;
    blue #2D7BB6 (a lighter Processing blue â€” it's our take on it) */
  /*outline: none !important; keep on for accessibility */
  background: transparent;
  -webkit-touch-callout: none;
  -webkit-user-select: none;
  -khtml-user-select: none;
  -moz-user-select: none;
  -ms-user-select: none;
  user-select: none;
}

/* body links  */

a:link,
a:visited {
  color: #2d7bb6;
  text-decoration: none;
  /*outline: none !important; keep on for accessibility */
}

a:active,
a:hover,
#reference a:hover {
  color: #ed225d;
  text-decoration: none;
  padding-bottom: 0.11em;
  border-bottom: 0.11em dashed;
  border-bottom-color: #ed225d;
  transition: border-bottom 30ms linear;
}

a.nounderline:hover {
  border: none;
}

.here {
  color: #ed225d !important;
  text-decoration: none;
  padding-bottom: 0.1em;
  border-bottom: transparent;
  border-bottom-color: #ed225d;
}

.highlight {
  background-color: rgba(237, 34, 93, 0.15);
}

.container > div:first-of-type {
  margin-top: 2em;
}

h1,
h2,
h3,
h4,
h5 {
  margin: 1.414em 0 0.5em 0;
  font-weight: inherit;
  line-height: 1.2;
  font-family: "Montserrat", sans-serif;
}

h1 {
  font-size: 2.25em;
  /* 2.369em  */
  margin: 0;
}

h2 {
  font-size: 1.5em;
  /* 1.777em */
  margin: 1em 0 0 0;
}

.code {
  font-family: inconsolatamedium, consolas, monospace;
}

#backlink {
  margin: 1.2em 0.444em 0 0;
  font-family: "Montserrat", sans-serif;
  float: right;
}

#backlink a {
  color: #afafaf;
}

#backlink a:hover {
  color: #ed225d;
  border-bottom: none;
}

/*
  //////////////////////////////////////////////////
    HEADER
  //////////////////////////////////////////////////
*/

#promo,
#promo:visited {
  width: 100%;
  background: palegreen;
  padding: 0;
  margin: 0;
  text-align: center;
  padding: 0.4em 0;
  background: rgb(116, 255, 183);
  background: radial-gradient(
    circle,
    rgba(116, 255, 183, 1) 0%,
    rgba(138, 255, 242, 1) 100%
  );
  font-family: "Montserrat", sans-serif;
  color: #ed225d !important;
}

#promo:hover {
  background: #ed225d;
  color: white !important;
}

#promo-link {
  margin: 0 !important;
  padding: 0;
}

#family a:link,
#family a:visited {
  margin: 0.4em;
}

#family a:hover,
#family a:active {
  margin: 0.4em;
  border: none;
}

#family {
  position: absolute;
  z-index: 9999;
  top: 0;
  left: 0;
  /*padding: 0.5em 2em;*/
  width: 100%;
  /* 96, 100% if fixed*/
  border-bottom: 1px solid;
  overflow: none;
  margin: 0;
  border-bottom-color: rgba(51, 51, 51, 0.5);
  -webkit-box-shadow: 0px 0px 10px #333;
  -moz-box-shadow: 0px 0px 10px #333;
  box-shadow: 0px 0px 10px #333;
  background-color: rgba(255, 255, 255, 0.85);
  /* */
}

#processing-sites {
  margin: 0.375em 0;
}

#processing-sites li {
  list-style: none;
  display: inline-block;
  margin: 0;
}

#processing-sites li:first-child {
  margin-left: 2em;
}

#processing-sites li:last-child {
  float: right;
  margin-right: 2em;
}

#family form {
  float: right;
  padding: 0.375em 0.75em 0.375em 0.75em;
  margin-right: 0.25em;
}

#family form input[type="text"] {
  visibility: hidden;
  width: 0;
  margin: 0;
  color: #333;
  border: 1px solid #3796d1;
  font-family: "Roboto" !important;
  font-weight: 400;
  font-size: 1em;
  transition: width 100ms;
  outline: none;
}

#family form.form__open input[type="text"] {
  visibility: visible;
  width: 9.75em;
}

#family form input[type="submit"] {
  background: url("../img/search.png") center center no-repeat;
  border: none;
  outline: none;
}

.code-snippet {
  margin: 0 0 0 1em;
  width: 90%;
  clear: both;
}

.column-span {
  margin: 0 0 0 1em;
  padding: 0;
  float: left;
}

.method_description p {
  margin-top: 0;
}

main {
  padding: 0;
  /*
    margin:0 auto;
    clear:both;
    */
}

.spacer {
  clear: both;
}

ul {
  margin: 0;
  padding: 0;
  list-style: none;
}

ol {
  font-size: 1.2em;
}

li {
  margin: 0;
  padding: 0;
}

ul.list_view {
  margin: 0.5em 0 0 1em;
  padding: 0;
  list-style: disc;
  list-style-position: outside;
  font-size: 1.2em;
}

ol ul.list_view {
  font-size: 1em;
}

ul.inside {
  margin: 0 0 0 2em;
  padding: 0;
  list-style: disc;
  list-style-position: inside;
}

.image-row img {
  width: 48%;
  height: 14.3%;
}

.image-row img + img {
  float: right;
  margin-right: 0;
  margin-bottom: 0.25em;
}

img,
main div img {
  margin: 0.5em 0.5em 0 0;
  width: 100%;
}

p + img {
  margin-top: 0;
}

.video {
  width: 100%;
}

#lockup {
  position: absolute;
  top: -5.75em;
  left: 1.25em;
  height: 0px;
  -webkit-touch-callout: none;
  -webkit-user-select: none;
  -khtml-user-select: none;
  -moz-user-select: none;
  -ms-user-select: none;
  user-select: none;
}

#lockup object {
  margin: 0;
  padding: 0;
  border: none;
}

#lockup a:focus {
  outline: 0;
}

.logo {
  margin: 0;
  padding: 0;
  border: none;
  margin-bottom: 0.4em;
  height: 4.5em;
  width: 9.75em;
}

#lockup p {
  color: #ed225d;
  font-size: 0.7em;
  font-family: "Montserrat", sans-serif;
  margin: 0.5em 0 0 8.5em;
}

#lockup a:link {
  border: transparent;
  height: 4.5em;
  width: 9.75em;
}

.caption {
  margin-bottom: 2.5em;
}

.caption span,
.caption p {
  text-align: right;
  font-size: 0.7em;
  font-family: "Montserrat", sans-serif;
  padding-top: 0.25em;
}

footer {
  clear: both;
  border-top: 0.1em dashed;
  border-top-color: #ed225d;
  margin-top: 2em;
}

.videoWrapper {
  position: relative;
  padding-bottom: 56.25%; /* 16:9 */
  height: 0;
  margin-top: 0.5em;
}
.videoWrapper iframe {
  position: absolute;
  top: 0;
  left: 0;
  width: 100%;
  height: 100%;
}

/* ==========================================================================
   Helper classes
   ========================================================================== */

/*
 * Image replacement
 */

.ir {
  background-color: transparent;
  border: 0;
  overflow: hidden;
  /* IE 6/7 fallback */
  *text-indent: -9999px;
}

.ir:before {
  content: "";
  display: block;
  width: 0;
  height: 150%;
}

/*
 * Hide from both screenreaders and browsers: h5bp.com/u
 */

.hidden {
  display: none !important;
  visibility: hidden;
}

/*
 * Hide only visually, but have it available for screenreaders: h5bp.com/v
 */

.sr-only {
  border: 0;
  clip: rect(0 0 0 0);
  height: 1px;
  margin: -1px;
  overflow: hidden;
  padding: 0;
  position: absolute;
  width: 1px;
}

/*
 * Extends the .visuallyhidden class to allow the element to be focusable
 * when navigated to via the keyboard: h5bp.com/p
 */

.sr-only.focusable:active,
.sr-only.focusable:focus {
  clip: auto;
  height: auto;
  margin: 0;
  overflow: visible;
  position: static;
  width: auto;
}

/*
 * Hide visually and from screenreaders, but maintain layout
 */

.invisible {
  visibility: hidden;
}

/*
 * Clearfix: contain floats
 *
 * For modern browsers
 * 1. The space content is one way to avoid an Opera bug when the
 *    `contenteditable` attribute is included anywhere else in the document.
 *    Otherwise it causes space to appear at the top and bottom of elements
 *    that receive the `clearfix` class.
 * 2. The use of `table` rather than `block` is only necessary if using
 *    `:before` to contain the top-margins of child elements.
 */

.clearfix:before,
.clearfix:after {
  content: " ";
  /* 1 */
  display: table;
  /* 2 */
}

.clearfix:after {
  clear: both;
}

/*
 * For IE 6/7 only
 * Include this rule to trigger hasLayout and contain floats.
 */

.clearfix {
  *zoom: 1;
}

/* ==========================================================================
   Responsive design
   ========================================================================== */

#notMobile-message {
  display: none;
  order: 1;
}

#isMobile-displayButton {
  display: none;
}

#asterisk-design-element,
.separator-design-element {
  display: none;
}

.pointerevents #asterisk-design-element,
.pointerevents .separator-design-element {
  pointer-events: none;
  display: inline-block;
}

@media (min-width: 780px) {
  .container {
    width: 49em !important;
    margin: 10em auto; /* temp promo, 11.5em */
  }
  main {
    width: 36em;
    padding: 0 !important;
  }
  footer {
    width: 48em;
  }
}

@media (min-width: 780px) {
  .container {
    margin: 10em auto; /* temp promo, 11.5em */
    width: 100%;
    padding: 0.8em 0 0 0;
    height: auto;
    min-height: 100%;
    background-color: rgba(51, 51, 51, 0);
  }
  #home-page {
    display: flex;
    flex-wrap: row;
  }
  main {
    padding: 0 1em 0 0;
  }
  small,
  .small,
  footer,
  #family {
    font-size: 0.7em;
  }
  footer {
    clear: both;
    /*margin: 4em 0 2em -.75em;*/
  }
  #i18n-btn {
    position: absolute;
    top: 2.5em; /* temp promo, 4.0em */
    right: 1em;
  }
  #i18n-btn a {
    font-family: "Montserrat", sans-serif;
  }
  #menu {
    list-style: none;
    font-family: "Montserrat", sans-serif;
    margin: 0 0.75em 0 -1.85em;
    /* margin-right: 0.75em;  */
    width: 7.3em;
    height: 100%;
    /*float:left;*/
    border-top: transparent;
    border-bottom: transparent;
    padding: 0;
    font-size: 0.83em;
    z-index: 100;
    position: relative;
    top: 0;
  }
  #menu li {
    float: none;
    margin: 0 0 1em 0;
    text-align: right;
  }
  #menu li:last-child {
    /*    margin: 0;*/
  }
  #menu .other-link::after {
    /* content:"\2192";
      margin-right: -0.98em; */
    /*content:" Â»";*/
  }
  #menu li:nth-child(11) {
    margin-top: 3em;
    padding-top: 0.5em;
    /*border-top: 0.06em solid rgba(51,51,51,0.25);*/
  }
  .left-column {
    width: 48%;
    float: left;
    margin-bottom: 40px;
  }
  .right-column {
    width: 48%;
    float: right;
    margin-right: 0;
    margin-bottom: 0.25em;
  }
  .narrow-left-column {
    width: 32%;
    float: left;
  }
  .wide-right-column {
    width: 64%;
    float: right;
    margin-right: 0;
    margin-bottom: 0.25em;
  }
  .book {
    font-size: 0.7em;
  }
  .column_0,
  .column_1,
  .column_2 {
    float: left;
    width: 11.333em;
  }
  .column_0,
  .column_1 {
    margin-right: 1em;
  }
  #collection-list-nav {
    width: 100%;
    clear: both;
    border-bottom: 1px dashed rgba(0, 0, 0, 0.2);
  }

  #collection-list-categories {
    font-family: "Montserrat", sans-serif;
    display: flex;
    flex-direction: row;
    margin: 1em 0 1.5em 0;
  }
  #collection-list-categories ul {
    flex: 1;
  }
  #collection-list {
    margin: 0;
  }
  .group-name.first {
    margin-top: 0 !important;
  }
  .column.group-name {
    margin-bottom: 1em;
  }

  #library-page .group-name {
    margin: 2em 0 0.5em 0;
  }
  #library-page .column {
    margin-top: 1em;
  }
  #list {
    display: flex;
    flex-direction: row;
    flex-wrap: wrap;
    margin-bottom: 1em;
  }
}

@media (max-width: 780px) {
  .tagline {
    display: none !important;
  }

  #family {
    display: none;
  }

  #i18n-btn {
    position: absolute;
    top: 0.5em;
    right: 0.7em;
  }

  #search {
    width: 100%;
    float: left;
    margin-bottom: 1em;
  }

  #search input[type="text"] {
    width: 100%;
  }

  #lockup {
    position: absolute;
    top: 2em;
    left: 1em;
  }
  .column-span {
    margin: 0 1em 0 1em;
    padding: 0;
    float: left;
  }
  #menu.top_menu,
  #menu {
    margin: 6em 0 0.5em 0;
    font-size: 1.3em;
  }
  #menu li {
    display: inline-block;
  }

  #menu li:nth-last-child(1) a::after {
    content: "";
  }

  #menu li a::after {
    content: ",";
  }

  #contribute-item:first-child {
    margin-left: 0px;
  }
  .download_box {
    width: 96%;
  }
  .download_box.half_box {
    width: 46%;
    margin-right: 4%;
    float: left;
  }
  #etc_list {
    font-size: 1.2em;
    margin-top: 1em;
  }
  #asterisk-design-element,
  .separator-design-element {
    display: none !important;
    pointer-events: none;
  }
  pre[class*="language-"] {
    padding: 0.5em 0.5em;
    width: 100vw;
  }

  code {
    word-wrap: break-word;
    word-break: break-all;
  }
  #credits {
    position: relative !important;
    z-index: 2;
    margin-top: -7em;
    padding: 0 2em 3em 1em;
    font-size: 0.5em;
    float: right;
    width: 100%;
    text-align: right;
    display: none;
    /* HIDDEN SKETCH */
  }
  #home-sketch-frame {
    display: none;
    /* HIDDEN SKETCH */
  }
  #exampleDisplay,
  #exampleFrame,
  #exampleEditor {
    width: 100%;
  }
  #exampleDisplay .edit_button {
    left: -0.58em;
  }
  #exampleDisplay .reset_button {
    left: 3em;
  }
  #exampleDisplay .copy_button {
    left: 6.44em;
  }
  #exampleEditor {
    margin-top: 3em;
    width: 100%;
  }
  small,
  .small,
  footer {
    font-size: 0.5em;
  }
  .paramtype {
    width: 96%;
  }
}

@media (max-width: 400px) {
  #i18n {
    margin-top: 0.75em !important;
  }
  body {
    margin-top: -0.75em !important;
  }
}

iframe {
  border: none;
  width: 100%;
}

.iframe-container {
  overflow: hidden;
  position: relative;
}

.iframe-container iframe {
  border: 0;
  height: 100%;
  left: 0;
  position: absolute;
  top: 0;
  width: 100%;
}

.cnv_div {
  /* This ensures that all canvases and additional html elements (if any) from
   * the example code snippets are only 100px wide rather than covering the 
   * entire page, which potentially obscures the example code. */
  display: inline-flex;
  flex-direction: column;
}

.cnv_div > * {
  width: 100px;
  height: auto;
}

/*
  //////////////////////////////////////////////////
    LANGUAGE BUTTONS
  //////////////////////////////////////////////////
*/

#i18n-buttons {
  margin: 0;
}

#i18n-buttons li {
  list-style: none;
  display: inline-block;
  margin-left: 0.5em;
}

#i18n-btn a {
  border: none !important;
  outline: none !important;
  background: none !important;
  font-size: 0.7em;
  color: #696969;
  cursor: pointer !important;
  z-index: 5;
}

#i18n-btn a:hover {
  color: #ed225d;
}

#i18n-btn a.disabled {
  color: #ed225d !important;
  cursor: default !important;
}

/*
  //////////////////////////////////////////////////
    ASTERISKS
  //////////////////////////////////////////////////
*/

/* constants for the asterisk */

#asterisk-design-element {
  position: fixed;
  z-index: -1 !important;
  opacity: 0.6;
  pointer-events: none;
}

/*  variations for asterisks on pages */

.separator-design-element {
  width: 0.33em;
  height: 0.33em;
  margin: 0 0.09em 0.18em 0.09em;
  display: inline-block;
  overflow: hidden;
  text-indent: -100%;
  background: transparent
    url("data:image/svg+xml;base64,PHN2ZyB4bWxucz0iaHR0cDovL3d3dy53My5vcmcvMjAwMC9zdmciIHdpZHRoPSIyOCIgaGVpZ2h0PSIyOCIgdmlld0JveD0iMCAwIDI4IDI4Ij48cGF0aCBkPSJNMTYuOSAxMC4zbDguNS0yLjYgMS43IDUuMiAtOC41IDIuOSA1LjMgNy41IC00LjQgMy4yIC01LjYtNy4zTDguNSAyNi4zbC00LjMtMy4zIDUuMy03LjJMMC45IDEyLjZsMS43LTUuMiA4LjYgMi44VjEuNGg1LjhWMTAuM3oiIHN0eWxlPSJmaWxsOiNFRDIyNUQ7c3Ryb2tlOiNFRDIyNUQiLz48L3N2Zz4=");
  background-size: 0.33em;
}

#home-page #asterisk-design-element {
  bottom: -8%;
  right: 20%;
  height: 12em;
  width: 12em;
  opacity: 1;
}

#learn-page #asterisk-design-element,
#examples-page #asterisk-design-element,
#other-content-types-page #asterisk-design-element {
  bottom: -14%;
  left: -20%;
  height: 25em;
  width: 25em;
  -webkit-transform: rotate(-1deg);
  -moz-transform: rotate(-1deg);
  -ms-transform: rotate(-1deg);
  -o-transform: rotate(-1deg);
  transform: rotate(-1deg);
}

#libraries-page #asterisk-design-element,
#books-page #asterisk-design-element {
  bottom: -19%;
  right: -16%;
  height: 28em;
  width: 28em;
  -webkit-transform: rotate(2deg);
  -moz-transform: rotate(2deg);
  -ms-transform: rotate(2deg);
  -o-transform: rotate(2deg);
  transform: rotate(2deg);
}

#get-started-page #asterisk-design-element,
#community-page #asterisk-design-element {
  top: 10%;
  right: -20%;
  height: 30em;
  width: 30em;
  -webkit-transform: rotate(2deg);
  -moz-transform: rotate(2deg);
  -ms-transform: rotate(2deg);
  -o-transform: rotate(2deg);
  transform: rotate(2deg);
}

#reference-page #asterisk-design-element,
#download-page #asterisk-design-element {
  top: 7%;
  left: 1%;
  height: 10em;
  width: 10em;
  -webkit-transform: rotate(-21deg);
  -moz-transform: rotate(-21deg);
  -ms-transform: rotate(-21deg);
  -o-transform: rotate(-21deg);
  transform: rotate(-21deg);
}

.email-octopus-email-address {
  color: #ed225d;
  text-decoration: none;
  padding-bottom: 0.11em;
  outline: none;
  border: none;
  border-bottom: 0.11em dashed;
  border-bottom-color: #ed225d;
  transition: border-bottom 30ms linear;
  width: 13em;
}

.email-octopus-form-row-hp {
  position: absolute;
  left: -5000px;
}

.email-octopus-form-row button {
  border: 1px solid #ed225d;
  color: #ed225d;
  padding: 0.4em 0.6em;
  margin: 1em 0 0 0;
  font-family: "Montserrat", sans-serif;
  display: block;
}

.email-octopus-form-row button:hover {
  background-color: #ed225d;
  color: white;
}

.email-octopus-email-address::-webkit-input-placeholder {
  color: #ababab;
}
.email-octopus-email-address::-moz-placeholder {
  color: #ababab;
}
.email-octopus-email-address:-moz-placeholder {
  color: #ababab;
}
.email-octopus-email-address:-ms-input-placeholder {
  color: #ababab;
}

@media (min-width: 720px) {
  .email-octopus-email-address {
    width: 16em;
  }

  .email-octopus-form-row button {
    margin: 0;
    margin-left: 0.5em;
    display: inline;
  }
}<|MERGE_RESOLUTION|>--- conflicted
+++ resolved
@@ -1303,14 +1303,9 @@
   margin-top: 1em;
 }
 
-<<<<<<< HEAD
-#showcase-page ul.project-tags {
-/*display: -webkit-box;
-=======
 ul.project-tags a{
   line-height: 0;
   display: -webkit-box;
->>>>>>> 4320bbbe
   display: -webkit-flex;
   display: flex;
   -webkit-flex-wrap: wrap;
