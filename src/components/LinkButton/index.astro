---
import { Icon } from "../Icon";
interface Props {
  variant?: "link" | "code" | "bare";
  url: string;
<<<<<<< HEAD
  className?: string;
=======
  class?: string;
>>>>>>> 889b9acf
}

const { variant = "bare", url, className = "" } = Astro.props;
---

<a
<<<<<<< HEAD
  class={`outline py-2 px-4 flex flex-nowrap w-fit items-center rounded-full ${className}`}
=======
  class={"outline py-2 px-4 flex flex-nowrap w-fit items-center rounded-full" +
    " " +
    Astro.props.class}
>>>>>>> 889b9acf
  href={url}
>
  <slot />
  {
    variant !== "bare" ? (
      <Icon
        className="ml-4"
        kind={variant === "link" ? "arrow" : "code-brackets"}
      />
    ) : null
  }
</a><|MERGE_RESOLUTION|>--- conflicted
+++ resolved
@@ -3,24 +3,15 @@
 interface Props {
   variant?: "link" | "code" | "bare";
   url: string;
-<<<<<<< HEAD
-  className?: string;
-=======
   class?: string;
->>>>>>> 889b9acf
 }
 
-const { variant = "bare", url, className = "" } = Astro.props;
+const { variant = "bare", url } = Astro.props;
 ---
 
 <a
-<<<<<<< HEAD
-  class={`outline py-2 px-4 flex flex-nowrap w-fit items-center rounded-full ${className}`}
-=======
   class={"outline py-2 px-4 flex flex-nowrap w-fit items-center rounded-full" +
-    " " +
     Astro.props.class}
->>>>>>> 889b9acf
   href={url}
 >
   <slot />
