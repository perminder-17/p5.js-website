---
import { getCurrentLocale } from "@/src/i18n/utils";
import { removeLocaleAndExtension } from "@/src/pages/_utils";
import Image from "@components/Image/index.astro";
import type { CollectionEntry } from "astro:content";

interface Props {
  item: CollectionEntry<"events">;
}

const { item } = Astro.props;
const currentLocale = getCurrentLocale(Astro.url.pathname);
const dayString = new Date(item.data.date).toLocaleDateString(currentLocale, {
  year: "numeric",
  month: "long",
  day: "numeric",
});
---

<<<<<<< HEAD
<a href={`/past-events/${removeLocaleAndExtension(item.slug)}`}>
  <!-- Could potentially reduce width needed here if featured and non-featured events were distinguished -->
  <Image
    src={item.data.featuredImage}
    alt={item.data.featuredImageAlt}
    width="800"
  />
=======
<a href={`/events/${removeLocaleAndExtension(item.slug)}`}>
  <Image src={item.data.featuredImage} alt={item.data.featuredImageAlt} />
>>>>>>> b47c44b3
  <div class="text-xl mt-xs break-words break-keep">{item.data.title}</div>
  <div class="text-sm">{dayString}</div>
</a><|MERGE_RESOLUTION|>--- conflicted
+++ resolved
@@ -17,18 +17,13 @@
 });
 ---
 
-<<<<<<< HEAD
-<a href={`/past-events/${removeLocaleAndExtension(item.slug)}`}>
+<a href={`/events/${removeLocaleAndExtension(item.slug)}`}>
   <!-- Could potentially reduce width needed here if featured and non-featured events were distinguished -->
   <Image
     src={item.data.featuredImage}
     alt={item.data.featuredImageAlt}
     width="800"
   />
-=======
-<a href={`/events/${removeLocaleAndExtension(item.slug)}`}>
-  <Image src={item.data.featuredImage} alt={item.data.featuredImageAlt} />
->>>>>>> b47c44b3
   <div class="text-xl mt-xs break-words break-keep">{item.data.title}</div>
   <div class="text-sm">{dayString}</div>
 </a>