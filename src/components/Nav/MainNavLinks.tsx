--- conflicted
+++ resolved
@@ -48,16 +48,12 @@
       >
         <Logo />
       </a>
-<<<<<<< HEAD
       <button
         class={styles.toggle}
         onClick={handleClick}
         aria-hidden="true"
         tabIndex={-1}
       >
-        <Icon kind={open ? "chevron-up" : "chevron-down"} />
-=======
-      <button class={styles.toggle} onClick={handleClick}>
         {isMobile ? (
           <div class={styles.mobileMenuLabel}>
             {open ? (
@@ -72,7 +68,6 @@
         ) : (
           <Icon kind={open ? "chevron-up" : "chevron-down"} />
         )}
->>>>>>> afe9519e
       </button>
     </div>
   );
