import { useState, useEffect, useRef } from "preact/hooks";
import CodeMirror, { EditorView } from "@uiw/react-codemirror";
import { javascript } from "@codemirror/lang-javascript";
import { p5VersionForEmbeds } from "@/src/globals/globals";

import { CodeFrame } from "./frame";
import { CopyCodeButton } from "../CopyCodeButton";
import CircleButton from "../CircleButton";
import { Icon } from "../Icon";
/*
 * A more featured code embed component that uses CodeMirror
 *
 * Props: {
 *   initialValue?: string;
 *   editable: boolean;
 *   previewable: boolean;
 *   previewHeight?: number;
 *   previewWidth?: number;
 *   base?: string;
 *   lazyLoad?: boolean;
 *   TODO: refactor this prop behavior
 *   allowSideBySide?: boolean
 *   fullWidth?: boolean
 * }
 */
export const CodeEmbed = (props) => {
  const [rendered, setRendered] = useState(false);
  const initialCode = props.initialValue ?? "";
  // Source code from Google Docs sometimes uses a unicode non-breaking space
  // instead of a normal one, but these break the code frame, so we replace them here.
  // We also replace them in CodeFrame, but replacing here too ensures people don't
  // accidentally copy-and-paste them out of the embedded editor.
  const [codeString, setCodeString] = useState(
    initialCode.replace(/\u00A0/g, " "),
  );

  const codeFrameRef = useRef(null);

  const updateOrReRun = () => {
    if (codeString === previewCodeString) {
      setPreviewCodeString("");
      requestAnimationFrame(() => setPreviewCodeString(codeString));
    } else {
      setPreviewCodeString(codeString);
    }
  };

  const [previewCodeString, setPreviewCodeString] = useState(codeString);

  /*
   * Url to fetch the p5.js library from
   */
  const p5LibraryUrl = `https://cdnjs.cloudflare.com/ajax/libs/p5.js/${p5VersionForEmbeds}/p5.min.js`;

  useEffect(() => {
    setRendered(true);

    // Includes p5.min.js script to be used by `CodeFrame` iframe(s)
    const p5ScriptElement = document.createElement("script");
    p5ScriptElement.id = "p5ScriptTag";
    p5ScriptElement.src = p5LibraryUrl;
    document.head.appendChild(p5ScriptElement);
  }, []);

  if (!rendered) return <div className="code-placeholder" />;

  return (
    <div
<<<<<<< HEAD
      className={`my-md flex w-full flex-col gap-md overflow-hidden ${props.allowSideBySide && "lg:flex-row"} ${props.fullWidth && "full-width"}`}
=======
      className={`my-md flex w-full flex-col gap-[20px] overflow-hidden ${props.allowSideBySide && "lg:flex-row"}`}
>>>>>>> 5f0d2717
    >
      {props.previewable ? (
        <div
          className={`ml-0 flex w-fit gap-[20px] ${props.allowSideBySide ? "" : "flex-col lg:flex-row"}`}
        >
          <div>
            <CodeFrame
              jsCode={previewCodeString}
              width={props.previewWidth}
              height={props.previewHeight}
              base={props.base}
              frameRef={codeFrameRef}
              lazyLoad={props.lazyLoad}
            />
          </div>
          <div className="flex gap-2.5 md:flex-row lg:flex-col">
            <CircleButton
              className="bg-bg-gray-40"
              onClick={updateOrReRun}
              ariaLabel="Run sketch"
            >
              <Icon kind="play" />
            </CircleButton>
            <CircleButton
              className="bg-bg-gray-40"
              onClick={() => {
                setPreviewCodeString("");
              }}
              ariaLabel="Stop sketch"
            >
              <Icon kind="stop" />
            </CircleButton>
          </div>
        </div>
      ) : null}
      <div className="relative w-full code-editor-container">
        <CodeMirror
          value={codeString}
          theme="light"
          width="100%"
          minimalSetup={{
            highlightSpecialChars: false,
            history: false,
            drawSelection: true,
            syntaxHighlighting: true,
            defaultKeymap: true,
            historyKeymap: true,
          }}
          basicSetup={{
            lineNumbers: false,
            foldGutter: false,
            autocompletion: false,
          }}
          extensions={[javascript(), EditorView.lineWrapping]}
          onChange={(val) => setCodeString(val)}
          editable={props.editable}
          onCreateEditor={(editorView) =>
            (editorView.contentDOM.ariaLabel = "Code Editor")
          }
        />
        <div className="absolute right-0 top-0 flex flex-col gap-xs p-xs md:flex-row">
          <CopyCodeButton textToCopy={codeString || initialCode} />
          <CircleButton
            onClick={() => {
              setCodeString(initialCode);
              setPreviewCodeString(initialCode);
            }}
            ariaLabel="Reset code to initial value"
            className="bg-sidebar-bg-color"
          >
            <Icon kind="refresh" />
          </CircleButton>
        </div>
      </div>
    </div>
  );
};

export default CodeEmbed;<|MERGE_RESOLUTION|>--- conflicted
+++ resolved
@@ -66,11 +66,7 @@
 
   return (
     <div
-<<<<<<< HEAD
-      className={`my-md flex w-full flex-col gap-md overflow-hidden ${props.allowSideBySide && "lg:flex-row"} ${props.fullWidth && "full-width"}`}
-=======
-      className={`my-md flex w-full flex-col gap-[20px] overflow-hidden ${props.allowSideBySide && "lg:flex-row"}`}
->>>>>>> 5f0d2717
+      className={`my-md flex w-full flex-col gap-[20px] overflow-hidden ${props.allowSideBySide && "lg:flex-row"} ${props.fullWidth && "full-width"}`}
     >
       {props.previewable ? (
         <div
