--- conflicted
+++ resolved
@@ -22,15 +22,9 @@
  */
 export const parseLibraryReference =
   async (): Promise<ParsedLibraryReference | null> => {
-<<<<<<< HEAD
     let latestRelease = p5Version;
     if (/^\d+\.\d+\.\d+(-[\w.]+)?$/.exec(latestRelease)) {
-      latestRelease = 'v' + latestRelease;
-=======
-    let latestRelease:string = p5Version;
-    if (/^\d+\.\d+\.\d+$/.exec(latestRelease)) {
       latestRelease = `v${  latestRelease}`;
->>>>>>> ff8d6505
     }
 
     const useExternalP5Sound = !!process.env.P5_REPO_BRANCH ||
