--- conflicted
+++ resolved
@@ -1,7 +1,2 @@
-<<<<<<< HEAD
-export const p5Version = "v2.0.0-beta.5" as const;
-export const p5SoundVersion = "0.1.0" as const;
-=======
 export const p5Version = "2.0.0-beta.5" as const;
-export const p5SoundVersion = "0.2.0" as const;
->>>>>>> 4278941f
+export const p5SoundVersion = "0.2.0" as const;