--- conflicted
+++ resolved
@@ -1,15 +1,10 @@
----
-featuredImage: "../../../images/featured/13_Classes_And_Objects-00_Snowflakes-thumbnail.png"
-<<<<<<< HEAD
-title: बर्फ के टुकड़े
-one-line-description: चेतन बर्फबारी.
-=======
-title: Snowflakes
-oneLineDescription: Animate snowfall.
->>>>>>> a80cf751
----
-
-यह उदाहरण कण प्रणाली के उपयोग को प्रदर्शित करता है
-गिरते बर्फ के टुकड़ों की गति का अनुकरण करने के लिए। यह प्रोग्राम एक को परिभाषित करता है
-स्नोफ्लेक <a href='https://p5js.org/reference/#/p5/class'>class</a>
+---
+featuredImage: "../../../images/featured/13_Classes_And_Objects-00_Snowflakes-thumbnail.png"
+title: बर्फ के टुकड़े
+oneLineDescription: चेतन बर्फबारी.
+---
+
+यह उदाहरण कण प्रणाली के उपयोग को प्रदर्शित करता है
+गिरते बर्फ के टुकड़ों की गति का अनुकरण करने के लिए। यह प्रोग्राम एक को परिभाषित करता है
+स्नोफ्लेक <a href='https://p5js.org/reference/#/p5/class'>class</a>
 और बर्फ के टुकड़े वाली वस्तुओं को रखने के लिए एक सरणी का उपयोग करता है।