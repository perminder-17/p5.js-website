--- conflicted
+++ resolved
@@ -1,12 +1,7 @@
 ---
 featuredImage: "../../../images/featured/15_Math_And_Physics-01_Soft_Body-thumbnail.png"
-<<<<<<< HEAD
 title: नरम शरीर
-one-line-description: माउस की ओर तेजी से बढ़ते एक नरम शरीर की भौतिकी का अनुकरण करें।
-=======
-title: Soft Body
-oneLineDescription: Simulate the physics of a soft body accelerating toward the mouse.
->>>>>>> a80cf751
+oneLineDescription: माउस की ओर तेजी से बढ़ते एक नरम शरीर की भौतिकी का अनुकरण करें।
 ---
 
 नरम शरीर के अनुभव का भौतिकी अनुकरण
