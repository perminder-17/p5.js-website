--- conflicted
+++ resolved
@@ -1,12 +1,7 @@
 ---
 featuredImage: "../../../images/featured/15_Math_And_Physics-03_Smoke_Particle_System-thumbnail.png"
-<<<<<<< HEAD
 title: धुएँ के कण
-one-line-description: एक कण प्रणाली के साथ धुएं का अनुकरण करें।
-=======
-title: Smoke Particles
-oneLineDescription: Simulate smoke with a particle system.
->>>>>>> a80cf751
+oneLineDescription: एक कण प्रणाली के साथ धुएं का अनुकरण करें।
 ---
 
 
