---
featuredImage: "../../../images/featured/12_Advanced_Canvas_Rendering-02_Shader_As_A_Texture-thumbnail.png"
<<<<<<< HEAD
title: एक बनावट के रूप में शेडर
one-line-description: शेडर का उपयोग करके 3डी आकार के लिए एक बनावट तैयार करें।
=======
title: Shader as a Texture
oneLineDescription: Generate a texture for a 3D shape using a shader.
>>>>>>> a80cf751
---

शेडर्स को टेक्सचर के रूप में 2D/3D आकृतियों पर लागू किया जा सकता है।

P5.js में शेडर्स का उपयोग करने के बारे में अधिक जानने के लिए:
<a href='https://itp-xstory.github.io/p5js-shaders/'>p5.js Shaders</a><|MERGE_RESOLUTION|>--- conflicted
+++ resolved
@@ -1,15 +1,10 @@
----
-featuredImage: "../../../images/featured/12_Advanced_Canvas_Rendering-02_Shader_As_A_Texture-thumbnail.png"
-<<<<<<< HEAD
-title: एक बनावट के रूप में शेडर
-one-line-description: शेडर का उपयोग करके 3डी आकार के लिए एक बनावट तैयार करें।
-=======
-title: Shader as a Texture
-oneLineDescription: Generate a texture for a 3D shape using a shader.
->>>>>>> a80cf751
----
-
-शेडर्स को टेक्सचर के रूप में 2D/3D आकृतियों पर लागू किया जा सकता है।
-
-P5.js में शेडर्स का उपयोग करने के बारे में अधिक जानने के लिए:
+---
+featuredImage: "../../../images/featured/12_Advanced_Canvas_Rendering-02_Shader_As_A_Texture-thumbnail.png"
+title: एक बनावट के रूप में शेडर
+oneLineDescription: शेडर का उपयोग करके 3डी आकार के लिए एक बनावट तैयार करें।
+---
+
+शेडर्स को टेक्सचर के रूप में 2D/3D आकृतियों पर लागू किया जा सकता है।
+
+P5.js में शेडर्स का उपयोग करने के बारे में अधिक जानने के लिए:
 <a href='https://itp-xstory.github.io/p5js-shaders/'>p5.js Shaders</a>