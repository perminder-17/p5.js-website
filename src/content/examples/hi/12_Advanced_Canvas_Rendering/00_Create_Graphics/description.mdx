---
featuredImage: "../../../images/featured/12_Advanced_Canvas_Rendering-00_Create_Graphics-thumbnail.png"
<<<<<<< HEAD
title: ग्राफ़िक्स बनाएं
one-line-description: ऑफ-स्क्रीन इमेजरी बनाएं.
=======
title: Create Graphics
oneLineDescription: Draw imagery off-screen.
>>>>>>> a80cf751
---

<a href="https://p5js.org/reference/#/p5/createGraphics" target="_blank">createGraphics()</a>
फ़ंक्शन का उपयोग एक नया p5.Graphics ऑब्जेक्ट बनाने के लिए किया जा सकता है, जो कैनवास के भीतर एक ऑफ-स्क्रीन ग्राफिक्स बफर के रूप में काम कर सकता है। 
ऑफ-स्क्रीन बफ़र्स के आयाम और गुण उनकी वर्तमान डिस्प्ले सतह से भिन्न हो सकते हैं, भले ही वे एक ही स्थान पर मौजूद प्रतीत होते हों।<|MERGE_RESOLUTION|>--- conflicted
+++ resolved
@@ -1,14 +1,9 @@
----
-featuredImage: "../../../images/featured/12_Advanced_Canvas_Rendering-00_Create_Graphics-thumbnail.png"
-<<<<<<< HEAD
-title: ग्राफ़िक्स बनाएं
-one-line-description: ऑफ-स्क्रीन इमेजरी बनाएं.
-=======
-title: Create Graphics
-oneLineDescription: Draw imagery off-screen.
->>>>>>> a80cf751
----
-
-<a href="https://p5js.org/reference/#/p5/createGraphics" target="_blank">createGraphics()</a>
-फ़ंक्शन का उपयोग एक नया p5.Graphics ऑब्जेक्ट बनाने के लिए किया जा सकता है, जो कैनवास के भीतर एक ऑफ-स्क्रीन ग्राफिक्स बफर के रूप में काम कर सकता है। 
+---
+featuredImage: "../../../images/featured/12_Advanced_Canvas_Rendering-00_Create_Graphics-thumbnail.png"
+title: ग्राफ़िक्स बनाएं
+oneLineDescription: ऑफ-स्क्रीन इमेजरी बनाएं.
+---
+
+<a href="https://p5js.org/reference/#/p5/createGraphics" target="_blank">createGraphics()</a>
+फ़ंक्शन का उपयोग एक नया p5.Graphics ऑब्जेक्ट बनाने के लिए किया जा सकता है, जो कैनवास के भीतर एक ऑफ-स्क्रीन ग्राफिक्स बफर के रूप में काम कर सकता है। 
 ऑफ-स्क्रीन बफ़र्स के आयाम और गुण उनकी वर्तमान डिस्प्ले सतह से भिन्न हो सकते हैं, भले ही वे एक ही स्थान पर मौजूद प्रतीत होते हों।