---
title: camera
module: 3D
submodule: 相机
file: src/webgl/p5.Camera.js
description: >
  <p>设置相机的位置和朝向</p>

  <p><code>myCamera.camera()</code> 允许从不同角度查看对象。它有九个参数，全部都是可选的。</p>

  <p>前三个参数 <code>x</code>、<code>y</code> 和 <code>z</code> 是相机在“世界”空间中的位置坐标。例如，调用 <code>myCamera.camera(0, 0, 0)</code> 会将相机放置在原点 <code>(0, 0, 0)</code>。默认情况下，相机被放置在 <code>(0, 0, 800)</code>。</p>

  <p>接下来的三个参数 <code>centerX</code>、<code>centerY</code> 和 <code>centerZ</code> 是相机在“世界”空间中指向的点的坐标。例如，调用 <code>myCamera.camera(0, 0, 0, 10, 20, 30)</code> 会将相机放置在原点 <code>(0, 0, 0)</code> 并将其指向 <code>(10, 20, 30)</code>。默认情况下，相机指向原点 <code>(0, 0, 0)</code>。</p>

  <p>最后三个参数 <code>upX</code>、<code>upY</code> 和 <code>upZ</code> 定义“本地”空间中相机的“上”向量。 “上”向量定位相机的 y 轴。例如，调用 <code>myCamera.camera(0, 0, 0, 10, 20, 30, 0, -1, 0)</code> 会将相机放置在原点 <code>(0, 0, 0)</code>，指向 <code>(10, 20, 30)</code>，并设置“上”向量为 <code>(0, -1, 0)</code>，产生的效果类似倒拿着相机。默认情况下，“上”向量是 <code>(0, 1, 0)</code>。</p>
line: 2695
isConstructor: false
itemtype: method
example:
  - |-

    <div>
    <code>
    // Double-click to toggle between cameras.

    let cam1;
    let cam2;
    let isDefaultCamera = true;

    function setup() {
      createCanvas(100, 100, WEBGL);

      // Create the first camera.
      // Keep its default settings.
      cam1 = createCamera();

      // Create the second camera.
      cam2 = createCamera();

      // Place it at the top-right: (1200, -600, 100)
      // Point it at the row of boxes: (-10, -10, 400)
      // Set its "up" vector to the default: (0, 1, 0)
      cam2.camera(1200, -600, 100, -10, -10, 400, 0, 1, 0);

      // Set the current camera to cam1.
      setCamera(cam1);

      describe(
        'A row of white cubes against a gray background. The camera toggles between a frontal and an aerial view when the user double-clicks.'
      );
    }

    function draw() {
      background(200);

      // Translate the origin toward the camera.
      translate(-10, 10, 500);

      // Rotate the coordinate system.
      rotateY(-0.1);
      rotateX(-0.1);

      // Draw the row of boxes.
      for (let i = 0; i < 6; i += 1) {
        translate(0, 0, -30);
        box(10);
      }
    }

    // Toggle the current camera when the user double-clicks.
    function doubleClicked() {
      if (isDefaultCamera === true) {
        setCamera(cam2);
        isDefaultCamera = false;
      } else {
        setCamera(cam1);
        isDefaultCamera = true;
      }
    }
    </code>
    </div>

    <div>
    <code>
    // Double-click to toggle between cameras.

    let cam1;
    let cam2;
    let isDefaultCamera = true;

    function setup() {
      createCanvas(100, 100, WEBGL);

      // Create the first camera.
      // Keep its default settings.
      cam1 = createCamera();

      // Create the second camera.
      cam2 = createCamera();

      // Place it at the right: (1200, 0, 100)
      // Point it at the row of boxes: (-10, -10, 400)
      // Set its "up" vector to the default: (0, 1, 0)
      cam2.camera(1200, 0, 100, -10, -10, 400, 0, 1, 0);

      // Set the current camera to cam1.
      setCamera(cam1);

      describe(
        'A row of white cubes against a gray background. The camera toggles between a static frontal view and an orbiting view when the user double-clicks.'
      );
    }

    function draw() {
      background(200);

      // Update cam2's position.
      let x = 1200 * cos(frameCount * 0.01);
      let y = -600 * sin(frameCount * 0.01);
      cam2.camera(x, y, 100, -10, -10, 400, 0, 1, 0);

      // Translate the origin toward the camera.
      translate(-10, 10, 500);

      // Rotate the coordinate system.
      rotateY(-0.1);
      rotateX(-0.1);

      // Draw the row of boxes.
      for (let i = 0; i < 6; i += 1) {
        translate(0, 0, -30);
        box(10);
      }
    }

    // Toggle the current camera when the user double-clicks.
    function doubleClicked() {
      if (isDefaultCamera === true) {
        setCamera(cam2);
        isDefaultCamera = false;
      } else {
        setCamera(cam1);
        isDefaultCamera = true;
      }
    }
    </code>
    </div>
class: p5.Camera
params:
  - name: x
    description: |
      <p>相机的 x 坐标。默认为 0。</p>
    type: 数字
    optional: true
  - name: 'y'
    description: |
      <p>相机的 y 坐标。默认为 0。.</p>
    type: 数字
    optional: true
  - name: z
    description: |
<<<<<<< HEAD
      <p>z-coordinate of the camera. Defaults to 800.</p>
    type: Number
=======
      <p>相机的 z 坐标。默认为 0。</p>
    type: 数字
>>>>>>> 0e42fcc1
    optional: true
  - name: centerX
    description: |
      <p>相机所指向点的 x 坐标。默认为 0。</p>
    type: 数字
    optional: true
  - name: centerY
    description: |
      <p>相机所指向点的 y 坐标。默认为 0。</p>
    type: 数字
    optional: true
  - name: centerZ
    description: |
      <p>相机所指向点的 z 坐标。默认为 0。</p>
    type: 数字
    optional: true
  - name: upX
    description: |
      <p>相机的“上”向量的 x 分量。默认为 0。</p>
    type: 数字
    optional: true
  - name: upY
    description: |
      <p>相机的“上”向量的 y 分量。默认为 1。</p>
    type: 数字
    optional: true
  - name: upZ
    description: |
      <p>相机的“上”向量的 z 分量。默认为 0。</p>
    type: 数字
    optional: true
chainable: false
---


# camera<|MERGE_RESOLUTION|>--- conflicted
+++ resolved
@@ -159,13 +159,8 @@
     optional: true
   - name: z
     description: |
-<<<<<<< HEAD
-      <p>z-coordinate of the camera. Defaults to 800.</p>
-    type: Number
-=======
-      <p>相机的 z 坐标。默认为 0。</p>
+      <p>相机的 z 坐标。默认为 800。</p>
     type: 数字
->>>>>>> 0e42fcc1
     optional: true
   - name: centerX
     description: |
