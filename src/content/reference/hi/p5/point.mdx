--- conflicted
+++ resolved
@@ -169,11 +169,7 @@
         type: Number
       - name: z
         description: |
-<<<<<<< HEAD
           <p>z-निर्देशांक (WebGL मोड के लिए)।</p>
-=======
-          <p>z-निर्देशांक (WebGL मोड के लिए)</p>
->>>>>>> fb584351
         type: Number
         optional: true
     chainable: 1
