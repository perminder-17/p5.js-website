--- conflicted
+++ resolved
@@ -153,11 +153,7 @@
     optional: true
   - name: z
     description: |
-<<<<<<< HEAD
-      <p>z-coordinate of the camera. Defaults to 800.</p>
-=======
-      <p>कैमरे का z-निर्देशांक। डिफ़ॉल्ट 0.</p>
->>>>>>> 0e42fcc1
+      <p>कैमरे का z-निर्देशांक। डिफ़ॉल्ट 800.</p>
     type: Number
     optional: true
   - name: centerX
