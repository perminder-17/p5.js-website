Home: Home
Menu: Menu
Reference: Reference
Tutorials: Tutorials
Examples: Examples
Contribute: Contribute
Community: Community
About: About
Start Coding: Start Coding
Donate: Donate
Download: Download
Accessibility: Accessibility
Search: Search
Filter by keyword: Filter by keyword
Jump To: Jump to
Resources: Resources
Information: Information
Socials: Socials
Contact: Contact
Copyright: Copyright
Privacy Policy: Privacy Policy
Terms of Use: Terms of Use
Forum: Forum
Sketches: Sketches
Libraries: Libraries
Events: Events
People: People
Contributors: Contributors
Contributor Docs: Contributor Docs
Alumni: Alumni
View Alt Text: View Alt Text
Monochrome Mode: Monochrome Mode
Dark Mode: Dark Mode
Reduced Motion: Reduced Motion
Syntax: Syntax
Methods: Methods
Fields: Fields
Parameters: Parameters
Returns: Returns
Related References: Related References
Related Examples: Related Examples
Show Code: Show Code
Donate to p5.js: Donate to p5.js
Download p5.js: Download p5.js
No Results: No entries found for that search.
No alt text: No alt text
briefPageDescriptions:
  Reference: Find easy explanations for every piece of p5.js code.
  p5.sound Reference: Extend p5.js with Web Audio functionality including audio input, playback, analysis and synthesis.
  Examples: Explore the possibilities of p5.js with short examples.
  Tutorials: Start from scratch or expand your skills with step-by-step lessons in p5.js.
  Contribute: Get involved with p5.js—create, code, document, donate, teach, and more!
  Community: See what people around the world are making with p5.js, and share what you’re building
  Sketches: Get inspired by sketches from the p5.js community.
  Events: See how p5.js brings people together—or organize your own event.
  Libraries: Expand the possibilities of p5.js with community-created libraries.
  About: Learn about the mission, values, and people behind p5.js.
  People: Get to know the p5.js team.
contributePage:
  Statement: >
    Our community values contributions of all forms and seeks to expand the meaning of the word contributor as far and wide as possible. It includes documentation, teaching, writing code, making art, writing, design, activism, organizing, curating, or anything else you might imagine.
  ImageAltText: >
    Group photo of participants smiling enthusiastically with their hands in the air.
  ImageCaption: >
    Participants of p5.js Contributors Conference 2019.
  DonateDescription: >
    p5.js needs your support!
  # FaqDescription: >
  #   TEXT NEEDED HERE
peoplePage:
  PageDescription: p5.js was created by Lauren Lee McCarthy in 2013 as a new interpretation of Processing for the context of the web. Since then we have allowed ourselves space to deviate and grow, while drawing inspiration from Processing and our shared community. p5.js is sustained by a community of contributors, with support from the Processing Foundation. p5.js follows a rotating leadership model started in 2020, and Qianqian Ye has been leading p5.js since 2021.
peopleCategories:
  lead: p5.js Leads
  mentor: p5.js Mentors
  alumni: p5.js Alumni
  contributor: p5.js Contributors
libraryCategories:
  drawing: "Drawing"
  color: "Color"
  ui: "User Interface"
  math: "Math"
  physics: "Physics"
  algorithms: "Algorithms"
  "3d": "3D"
  "ai-ml-cv": "AI, ML, and CV"
  animation: "Animation"
  shaders: "Shaders"
  language: "Language"
  hardware: "Hardware"
  sound: "Sound"
  data: "Data"
  teaching: "Teaching"
  networking: "Networking"
  export: "Export"
  utils: "Utilities"
tutorialCategories:
  introduction: "Introduction to p5.js"
  drawing: "Drawing"
  "web-design": "Web Design"
  accessibility: "Accessibility"
  webgl: "WebGL"
  "advanced": "Advanced Topics"
tutorialsPage:
  education-resources: Education Resources
  education-resources-snippet: "Every teaching experience has unique goals, messages, conditions, and environments. By documenting and sharing p5.js educational resources, such as workshops and classes, we aim to better connect the p5.js learner and educator communities worldwide. "
  view-education-resources: View Education Resources
exampleCategories:
  Featured: "Featured"
  Shapes And Color: "Shapes And Color"
  Animation And Variables: "Animation And Variables"
  Imported Media: "Imported Media"
  Input Elements: "Input Elements"
  Transformation: "Transformation"
  Calculating Values: "Calculating Values"
  Repetition: "Repetition"
  Listing Data With Arrays: "Listing Data With Arrays"
  Angles And Motion: "Angles And Motion"
  Games: "Games"
  3D: "3D"
  Advanced Canvas Rendering: "Advanced Canvas Rendering"
  Classes And Objects: "Classes And Objects"
  Loading And Saving Data: "Loading And Saving Data"
  Math And Physics: "Math And Physics"
referenceCategories:
  modules:
    Foundation: Foundation
    Image: Image
    Typography: Typography
    3D: 3D
    Math: Math
    Events: Events
    Color: Color
    Data: Data
    Transform: Transform
    Shape: Shape
    Rendering: Rendering
    DOM: DOM
    Constants: Constants
    p5.sound: p5.sound
    IO: IO
    Environment: Environment
    Structure: Structure
  submodules:
    Foundation: Foundation
    Pixels: Pixels
    Loading & Displaying: Loading & Displaying
    Material: Material
    Calculation: Calculation
    Acceleration: Acceleration
    Trigonometry: Trigonometry
    Creating & Reading: Creating & Reading
    Lights: Lights
    Array Functions: Array Functions
    Transform: Transform
    2D Primitives: 2D Primitives
    Setting: Setting
    Vertex: Vertex
    3D Primitives: 3D Primitives
    Curves: Curves
    Rendering: Rendering
    Conversion: Conversion
    Camera: Camera
    DOM: DOM
    LocalStorage: LocalStorage
    Constants: Constants
    p5.sound: p5.sound
    Image: Image
    Dictionary: Dictionary
    Vector: Vector
    Output: Output
    Environment: Environment
    Time & Date: Time & Date
    Interaction: Interaction
    Structure: Structure
    Mouse: Mouse
    Attributes: Attributes
    Input: Input
    String Functions: String Functions
    Keyboard: Keyboard
    3D Models: 3D Models
    Noise: Noise
    Table: Table
    Random: Random
    Touch: Touch
calloutTitles:
  "Try this!": "Try this!"
  Tip: Tip
  Note: Note
<<<<<<< HEAD
LibrariesLayout:
  View All: View All
  Featured: Featured
  Everything: Everything
=======
experimentalApi:
  title: This API is experimental
  description: Its behavior may change in a future version of p5.js.
>>>>>>> eccabb7f
<|MERGE_RESOLUTION|>--- conflicted
+++ resolved
@@ -186,13 +186,10 @@
   "Try this!": "Try this!"
   Tip: Tip
   Note: Note
-<<<<<<< HEAD
 LibrariesLayout:
   View All: View All
   Featured: Featured
   Everything: Everything
-=======
 experimentalApi:
   title: This API is experimental
-  description: Its behavior may change in a future version of p5.js.
->>>>>>> eccabb7f
+  description: Its behavior may change in a future version of p5.js.