<!DOCTYPE html>
<html class="no-js" lang="{{language}}">
  <head>
    <meta charset="utf-8">
    <meta http-equiv="X-UA-Compatible" content="IE=edge,chrome=1">
    <meta name="viewport" content="width=device-width">
    <meta name="description" content="p5.js a JS client-side library for creating graphic and interactive experiences, based on the core principles of Processing.">
    <title tabindex="1">p5.js | {{title}}</title>
    <link rel="stylesheet" href="/{{assets}}/css/all.css">
    <script type="text/javascript" src="//fast.fonts.net/jsapi/5ace315e-3b19-4568-9e85-5bfcb29004c0.js"></script>
  </head>
  <body>
    <a href="#content" class="skip">Skip to content</a>
    <!-- .container -->
    <div class="container">
<<<<<<< HEAD
      <!-- #lockup -->
      <header id="lockup">
        <a href="{{root}}/" tabindex="-1">
          <img src="{{assets}}/img/p5js-beta.svg" alt="link to p5 home page" id="logo_image" class="logo" />
          <div id="p5_logo"></div>
        </a>
      </header>
      <!-- end #lockup -->
      {{> body }}
    </div>
    <!-- end .container -->
=======

      {{> body }}

      <!-- logo -->
      <div id="lockup">
        <a href="{{root}}/">
          <img src="{{assets}}/img/p5js-beta.svg" alt="link to p5 home page" id="logo_image" class="logo" />
          <div id="p5_logo"></div>
        </a>
        <p class='tagline'>{{#i18n "tagline1"}}{{/i18n}}</p>
        <p class='tagline'>{{#i18n "tagline2"}}{{/i18n}}</p>
        <p class='tagline'>{{#i18n "tagline3"}}{{/i18n}}</p>
        <p class='tagline'>{{#i18n "tagline4"}}{{/i18n}}</p>
        <p class='tagline'>{{#i18n "tagline5"}}{{/i18n}}</p>
        <p class='tagline'>{{#i18n "tagline6"}}{{/i18n}}</p>
      </div>

    </div> <!-- close class='container'-->

>>>>>>> 99c026b7
    {{>i18n}}
    {{> header }}
    <script src="/{{assets}}/js/init.js" charset="utf-8"></script>
  </body>
</html><|MERGE_RESOLUTION|>--- conflicted
+++ resolved
@@ -13,24 +13,9 @@
     <a href="#content" class="skip">Skip to content</a>
     <!-- .container -->
     <div class="container">
-<<<<<<< HEAD
-      <!-- #lockup -->
-      <header id="lockup">
-        <a href="{{root}}/" tabindex="-1">
-          <img src="{{assets}}/img/p5js-beta.svg" alt="link to p5 home page" id="logo_image" class="logo" />
-          <div id="p5_logo"></div>
-        </a>
-      </header>
-      <!-- end #lockup -->
-      {{> body }}
-    </div>
-    <!-- end .container -->
-=======
-
-      {{> body }}
 
       <!-- logo -->
-      <div id="lockup">
+      <header id="lockup">
         <a href="{{root}}/">
           <img src="{{assets}}/img/p5js-beta.svg" alt="link to p5 home page" id="logo_image" class="logo" />
           <div id="p5_logo"></div>
@@ -41,11 +26,13 @@
         <p class='tagline'>{{#i18n "tagline4"}}{{/i18n}}</p>
         <p class='tagline'>{{#i18n "tagline5"}}{{/i18n}}</p>
         <p class='tagline'>{{#i18n "tagline6"}}{{/i18n}}</p>
-      </div>
+      </header>
+      <!-- close logo -->
+
+      {{> body }}
 
     </div> <!-- close class='container'-->
 
->>>>>>> 99c026b7
     {{>i18n}}
     {{> header }}
     <script src="/{{assets}}/js/init.js" charset="utf-8"></script>
