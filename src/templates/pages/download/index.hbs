---
title: download
slug: download/
---

<div id="download-page">

  {{> sidebar}}

  <div class="column-span">

    <section id="content" role="region" label="main content">

      <h1>{{#i18n "Download"}}{{/i18n}}</h1>

<<<<<<< HEAD
      <p>{{#i18n "Donate-1"}}{{/i18n}}<a href="http://foundation.processing.org">Processing Foundation</a>{{#i18n "Donate-2"}}{{/i18n}}<br>
      <a href="https://processingfoundation.org/support">{{#i18n "Donate-3"}}{{/i18n}}</a>
      </p>

=======
>>>>>>> 0fde840a
      <!-- COMPLETE LIBRARY -->
      <div class="link_group">
        <h2>{{#i18n "complete-library-title"}}{{/i18n}}</h2>

        <a  class='support_link p5_link' href="https://github.com/processing/p5.js/releases/download/[p5_version]/p5.zip">
          <div class="download_box">

            <h4>{{#i18n "p5.js-complete"}}{{/i18n}}</h4>

            <svg version="1.1" id="Layer_1" xmlns="http://www.w3.org/2000/svg" xmlns:xlink="http://www.w3.org/1999/xlink" x="0px" y="0px"
                 width="28px" height="28px" viewBox="0 0 28 28" enable-background="new 0 0 28 28" xml:space="preserve"><path stroke-miterlimit="10" d="M16.909,10.259l8.533-2.576l1.676,5.156l-8.498,2.899l5.275,7.48
                l-4.447,3.225l-5.553-7.348L8.487,26.25l-4.318-3.289l5.275-7.223L0.88,12.647l1.678-5.16l8.598,2.771V1.364h5.754V10.259z"/>
            </svg>

            <p>{{#i18n "includes-1"}}{{/i18n}}
              <br>{{#i18n "includes-2"}}{{/i18n}}
            <br>{{#i18n "includes-3"}}{{/i18n}} <span id="p5_version"></span> (<span id="p5_date"></span>)
            </p>

          </div>
        </a>
        <div class="spacer"></div>
      </div>

      <!-- SINGLE FILES -->
      <div class="link_group">

        <h2>{{#i18n "single-files-title"}}{{/i18n}}</h2>
        <a class='support_link p5_link' href="https://github.com/processing/p5.js/releases/download/[p5_version]/p5.js">
          <div class="download_box half_box">
            <h4>p5.js</h4>
            <p>{{#i18n "single-file"}}{{/i18n}}
              <br>{{#i18n "p5.js-uncompressed"}}{{/i18n}}</p>
          </div>
        </a>

        <a class='support_link p5_link' href="https://github.com/processing/p5.js/releases/download/[p5_version]/p5.min.js">
          <div class="download_box half_box">
            <h4>p5.min.js</h4>
            <p>{{#i18n "single-file"}}{{/i18n}}
              <br>{{#i18n "compressed"}}{{/i18n}}</p>
          </div>
        </a>

        <a class='support_link' href="http://cdnjs.com/libraries/p5.js">
          <div class="download_box half_box last_box">
            <h4>CDN</h4>
            <p>{{#i18n "link"}}{{/i18n}}
              <br>{{#i18n "statically-hosted-file"}}{{/i18n}}</p>
          </div>
        </a>

        <div class="spacer"></div>

      </div>

      <!-- EDITOR -->
      <!-- <div class="link_group">
        <a name="editor" class="anchor">
          <h2>{{#i18n "editor-title"}}{{/i18n}}</h2></a>

        <p>{{#i18n "editor1"}}{{/i18n}}
          <a href="https://github.com/processing/p5.js-editor/issues">
            {{#i18n "editor2"}}{{/i18n}}</a>.
        </p>

        <a class="editor_link" href="https://github.com/processing/p5.js-editor/releases/download/v[editor_version]/p5-mac.zip">
          <div class="download_box half_box">
            <h4>Mac OS X</h4>
            <p>{{#i18n "p5-editor"}}{{/i18n}}
              <br>{{#i18n "version"}}{{/i18n}}
              <span class="editor_version"></span></p>
          </div>
        </a>

        <a class="editor_link" href="https://github.com/processing/p5.js-editor/releases/download/v[editor_version]/p5-win.zip">
          <div class="download_box half_box">
            <h4>Windows</h4>
            <p>{{#i18n "p5-editor"}}{{/i18n}}
              <br>{{#i18n "version"}}{{/i18n}}
              <span class="editor_version"></span></p>
          </div>
        </a>

        <a class="editor_link" href="https://github.com/processing/p5.js-editor/releases/download/v[editor_version]/p5-linux.zip">
          <div class="download_box half_box">
            <h4>Linux</h4>
            <p>{{#i18n "p5-editor"}}{{/i18n}}
              <br>{{#i18n "version"}}{{/i18n}}
              <span class="editor_version"></span></p>
          </div>
        </a>

        <div class="spacer"></div>
      </div> -->

      <!-- ETC -->
      <div class="link_group">
        <h2>{{#i18n "etc-title"}}{{/i18n}}</h2>

        <p>
        <a href="https://github.com/processing/p5.js/releases">{{#i18n "older-releases"}}{{/i18n}}</a><br>
        <a href="https://github.com/processing/p5.js">GitHub</a>
        <br>
        <a href="https://github.com/processing/p5.js/issues">{{#i18n "report-bugs"}}{{/i18n}}</a>
        <br>
        <a href="https://github.com/processing/p5.js/blob/master/developer_docs/supported_browsers.md">{{#i18n "supported-browsers"}}{{/i18n}}</a>
        </p>

        <div class="spacer"></div>
      </div>

    </section>

    <script type='text/javascript'>
      $.getJSON('/download/version.json', function(data) {
        $('#p5_version').text(data.version);
        $('#p5_date').text(data.date);
        $('.p5_link').each(function() {
          var link = $(this).attr('href').replace('[p5_version]', data.version);
          $(this).attr('href', link);
        });
        $('.editor_version').text(data.editor_version);
        $('.editor_link').each(function() {
          var link = $(this).attr('href').replace('[editor_version]', data.editor_version);
          $(this).attr('href', link);
        });
      });
      $('.support_link').on('click', function (e) {
        e.preventDefault();
        // if ($(this).hasClass('p5_link')) {
        //   window.open($(this).attr('href'), '_self');
        //   setTimeout( function() { window.location = 'support.html'; }, 2000);
        // } else {
          window.location = 'support.html';
          window.open($(this).attr('href'));
        // }

      });

    </script>

    {{> footer}}

  </div> <!-- end column-span -->

  {{> asterisk}}

</div><!-- end id="get-started-page"  --><|MERGE_RESOLUTION|>--- conflicted
+++ resolved
@@ -13,13 +13,6 @@
 
       <h1>{{#i18n "Download"}}{{/i18n}}</h1>
 
-<<<<<<< HEAD
-      <p>{{#i18n "Donate-1"}}{{/i18n}}<a href="http://foundation.processing.org">Processing Foundation</a>{{#i18n "Donate-2"}}{{/i18n}}<br>
-      <a href="https://processingfoundation.org/support">{{#i18n "Donate-3"}}{{/i18n}}</a>
-      </p>
-
-=======
->>>>>>> 0fde840a
       <!-- COMPLETE LIBRARY -->
       <div class="link_group">
         <h2>{{#i18n "complete-library-title"}}{{/i18n}}</h2>
