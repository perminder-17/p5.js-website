--- conflicted
+++ resolved
@@ -9,13 +9,8 @@
 
   <div class="column-span">
 
-<<<<<<< HEAD
-    <section id="content">
-      <h2>{{#i18n "tutorials-title"}}{{/i18n}}</h2>
-=======
-    <section role="region" label="main content">
+    <section id="content" role="region" label="main content">
       <h1>{{#i18n "tutorials-title"}}{{/i18n}}</h1>
->>>>>>> 99c026b7
 
       <p>{{#i18n "tutorials1"}}{{/i18n}}
         <a href="{{root}}/examples">{{#i18n "tutorials2"}}{{/i18n}}
