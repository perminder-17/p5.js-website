--- conflicted
+++ resolved
@@ -9,12 +9,7 @@
 
   <div class="column-span">
 
-<<<<<<< HEAD
-    <section id="content">
-=======
-    <section role="region" label="main content">
->>>>>>> 99c026b7
-
+    <section id="content" role="region" label="main content">
       <h1>{{#i18n "Libraries"}}{{/i18n}}</h1>
 
       <div class="left-column">
