---
title: home
slug: /
---
<div id="home-page">
  <div id="container">

    <div class="column-span">
      <nav role="navigation">
        <ul id="menu" class="top_menu">
          <li><a href="{{root}}/download/">{{#i18n "Download"}}{{/i18n}}</a></li>
          <li><div class="separator-design-element">*</div></li>

          <li><a href="{{root}}/get-started/">{{#i18n "Start"}}{{/i18n}}</a></li>
          <li><div class="separator-design-element">*</div></li>

          <li><a href="{{root}}/reference">{{#i18n "Reference"}}{{/i18n}}</a></li>
          <li><div class="separator-design-element">*</div></li>

          <li><a href="{{root}}/libraries/">{{#i18n "Libraries"}}{{/i18n}}</a></li>
          <li><div class="separator-design-element">*</div></li>

          <li><a href="{{root}}/tutorials/">{{#i18n "Learn"}}{{/i18n}}</a></li>
          <li><div class="separator-design-element">*</div></li>

          <li><a href="{{root}}/community/">{{#i18n "Community"}}{{/i18n}}</a></li>
        </ul>
      </nav>

      <div id="content">
        <section id="home" role="region" label="main content">
          <p>
            <a href="http://hello.p5js.org">{{#i18n "hello"}}{{/i18n}}</a>
            {{#i18n "p1x1"}}{{/i18n}}<a href = "http://processing.org">Processing</a>{{#i18n "p1x2"}}{{/i18n}}
          </p>

          <p>
            {{#i18n "p2x1"}}{{/i18n}} <a href="libraries/">{{#i18n "libraries"}}{{/i18n}} </a>{{#i18n "p2x2"}}{{/i18n}}
            <a href="http://hello.p5js.org">{{#i18n "interact"}}{{/i18n}} </a> {{#i18n "p2x3"}}{{/i18n}} </p>
          <p>

          <p>{{#i18n "p3"}}{{/i18n}}</p>

        </section>
      </div>
      {{> footer}}
    </div> <!-- end column-span -->

    <div id="credits" tabindex='-1'>
<<<<<<< HEAD
<<<<<<< HEAD
        <i>The Sound of an Effect</i> by <a href="http://hsinyulin.info" target="_blank">Hsinyu Lin</a><br>
        <a href="https://diversity.p5js.org/feature/hsinyu/hsinyulin.html" target="_blank">Watch the interview with Hsinyu Lin! </a>
=======
       <i>duly noted</i> by <a href="http://mayaman.cc" target="_blank">Maya Man</a><br>
      <a href="https://diversity.p5js.org/feature/mayaman/mayaman.html" target="_blank">Watch the interviews with Maya Man!</a>
>>>>>>> cc8226539fe6b5a508fd6908af3339109e942d58
=======
      <i>duly noted</i> by <a href="http://mayaman.cc" target="_blank">Maya Man</a><br>
      <a href="https://diversity.p5js.org/feature/mayaman/mayaman.html" target="_blank">Watch the interviews with Maya Man!</a>
>>>>>>> 0e982f78
    </div>


  </div> <!-- end container -->

  <object type="image/svg+xml" data="{{assets}}/img/thick-asterisk-alone.svg" id="asterisk-design-element">*</object>
<<<<<<< HEAD
<<<<<<< HEAD
 <iframe tabindex='-1' id='home-sketch-frame' src='{{assets}}/p5_featured/hsinyu_lin/index.html'></iframe>
=======
  
 <iframe tabindex='-1' id='home-sketch-frame' src='{{assets}}/p5_featured/maya-homepage-template_iteration2/index.html'></iframe>
 
>>>>>>> cc8226539fe6b5a508fd6908af3339109e942d58
=======
  <iframe tabindex='-1' id='home-sketch-frame' src='{{assets}}/p5_featured/maya-dulynoted/index.html'></iframe>
>>>>>>> 0e982f78
</div> <!-- end home-page -->


<script type='text/javascript'>
  // Microsoft Edge and IE appear to have a bug whereby
  // CSS pointer-events don't do anything on purely inline elements.
  // This means that almost all our links will be inaccessible, so
  // we'll force them to be styled as inline-block on affected browsers.
  // This does result in a few visual artifacts, but it's better than
  // having completely inaccessible links.

  // http://stackoverflow.com/a/33505753/2422398
  var EDGE_IE_REGEX = /(?:\b(MS)?IE\s+|\bTrident\/7\.0;.*\s+rv:|\bEdge\/)(\d+)/;
  if (EDGE_IE_REGEX.test(navigator.userAgent)) {
    var links = document.getElementsByTagName('a');
    for (var i=0, l=btns.length; i < l; i++) {
      links[i].style.display = 'inline-block';
    }
  }
</script><|MERGE_RESOLUTION|>--- conflicted
+++ resolved
@@ -47,35 +47,15 @@
     </div> <!-- end column-span -->
 
     <div id="credits" tabindex='-1'>
-<<<<<<< HEAD
-<<<<<<< HEAD
         <i>The Sound of an Effect</i> by <a href="http://hsinyulin.info" target="_blank">Hsinyu Lin</a><br>
         <a href="https://diversity.p5js.org/feature/hsinyu/hsinyulin.html" target="_blank">Watch the interview with Hsinyu Lin! </a>
-=======
-       <i>duly noted</i> by <a href="http://mayaman.cc" target="_blank">Maya Man</a><br>
-      <a href="https://diversity.p5js.org/feature/mayaman/mayaman.html" target="_blank">Watch the interviews with Maya Man!</a>
->>>>>>> cc8226539fe6b5a508fd6908af3339109e942d58
-=======
-      <i>duly noted</i> by <a href="http://mayaman.cc" target="_blank">Maya Man</a><br>
-      <a href="https://diversity.p5js.org/feature/mayaman/mayaman.html" target="_blank">Watch the interviews with Maya Man!</a>
->>>>>>> 0e982f78
     </div>
 
 
   </div> <!-- end container -->
 
   <object type="image/svg+xml" data="{{assets}}/img/thick-asterisk-alone.svg" id="asterisk-design-element">*</object>
-<<<<<<< HEAD
-<<<<<<< HEAD
  <iframe tabindex='-1' id='home-sketch-frame' src='{{assets}}/p5_featured/hsinyu_lin/index.html'></iframe>
-=======
-  
- <iframe tabindex='-1' id='home-sketch-frame' src='{{assets}}/p5_featured/maya-homepage-template_iteration2/index.html'></iframe>
- 
->>>>>>> cc8226539fe6b5a508fd6908af3339109e942d58
-=======
-  <iframe tabindex='-1' id='home-sketch-frame' src='{{assets}}/p5_featured/maya-dulynoted/index.html'></iframe>
->>>>>>> 0e982f78
 </div> <!-- end home-page -->
 
 
