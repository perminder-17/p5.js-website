---
title: home
slug: /
---
<div id="home-page">
  <div id="container">

    <div class="column-span">
      <nav role="navigation">
        <ul id="menu" class="top_menu">
          <li><a href="{{root}}/download/">{{#i18n "Download"}}{{/i18n}}</a></li>
          <li><div class="separator-design-element">*</div></li>

          <li><a href="{{root}}/get-started/">{{#i18n "Start"}}{{/i18n}}</a></li>
          <li><div class="separator-design-element">*</div></li>

          <li><a href="{{root}}/reference">{{#i18n "Reference"}}{{/i18n}}</a></li>
          <li><div class="separator-design-element">*</div></li>

          <li><a href="{{root}}/libraries/">{{#i18n "Libraries"}}{{/i18n}}</a></li>
          <li><div class="separator-design-element">*</div></li>

          <li><a href="{{root}}/tutorials/">{{#i18n "Learn"}}{{/i18n}}</a></li>
          <li><div class="separator-design-element">*</div></li>

          <li><a href="{{root}}/community/">{{#i18n "Community"}}{{/i18n}}</a></li>
        </ul>
      </nav>

      <div id="content">
        <section id="home" role="region" label="main content">
          <p>
            <a href="http://hello.p5js.org">{{#i18n "hello"}}{{/i18n}}</a>
            {{#i18n "p1x1"}}{{/i18n}}<a href = "http://processing.org">Processing</a>{{#i18n "p1x2"}}{{/i18n}}
          </p>

          <p>
            {{#i18n "p2x1"}}{{/i18n}} <a href="libraries/">{{#i18n "libraries"}}{{/i18n}} </a>{{#i18n "p2x2"}}{{/i18n}}
            <a href="http://hello.p5js.org">{{#i18n "interact"}}{{/i18n}} </a> {{#i18n "p2x3"}}{{/i18n}} </p>
          <p>

          <p>{{#i18n "p3"}}{{/i18n}}</p>

        </section>
      </div>
      {{> footer}}
    </div> <!-- end column-span -->

    <div id="credits" tabindex='-1'>
<<<<<<< HEAD
        <em>"duly noted" by <a target=_blank href='https://mayaman.cc'>Maya Man</a></em>
=======
      <i>International Women's Day</i> by <a href="http://cargocollective.com/chellyjin" target="_blank">Chelly Jin</a> and Haolin Fang<br>
      <a href="http://diversity.p5js.org/feature/chellyjin_haolinfang/chellyjin_haolinfang.html" target="_blank">Watch the interview with Chelly and Haolin!</a>
>>>>>>> b06b05f1
    </div>

  </div> <!-- end container -->

  <object type="image/svg+xml" data="{{assets}}/img/thick-asterisk-alone.svg" id="asterisk-design-element">*</object>
<<<<<<< HEAD
 <iframe tabindex='-1' id='home-sketch-frame' src='{{assets}}/p5_featured/maya-homepage-template_iteration2/index.html'></iframe>
=======
  <iframe tabindex='-1' id='home-sketch-frame' src='{{assets}}/p5_featured/ChellyJin_HaolinFang_MalalaWomensDay/index.html'></iframe>
>>>>>>> b06b05f1
</div> <!-- end home-page -->


<script type='text/javascript'>
  // Microsoft Edge and IE appear to have a bug whereby
  // CSS pointer-events don't do anything on purely inline elements.
  // This means that almost all our links will be inaccessible, so
  // we'll force them to be styled as inline-block on affected browsers.
  // This does result in a few visual artifacts, but it's better than
  // having completely inaccessible links.

  // http://stackoverflow.com/a/33505753/2422398
  var EDGE_IE_REGEX = /(?:\b(MS)?IE\s+|\bTrident\/7\.0;.*\s+rv:|\bEdge\/)(\d+)/;
  if (EDGE_IE_REGEX.test(navigator.userAgent)) {
    var links = document.getElementsByTagName('a');
    for (var i=0, l=btns.length; i < l; i++) {
      links[i].style.display = 'inline-block';
    }
  }
</script><|MERGE_RESOLUTION|>--- conflicted
+++ resolved
@@ -47,22 +47,16 @@
     </div> <!-- end column-span -->
 
     <div id="credits" tabindex='-1'>
-<<<<<<< HEAD
-        <em>"duly noted" by <a target=_blank href='https://mayaman.cc'>Maya Man</a></em>
-=======
-      <i>International Women's Day</i> by <a href="http://cargocollective.com/chellyjin" target="_blank">Chelly Jin</a> and Haolin Fang<br>
-      <a href="http://diversity.p5js.org/feature/chellyjin_haolinfang/chellyjin_haolinfang.html" target="_blank">Watch the interview with Chelly and Haolin!</a>
->>>>>>> b06b05f1
+       <i>duly noted</i> by <a href="http://mayaman.cc" target="_blank">Maya Man</a><br>
+      <a href="https://diversity.p5js.org/feature/mayaman/mayaman.html" target="_blank">Watch the interviews with Maya Man!</a>
     </div>
 
   </div> <!-- end container -->
 
   <object type="image/svg+xml" data="{{assets}}/img/thick-asterisk-alone.svg" id="asterisk-design-element">*</object>
-<<<<<<< HEAD
+  
  <iframe tabindex='-1' id='home-sketch-frame' src='{{assets}}/p5_featured/maya-homepage-template_iteration2/index.html'></iframe>
-=======
-  <iframe tabindex='-1' id='home-sketch-frame' src='{{assets}}/p5_featured/ChellyJin_HaolinFang_MalalaWomensDay/index.html'></iframe>
->>>>>>> b06b05f1
+ 
 </div> <!-- end home-page -->
 
 
