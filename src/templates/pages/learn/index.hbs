--- conflicted
+++ resolved
@@ -310,12 +310,6 @@
         </div>
         <p>{{#i18n "creating-libraries"}}{{/i18n}}</p>
       </div>
-<<<<<<< HEAD
-=======
-
-
-
->>>>>>> d3cdeb11
 
       <div class="spacer"></div>
 
