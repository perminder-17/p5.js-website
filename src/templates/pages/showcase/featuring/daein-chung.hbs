--- conflicted
+++ resolved
@@ -42,28 +42,6 @@
     <section>
       <h2 id="qa">Q&amp;A</h2>
 
-<<<<<<< HEAD
-      <h3 class='project-q'>{{#i18n "project-q-1-1"}}{{/i18n}}</h3>
-      <p class='project-a'>{{#i18n "project-a-1-1-chung"}}{{/i18n}}</p>
-      
-      <h3 class='project-q'>{{#i18n "project-q-1-2"}}{{/i18n}}</h3>
-      <p class='project-a'>{{#i18n "project-a-1-2-chung"}}{{/i18n}}<a href="https://processing.org/" target="_blank">Processing</a>{{#i18n "project-a-1-3-chung"}}{{/i18n}}</p>
-      
-      <h3 class='project-q'>{{#i18n "project-q-2"}}{{/i18n}}</h3>
-      <p class='project-a'>{{#i18n "project-a-2-1-chung"}}{{/i18n}}<a href="https://www.youtube.com/playlist?list=PLRqwX-V7Uu6bLh3T_4wtrmVHOrOEM1ig_" target="_blank">Dan Shiffman’s matter.js tutorial videos</a>{{#i18n "project-a-2-2-chung"}}{{/i18n}}</p>
-      
-      <h3 class='project-q'>{{#i18n "project-q-3"}}{{/i18n}}</h3>
-      <p class='project-a'>{{#i18n "project-a-3-1-chung"}}{{/i18n}}<a href="https://editor.p5js.org/" target="_blank">online editor</a>{{#i18n "project-a-3-2-chung"}}{{/i18n}}</p>
-      
-      <h3 class='project-q'>{{#i18n "project-q-4"}}{{/i18n}}</h3>
-      <p class='project-a'>{{#i18n "project-a-4-1-chung"}}{{/i18n}}<a href="https://github.com/processing/p5.js/wiki/Getting-started-with-WebGL-in-p5" target="_blank">WebGL</a>{{#i18n "project-a-4-2-chung"}}{{/i18n}}<a href="https://electronjs.org/" target="_blank">Electron</a>{{#i18n "project-a-4-3-chung"}}{{/i18n}}</p>
-      
-      <h3 class='project-q'>{{#i18n "project-q-5"}}{{/i18n}}</h3>
-      <p class='project-a'>{{#i18n "project-a-5-1-chung"}}{{/i18n}}<a href="https://github.com/cdaein/p5js-electron-canvas-saver-boilerplate" target="_blank">Canvas Saver boilerplate</a>{{#i18n "project-a-5-2-chung"}}{{/i18n}}</p>
-      
-      <h3 class='project-q'>{{#i18n "project-q-6"}}{{/i18n}}</h3>
-      <p class='project-a'><a href="https://www.instagram.com/cdaein/" target="_blank">@cdaein</a> (Instagram)</p>
-=======
       <div class="qa-group">
         <h3 class='project-q'>{{#i18n "project-q-1-1"}}{{/i18n}}</h3>
         <p class='project-a'>{{#i18n "project-a-1-1-chung"}}{{/i18n}}</p>
@@ -108,7 +86,6 @@
         <h3 class='project-q'>{{#i18n "project-q-6"}}{{/i18n}}</h3>
         <p class='project-a'><a href="https://www.instagram.com/cdaein/" target="_blank">@cdaein</a> (Instagram)</p>
       </div>
->>>>>>> 8c59f400
     </section>
     <div style='clear:both'></div>
 
