---
title: showcase
slug: showcase/featuring/
---

<div id="showcase-page">

  {{> sidebar}}

  <main id="content" class="column-span project-page">
    <h1>{{#i18n "project-moon-xin"}}{{/i18n}}</h1>

    <section class="project-info">
      <h2 class='sr-only'>Project Info</h2>
      <img src="{{assets}}/img/showcase/moon-xin/moon-xin_poster-carlee.png"
        alt="A screenshot of student Carlee Wooddell's poster that interprets the word zigzag using letters that bounce left and right.">
    </section>

    <section class="project-metadata">
      <h2 class='sr-only'>Project Authors and Links</h2>
      <section class="project-credit">
        <h3>{{#i18n "created-by"}}{{/i18n}}</h3>
        <p>Moon Jang <span class="note">{{#i18n "pronouns-female"}}{{/i18n}}</span></p>
        <p>Xin Xin <span class="note">{{#i18n "pronouns-nonbinary"}}{{/i18n}}</span></p>
        <p class="creator-from">{{#i18n "creator-from-moon"}}{{/i18n}}</p>
      </section>

      <section class="project-resources">
        <h3 id="resources">{{#i18n "posters-by"}}{{/i18n}}</h3>
        <ul class="links">
          <li><a href="https://editor.p5js.org/avezray/present/JTjhOdGRB" target="_blank">Avery Ray</a></li>
          <li><a href="https://editor.p5js.org/carcarw/present/DyKJHUtCN" target="_blank">Carlee Wooddell</a></li>
          <li><a href="https://editor.p5js.org/mdh54215/present/h5wp4EYen" target="_blank">Mia Hofmann</a></li>
          <li><a href="https://editor.p5js.org/katiehuang1998@gmail.com/present/1GhSDw-Og" target="_blank">Katie
              Huang</a></li>
          <li><a href="https://editor.p5js.org/borderrider@gmail.com/present/Lg_pSPRHF" target="_blank">Lila
              Mitchell</a></li>
          <li><a href="https://editor.p5js.org/wallacekd/present/GqWZOYUSN" target="_blank">Kathryn Wallace</a></li>
        </ul>
      </section>
    </section>


    <section>
      <h2 id="qa">Q&amp;A</h2>

<<<<<<< HEAD
      <h3 class='project-q'>{{#i18n "project-q-1-1"}}{{/i18n}}</h3>
      <p class='project-a'>{{#i18n "project-a-1-1-moon"}}{{/i18n}}</p>
      
      <h3 class='project-q'>{{#i18n "project-q-1-2"}}{{/i18n}}</h3>
      <p class='project-a'>{{#i18n "project-a-1-2-moon"}}{{/i18n}}<a href="https://xin-xin.info/" target="_blank">Xin Xin</a>{{#i18n "project-a-1-3-moon"}}{{/i18n}}<a href="https://medium.com/processing-foundation/pcd/home" target="_blank">Processing Community Day</a>{{#i18n "project-a-1-4-moon"}}{{/i18n}}<a href="https://day.processing.org/pcd-la.html" target="_blank">LA in January 2019</a>{{#i18n "project-a-1-5-moon"}}{{/i18n}}</p>
      
      <h3 class='project-q'>{{#i18n "project-q-2"}}{{/i18n}}</h3>
      <p class='project-a'>{{#i18n "project-a-2-1-moon"}}{{/i18n}}<a href="https://thecodingtrain.com/" target="_blank">Daniel's videos on YouTube</a>{{#i18n "project-a-2-2-moon"}}{{/i18n}}<a href="https://p5js.org/reference/" target="_blank">Reference on the p5.js website</a>{{#i18n "project-a-2-3-moon"}}{{/i18n}}</p>
      
      <h3 class='project-q'>{{#i18n "project-q-3"}}{{/i18n}}</h3>
      <p class='project-a'>{{#i18n "project-a-3-1-moon"}}{{/i18n}}<a href="https://p5js.org/reference/#group-Typography" target="_blank">type</a>{{#i18n "project-a-3-2-moon"}}{{/i18n}}<a href="https://p5js.org/reference/#group-Transform" target="_blank">transformation</a>{{#i18n "project-a-3-3-moon"}}{{/i18n}}<code><a href="https://p5js.org/reference/#/p5/rotate" target="_blank">rotate()</a></code>{{#i18n "project-a-3-4-moon"}}{{/i18n}}</p>
      
      <h3 class='project-q'>{{#i18n "project-q-4"}}{{/i18n}}</h3>
      <p class='project-a'>{{#i18n "project-a-4-1-moon"}}{{/i18n}}</p>
      
      <h3 class='project-q'>{{#i18n "project-q-5"}}{{/i18n}}</h3>
      <p class='project-a'>{{#i18n "project-a-5-1-moon"}}{{/i18n}}<a href="http://www.brokennature.org/" target="_blank">Design Triennale</a>{{#i18n "project-a-5-2-moon"}}{{/i18n}}</p>
      
      <h3 class='project-q'>{{#i18n "project-q-6"}}{{/i18n}}</h3>
      <p class='project-a'><a href="http://www.moonjang.com/" target="_blank">moonjang.com</a>
        <br><a href="https://www.instagram.com/borderrider/" target="_blank">@borderrider</a> (Instagram)
      </p>
=======
      <div class="qa-group">
        <h3 class='project-q'>{{#i18n "project-q-1-1"}}{{/i18n}}</h3>
        <p class='project-a'>{{#i18n "project-a-1-1-moon"}}{{/i18n}}</p>
      </div>

      <div class="qa-group">
        <h3 class='project-q'>{{#i18n "project-q-1-2"}}{{/i18n}}</h3>
        <p class='project-a'>{{#i18n "project-a-1-2-moon"}}{{/i18n}}<a href="https://xin-xin.info/" target="_blank">Xin
            Xin</a>{{#i18n "project-a-1-3-moon"}}{{/i18n}}<a href="https://medium.com/processing-foundation/pcd/home"
            target="_blank">Processing Community Day</a>{{#i18n "project-a-1-4-moon"}}{{/i18n}}<a
            href="https://day.processing.org/pcd-la.html"
            target="_blank">{{#i18n "pcd-la-moon"}}{{/i18n}}</a>{{#i18n "project-a-1-5-moon"}}{{/i18n}}</p>
      </div>

      <div class="qa-group">
        <h3 class='project-q'>{{#i18n "project-q-2"}}{{/i18n}}</h3>
        <p class='project-a'>{{#i18n "project-a-2-1-moon"}}{{/i18n}}<a href="https://thecodingtrain.com/"
            target="_blank">{{#i18n "codetrain-moon"}}{{/i18n}}</a>{{#i18n "project-a-2-2-moon"}}{{/i18n}}<a
            href="https://p5js.org/reference/"
            target="_blank">{{#i18n "p5-reference-moon"}}{{/i18n}}</a>{{#i18n "project-a-2-3-moon"}}{{/i18n}}</p>
      </div>

      <div class="qa-group">
        <h3 class='project-q'>{{#i18n "project-q-3"}}{{/i18n}}</h3>
        <p class='project-a'>{{#i18n "project-a-3-1-moon"}}{{/i18n}}<a
            href="https://p5js.org/reference/#group-Typography"
            target="_blank">type</a>{{#i18n "project-a-3-2-moon"}}{{/i18n}}<a
            href="https://p5js.org/reference/#group-Transform"
            target="_blank">transformation</a>{{#i18n "project-a-3-3-moon"}}{{/i18n}}<code><a href="https://p5js.org/reference/#/p5/rotate" target="_blank">rotate()</a></code>{{#i18n "project-a-3-4-moon"}}{{/i18n}}
        </p>
      </div>

      <div class="qa-group">
        <h3 class='project-q'>{{#i18n "project-q-4"}}{{/i18n}}</h3>
        <p class='project-a'>{{#i18n "project-a-4-1-moon"}}{{/i18n}}</p>
      </div>

      <div class="qa-group">
        <h3 class='project-q'>{{#i18n "project-q-5"}}{{/i18n}}</h3>
        <p class='project-a'>{{#i18n "project-a-5-1-moon"}}{{/i18n}}<a href="http://www.brokennature.org/"
            target="_blank">Design Triennale</a>{{#i18n "project-a-5-2-moon"}}{{/i18n}}</p>
      </div>

      <div class="qa-group">
        <h3 class='project-q'>{{#i18n "project-q-6"}}{{/i18n}}</h3>
        <p class='project-a'><a href="http://www.moonjang.com/" target="_blank">moonjang.com</a>
          <br><a href="https://www.instagram.com/borderrider/" target="_blank">@borderrider</a> (Instagram)
        </p>
      </div>
>>>>>>> 8c59f400
    </section>
    <div style='clear:both'></div>

    {{> footer}}

  </main>

  {{> asterisk}}

</div><|MERGE_RESOLUTION|>--- conflicted
+++ resolved
@@ -44,30 +44,6 @@
     <section>
       <h2 id="qa">Q&amp;A</h2>
 
-<<<<<<< HEAD
-      <h3 class='project-q'>{{#i18n "project-q-1-1"}}{{/i18n}}</h3>
-      <p class='project-a'>{{#i18n "project-a-1-1-moon"}}{{/i18n}}</p>
-      
-      <h3 class='project-q'>{{#i18n "project-q-1-2"}}{{/i18n}}</h3>
-      <p class='project-a'>{{#i18n "project-a-1-2-moon"}}{{/i18n}}<a href="https://xin-xin.info/" target="_blank">Xin Xin</a>{{#i18n "project-a-1-3-moon"}}{{/i18n}}<a href="https://medium.com/processing-foundation/pcd/home" target="_blank">Processing Community Day</a>{{#i18n "project-a-1-4-moon"}}{{/i18n}}<a href="https://day.processing.org/pcd-la.html" target="_blank">LA in January 2019</a>{{#i18n "project-a-1-5-moon"}}{{/i18n}}</p>
-      
-      <h3 class='project-q'>{{#i18n "project-q-2"}}{{/i18n}}</h3>
-      <p class='project-a'>{{#i18n "project-a-2-1-moon"}}{{/i18n}}<a href="https://thecodingtrain.com/" target="_blank">Daniel's videos on YouTube</a>{{#i18n "project-a-2-2-moon"}}{{/i18n}}<a href="https://p5js.org/reference/" target="_blank">Reference on the p5.js website</a>{{#i18n "project-a-2-3-moon"}}{{/i18n}}</p>
-      
-      <h3 class='project-q'>{{#i18n "project-q-3"}}{{/i18n}}</h3>
-      <p class='project-a'>{{#i18n "project-a-3-1-moon"}}{{/i18n}}<a href="https://p5js.org/reference/#group-Typography" target="_blank">type</a>{{#i18n "project-a-3-2-moon"}}{{/i18n}}<a href="https://p5js.org/reference/#group-Transform" target="_blank">transformation</a>{{#i18n "project-a-3-3-moon"}}{{/i18n}}<code><a href="https://p5js.org/reference/#/p5/rotate" target="_blank">rotate()</a></code>{{#i18n "project-a-3-4-moon"}}{{/i18n}}</p>
-      
-      <h3 class='project-q'>{{#i18n "project-q-4"}}{{/i18n}}</h3>
-      <p class='project-a'>{{#i18n "project-a-4-1-moon"}}{{/i18n}}</p>
-      
-      <h3 class='project-q'>{{#i18n "project-q-5"}}{{/i18n}}</h3>
-      <p class='project-a'>{{#i18n "project-a-5-1-moon"}}{{/i18n}}<a href="http://www.brokennature.org/" target="_blank">Design Triennale</a>{{#i18n "project-a-5-2-moon"}}{{/i18n}}</p>
-      
-      <h3 class='project-q'>{{#i18n "project-q-6"}}{{/i18n}}</h3>
-      <p class='project-a'><a href="http://www.moonjang.com/" target="_blank">moonjang.com</a>
-        <br><a href="https://www.instagram.com/borderrider/" target="_blank">@borderrider</a> (Instagram)
-      </p>
-=======
       <div class="qa-group">
         <h3 class='project-q'>{{#i18n "project-q-1-1"}}{{/i18n}}</h3>
         <p class='project-a'>{{#i18n "project-a-1-1-moon"}}{{/i18n}}</p>
@@ -117,7 +93,6 @@
           <br><a href="https://www.instagram.com/borderrider/" target="_blank">@borderrider</a> (Instagram)
         </p>
       </div>
->>>>>>> 8c59f400
     </section>
     <div style='clear:both'></div>
 
