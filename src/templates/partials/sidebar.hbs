--- conflicted
+++ resolved
@@ -17,12 +17,8 @@
       <li><a href="{{root}}/examples/">{{#i18n "Examples"}}{{/i18n}}</a></li>
       <li><a href="{{root}}/books/">{{#i18n "Books"}}{{/i18n}}</a></li>
       <li><a href="{{root}}/community/">{{#i18n "Community"}}{{/i18n}}</a></li>
-<<<<<<< HEAD
+      <li><a href="{{root}}/showcase/">{{#i18n "Showcase"}}{{/i18n}}</a></li>
       <li><a href="https://discourse.processing.org/c/p5js" target=_blank class="other-link">{{#i18n "Forum"}}{{/i18n}}</a></li>
-=======
-      <li><a href="{{root}}/showcase/">{{#i18n "Showcase"}}{{/i18n}}</a></li>
-      <li><a href="https://discourse.processing.org/categories" target=_blank class="other-link">{{#i18n "Forum"}}{{/i18n}}</a></li>
->>>>>>> 6720c419
       <li><a href="http://github.com/processing/p5.js" target=_blank class="other-link">GitHub</a></li>
       <li><a href="http://twitter.com/p5xjs" target=_blank class="other-link">Twitter</a></li>
     </ul>
