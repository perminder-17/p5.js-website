---
titne: language buttons
---
<!-- p5*js language buttons -->
<div id="i18n-btn">
<<<<<<< HEAD
  <h1 class='visuallyhidden'>Language Settings</h1>
  <button data-lang='en'>EN</button>
  <button data-lang='es'>ES</button>
  <button data-lang='ko'>한국어</button>
  <button data-lang='zh-Hans'>简体中文</button>
=======
  <h2 id="i18n-settings" class="sr-only">{{#i18n "Language-Settings"}}{{/i18n}}</h2>
  <ul id="i18n-buttons" aria-labelledby="i18n-settings">
    <li><a href='#' lang='en' data-lang='en'>English</a></li>
    <li><a href='#' lang='es' data-lang='es'>Español</a></li>
    <li><a href='#' lang='zh-Hans' data-lang='zh-Hans'>简体中文</a></li>
  </ul>
>>>>>>> f4e4dec9
</div><|MERGE_RESOLUTION|>--- conflicted
+++ resolved
@@ -3,18 +3,11 @@
 ---
 <!-- p5*js language buttons -->
 <div id="i18n-btn">
-<<<<<<< HEAD
-  <h1 class='visuallyhidden'>Language Settings</h1>
-  <button data-lang='en'>EN</button>
-  <button data-lang='es'>ES</button>
-  <button data-lang='ko'>한국어</button>
-  <button data-lang='zh-Hans'>简体中文</button>
-=======
   <h2 id="i18n-settings" class="sr-only">{{#i18n "Language-Settings"}}{{/i18n}}</h2>
   <ul id="i18n-buttons" aria-labelledby="i18n-settings">
     <li><a href='#' lang='en' data-lang='en'>English</a></li>
     <li><a href='#' lang='es' data-lang='es'>Español</a></li>
+    <li><a href='#' lang='ko' data-lang='ko'>한국어</a></li>
     <li><a href='#' lang='zh-Hans' data-lang='zh-Hans'>简体中文</a></li>
   </ul>
->>>>>>> f4e4dec9
 </div>