--- conflicted
+++ resolved
@@ -3,13 +3,10 @@
 
 import type { CollectionEntry } from "astro:content";
 import BaseLayout from "./BaseLayout.astro";
-<<<<<<< HEAD
 import { Image } from "astro:assets";
 import { categories, categoryNames } from '../content/libraries/config';
 import LibrarySourceLink from '../components/LibrarySourceLink/index.astro';
-=======
 import Image from "@components/Image/index.astro";
->>>>>>> d518a578
 
 type LibraryEntry = CollectionEntry<"libraries">
 interface Props {
@@ -90,7 +87,6 @@
 ---
 
 <BaseLayout title="Libraries">
-<<<<<<< HEAD
   {sections.map(({ slug, name, sectionEntries }) => (
     <>
       <h3 id={slug}>{name}</h3>
@@ -128,32 +124,4 @@
       </ul>
     </>
   ))}
-=======
-  <ul>
-    {
-      entries.map((lib) => (
-        <li>
-          {
-            // TODO: Fold into GridItemLibrary as a variant
-          }
-          <a href={getLibraryLink(lib)}>
-            {lib.data.featuredImageAlt && lib.data.featuredImage && (
-              <Image
-                src={lib.data.featuredImage}
-                alt={lib.data.featuredImageAlt}
-                width={1500}
-                height={1000}
-              />
-            )}
-            <span>{lib.data.name}</span>
-            {lib.data.description}
-            Created by:{" "}
-            {lib.data.author.map((a: { name: string }) => a.name).join(", ")}
-          </a>
-        </li>
-      ))
-    }
-    }
-  </ul>
->>>>>>> d518a578
 </BaseLayout>