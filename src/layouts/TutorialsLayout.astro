---
import { type CollectionEntry } from "astro:content";
import BaseLayout from "./BaseLayout.astro";
import Image from "@components/Image/index.astro";
<<<<<<< HEAD
import { setJumpToState, type JumpToLink } from "../globals/state";
import { getCurrentLocale, useTranslations } from "../i18n/utils";
=======
import { categories, categoryNames } from "../content/tutorials/config";
>>>>>>> 889b9acf

type TutorialEntry = CollectionEntry<"tutorials">;

const currentLocale = getCurrentLocale(Astro.url.pathname);
const t = await useTranslations(currentLocale);

const { entries } = Astro.props;

<<<<<<< HEAD
const categories = entries.map((entry: TutorialEntry) => entry.data.category);
const uniqueCategories = Array.from(new Set(categories));
const entriesByCategory = uniqueCategories.map((category) => ({
  name: category,
  entries: entries.filter(
    (entry: TutorialEntry) => entry.data.category === category
  ),
}));

const pageJumpToLinks = uniqueCategories.map((category) => ({
  url: `#${category}`,
  label: category,
}));

setJumpToState({
  heading: t("Tutorials") as string,
  links: pageJumpToLinks as JumpToLink[],
=======
const sections = categories.map((slug) => {
  const name = categoryNames[slug];
  const sectionEntries = entries
    .filter((e: TutorialEntry) => e.data.category === slug)
    .sort(
      (a: TutorialEntry, b: TutorialEntry) =>
        (a.data.categoryIndex ?? 1000) - (b.data.categoryIndex ?? 1000)
    );

  return { slug, name, sectionEntries };
>>>>>>> 889b9acf
});
---

<BaseLayout title="Tutorials">
<<<<<<< HEAD
  <ul>
    {
      entriesByCategory.map((category) => (
        <li>
          <h2>
            {category.name} <a id={category.name as string} />
          </h2>
          <ul>
            {category.entries.map((entry: TutorialEntry) => (
              <li>
                <a href={`/tutorials/${entry.slug}`}>
                  {entry.data.featuredImageAlt && entry.data.featuredImage && (
                    <Image
                      src={entry.data.featuredImage}
                      alt={entry.data.featuredImageAlt}
                      width={200}
                      height={200}
                    />
                  )}
                  {entry.data.title}
                </a>
              </li>
            ))}
          </ul>
        </li>
      ))
    }
  </ul>
=======
  {
    sections.map(({ slug, name, sectionEntries }) => (
      <>
        <h3 id={slug}>{name}</h3>
        <ul>
          {sectionEntries.map((entry: TutorialEntry) => (
            <li>
              <a href={`/tutorials/${entry.slug}`}>
                {" "}
                {entry.data.featuredImageAlt && entry.data.featuredImage && (
                  <Image
                    src={entry.data.featuredImage}
                    alt={entry.data.featuredImageAlt}
                    width={200}
                    height={200}
                  />
                )}
                {entry.data.title}
              </a>
            </li>
          ))}
        </ul>
      </>
    ))
  }
>>>>>>> 889b9acf
</BaseLayout><|MERGE_RESOLUTION|>--- conflicted
+++ resolved
@@ -2,12 +2,9 @@
 import { type CollectionEntry } from "astro:content";
 import BaseLayout from "./BaseLayout.astro";
 import Image from "@components/Image/index.astro";
-<<<<<<< HEAD
 import { setJumpToState, type JumpToLink } from "../globals/state";
 import { getCurrentLocale, useTranslations } from "../i18n/utils";
-=======
 import { categories, categoryNames } from "../content/tutorials/config";
->>>>>>> 889b9acf
 
 type TutorialEntry = CollectionEntry<"tutorials">;
 
@@ -16,25 +13,6 @@
 
 const { entries } = Astro.props;
 
-<<<<<<< HEAD
-const categories = entries.map((entry: TutorialEntry) => entry.data.category);
-const uniqueCategories = Array.from(new Set(categories));
-const entriesByCategory = uniqueCategories.map((category) => ({
-  name: category,
-  entries: entries.filter(
-    (entry: TutorialEntry) => entry.data.category === category
-  ),
-}));
-
-const pageJumpToLinks = uniqueCategories.map((category) => ({
-  url: `#${category}`,
-  label: category,
-}));
-
-setJumpToState({
-  heading: t("Tutorials") as string,
-  links: pageJumpToLinks as JumpToLink[],
-=======
 const sections = categories.map((slug) => {
   const name = categoryNames[slug];
   const sectionEntries = entries
@@ -45,41 +23,23 @@
     );
 
   return { slug, name, sectionEntries };
->>>>>>> 889b9acf
+});
+
+const pageJumpToLinks = categories.map((category) => ({
+  url: `#${category}`,
+  label: category
+    .split("-")
+    .map((word) => word[0].toUpperCase() + word.slice(1))
+    .join(" "),
+}));
+
+setJumpToState({
+  heading: t("Tutorials") as string,
+  links: pageJumpToLinks as JumpToLink[],
 });
 ---
 
 <BaseLayout title="Tutorials">
-<<<<<<< HEAD
-  <ul>
-    {
-      entriesByCategory.map((category) => (
-        <li>
-          <h2>
-            {category.name} <a id={category.name as string} />
-          </h2>
-          <ul>
-            {category.entries.map((entry: TutorialEntry) => (
-              <li>
-                <a href={`/tutorials/${entry.slug}`}>
-                  {entry.data.featuredImageAlt && entry.data.featuredImage && (
-                    <Image
-                      src={entry.data.featuredImage}
-                      alt={entry.data.featuredImageAlt}
-                      width={200}
-                      height={200}
-                    />
-                  )}
-                  {entry.data.title}
-                </a>
-              </li>
-            ))}
-          </ul>
-        </li>
-      ))
-    }
-  </ul>
-=======
   {
     sections.map(({ slug, name, sectionEntries }) => (
       <>
@@ -88,7 +48,6 @@
           {sectionEntries.map((entry: TutorialEntry) => (
             <li>
               <a href={`/tutorials/${entry.slug}`}>
-                {" "}
                 {entry.data.featuredImageAlt && entry.data.featuredImage && (
                   <Image
                     src={entry.data.featuredImage}
@@ -105,5 +64,4 @@
       </>
     ))
   }
->>>>>>> 889b9acf
 </BaseLayout>