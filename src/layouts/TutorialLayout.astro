--- conflicted
+++ resolved
@@ -7,11 +7,8 @@
 import CodeBlockWrapper from "@components/CodeBlockWrapper/index.astro";
 import RelatedItems from "@components/RelatedItems/index.astro";
 import type { MarkdownHeading } from "astro";
-<<<<<<< HEAD
 import { getRelatedEntriesinCollection } from "../pages/_utils";
-=======
 import { categoryNames } from "../content/tutorials/config";
->>>>>>> f13df03b
 
 const { entry, relatedEntries } = Astro.props;
 const { Content, components, headings } = await entry.render();
