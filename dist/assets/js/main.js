<<<<<<< HEAD
window.addEventListener('load', function(event){ 

  // set tagline
  var tagline;
  var path = window.location.pathname;

  if (strpos(path, "download") !== false) {
    tagline = "Processing fun times JavaScript quirkiness";
  } else if (strpos(path, "get") !== false) {
    tagline = "Processing simplicity times JavaScript flexibility";
  } else if (strpos(path, "reference") !== false || strpos($path, "libraries") !== false) {
    tagline = "Processing intuition times JavaScript power";
  } else if (strpos(path, "learn") !== false) {
    tagline = "Processing creativity times JavaScript dynamism";
  } else if (strpos(path, "community") !== false) {
    tagline = "Processing community times JavaScript community";
  } else {
    tagline = "the power of Processing times the reach of JavaScript";
  }

  if (tagline) {
    var tag = document.getElementById('tagline');
    tag.innerHTML = tagline;
  }

  
  $('#family form').hover(
    function() {
      $('#search_field').css('visibility', 'visible');
      $('#search_field').animate({width: '9.75em'}, 100);
    },
    function() {
      if ($('#search_field').val() === '') {
        closeSearch();
      }
    }
  );

  $('#family form').focusout(function() {
    closeSearch();
  });

  function closeSearch() {
    $('#search_field').css('width', '0em');
    $('#search_field').css('visibility', 'hidden');
    console.log($('#search_field').attr('width'));
  }

=======
$(function() {
>>>>>>> 4ed9e58c
  Prism.plugins.NormalizeWhitespace.setDefaults({
    'remove-trailing': true,
    'left-trim': true,
    'right-trim': true,
    'remove-indent': true
  });
<<<<<<< HEAD


=======
>>>>>>> 4ed9e58c
});<|MERGE_RESOLUTION|>--- conflicted
+++ resolved
@@ -1,5 +1,5 @@
-<<<<<<< HEAD
 window.addEventListener('load', function(event){ 
+
 
   // set tagline
   var tagline;
@@ -23,42 +23,13 @@
     var tag = document.getElementById('tagline');
     tag.innerHTML = tagline;
   }
-
   
-  $('#family form').hover(
-    function() {
-      $('#search_field').css('visibility', 'visible');
-      $('#search_field').animate({width: '9.75em'}, 100);
-    },
-    function() {
-      if ($('#search_field').val() === '') {
-        closeSearch();
-      }
-    }
-  );
-
-  $('#family form').focusout(function() {
-    closeSearch();
-  });
-
-  function closeSearch() {
-    $('#search_field').css('width', '0em');
-    $('#search_field').css('visibility', 'hidden');
-    console.log($('#search_field').attr('width'));
-  }
-
-=======
-$(function() {
->>>>>>> 4ed9e58c
   Prism.plugins.NormalizeWhitespace.setDefaults({
     'remove-trailing': true,
     'left-trim': true,
     'right-trim': true,
     'remove-indent': true
   });
-<<<<<<< HEAD
 
 
-=======
->>>>>>> 4ed9e58c
 });