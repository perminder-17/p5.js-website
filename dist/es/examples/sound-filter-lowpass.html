--- conflicted
+++ resolved
@@ -8,7 +8,8 @@
     <title tabindex="1">p5.js | examples</title>
     <link rel="stylesheet" href="/../../assets/css/all.css">
     <script type="text/javascript" src="//fast.fonts.net/jsapi/5ace315e-3b19-4568-9e85-5bfcb29004c0.js"></script>
-<<<<<<< HEAD
+
+
     <script type="text/javascript" src="/../../assets/js/vendor/jquery-1.9.1.min.js"></script>
     <script type="text/javascript" src="/../../assets/js/p5.min.js"></script>
     <script type="text/javascript" src="/../../assets/js/p5.dom.js"></script>
@@ -20,23 +21,6 @@
     <script type="text/javascript" src="/../../assets/js/examples.js"></script>
     <script type="text/javascript" src="/../../assets/js/render.js"></script>
     <script type="text/javascript" src="/../../assets/js/init.js"></script>
-=======
-    <script type="text/javascript">
-    var test_js = function() {
-      // http://stackoverflow.com/a/12410668/1293700
-      document.documentElement.className = document.documentElement.className.replace(/\bno-js\b/,'') + ' js';
-    }();
-    var test_pointerevents = function() {
-      // https://github.com/ausi/Feature-detection-technique-for-pointer-events/blob/master/modernizr-pointerevents.js
-      var el = document.createElement('x');
-      el.style.cssText = 'pointer-events:auto';
-      return el.style.pointerEvents === 'auto';
-    };
-    if (test_pointerevents()) {
-      document.documentElement.className += ' pointerevents';
-    }
-    </script>
->>>>>>> de8d931a
   </head>
   <body>
 
