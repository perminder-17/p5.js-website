--- conflicted
+++ resolved
@@ -20,12 +20,12 @@
           <img src="../../assets/img/p5js-beta.svg" alt="link to p5 home page" id="logo_image" class="logo" />
           <div id="p5_logo"></div>
         </a>
-        <p class='tagline'>@TODO</p>
-        <p class='tagline'>@TODO</p>
-        <p class='tagline'>@TODO</p>
-        <p class='tagline'>@TODO</p>
-        <p class='tagline'>@TODO</p>
-        <p class='tagline'>@TODO</p>
+        <p class='tagline'>la diversión de Processing x la excentricidad de JavaScript</p>
+        <p class='tagline'>la simplicidad de Processing x la flexibilidad de JavaScript</p>
+        <p class='tagline'>la intuición de Processing x el poder de JavaScript</p>
+        <p class='tagline'>la creatividad de Processing x el dinamismo de JavaScript</p>
+        <p class='tagline'>la comunidad de Processing x la comunidad de JavaScript</p>
+        <p class='tagline'>el poder de Processing x el alcance de JavaScript</p>
       </header>
       <!-- close logo -->
 
@@ -129,23 +129,6 @@
 </div><!-- end id="get-started-page"  -->
 
 
-<<<<<<< HEAD
-=======
-      <!-- logo -->
-      <div id="lockup">
-        <a href="/es/">
-          <img src="../../assets/img/p5js-beta.svg" alt="link to p5 home page" id="logo_image" class="logo" />
-          <div id="p5_logo"></div>
-        </a>
-        <p class='tagline'>la diversión de Processing x la excentricidad de JavaScript</p>
-        <p class='tagline'>la simplicidad de Processing x la flexibilidad de JavaScript</p>
-        <p class='tagline'>la intuición de Processing x el poder de JavaScript</p>
-        <p class='tagline'>la creatividad de Processing x el dinamismo de JavaScript</p>
-        <p class='tagline'>la comunidad de Processing x la comunidad de JavaScript</p>
-        <p class='tagline'>el poder de Processing x el alcance de JavaScript</p>
-      </div>
-
->>>>>>> 3f497e51
     </div> <!-- close class='container'-->
 
     
