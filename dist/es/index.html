<!DOCTYPE html>
<html class="no-js" lang="es">
  <head>
    <meta charset="utf-8">
    <meta http-equiv="X-UA-Compatible" content="IE=edge,chrome=1">
    <meta name="viewport" content="width=device-width">
    <meta name="description" content="p5.js a JS client-side library for creating graphic and interactive experiences, based on the core principles of Processing.">
    <title tabindex="1">p5.js | home</title>
    <link rel="stylesheet" href="/../assets/css/all.css">
    <script type="text/javascript" src="//fast.fonts.net/jsapi/5ace315e-3b19-4568-9e85-5bfcb29004c0.js"></script>
  </head>
  <body>
    <a href="#content" class="skip">Skip to content</a>
    <!-- .container -->
    <div class="container">
      <!-- #lockup -->
      <header id="lockup">
        <a href="/es/" tabindex="-1">
          <img src="../assets/img/p5js-beta.svg" alt="link to p5 home page" id="logo_image" class="logo" />
          <div id="p5_logo"></div>
        </a>
      </header>
      <!-- end #lockup -->
      
<div id="home-page">
  <div id="container">

    <div class="column-span">
      <nav role="navigation">
        <ul id="menu" class="top_menu">
          <li><a href="/es/download/">Descargar</a></li>
          <li><div class="separator-design-element">*</div></li>

          <li><a href="/es/get-started/">Empezar</a></li>
          <li><div class="separator-design-element">*</div></li>

          <li><a href="/es/reference">Referencia</a></li>
          <li><div class="separator-design-element">*</div></li>

          <li><a href="/es/libraries/">Bibliotecas</a></li>
          <li><div class="separator-design-element">*</div></li>

          <li><a href="/es/tutorials/">Aprender</a></li>
          <li><div class="separator-design-element">*</div></li>

          <li><a href="/es/community/">Comunidad</a></li>
        </ul>
      </nav>
<<<<<<< HEAD
      <div id="content">
        <section id="home">
          <p>
            <a href="http://hello.p5js.org">¡Hola!</a>
            p5.js es una biblioteca de JavaScript creada con el objetivo original de <a href = "http://processing.org">Processing</a>, hacer la programación accesible a artistas, diseñadores, educadores y principiantes, reinterpretándola para la web actual.
          </p>
          <p>
            Usando la metáfora original de bosquejar software, p5.js posee un conjunto completo de funcionalidades para dibujar. Sin embargo, no estás limitado a dibujar en tu lienzo, puedes pensar en la página completa de tu navegador como tu bosquejo. Para esto, p5.js posee <a href="libraries/"> bibliotecas </a> adicionales que hacen sencillo
            <a href="http://hello.p5js.org">interactuar </a>  con otros objetos HTML5, incluyendo texto, entradas, video, cámara y sonido. </p>
          <p>
          <p>p5.js es una nueva interpretación, no una emulación o puerto, y está en activo desarrollo. Un ambiente oficial de edición está en desarrollo, ¡además de muchas otras características adicionales!</p>
        </section>
      </div>
=======

      <section id="home" role="region" label="main content">
        <p>
          <a href="http://hello.p5js.org">¡Hola!</a>
          p5.js es una biblioteca de JavaScript creada con el objetivo original de <a href = "http://processing.org">Processing</a>, hacer la programación accesible a artistas, diseñadores, educadores y principiantes, reinterpretándola para la web actual.
        </p>

        <p>
          Usando la metáfora original de bosquejar software, p5.js posee un conjunto completo de funcionalidades para dibujar. Sin embargo, no estás limitado a dibujar en tu lienzo, puedes pensar en la página completa de tu navegador como tu bosquejo. Para esto, p5.js posee <a href="libraries/"> bibliotecas </a> adicionales que hacen sencillo
          <a href="http://hello.p5js.org">interactuar </a>  con otros objetos HTML5, incluyendo texto, entradas, video, cámara y sonido. </p>
        <p>

        <p>p5.js es una nueva interpretación, no una emulación o puerto, y está en activo desarrollo. Un ambiente oficial de edición está en desarrollo, ¡además de muchas otras características adicionales!</p>

      </section>
>>>>>>> 99c026b7
      
<footer>
  <p> p5.js fue creado por <a href='http://lauren-mccarthy.com' target="_blank">Lauren McCarthy</a> y es desarrollado por una comunidad de colaboradores, con apoyo de <a href="http://processing.org/foundation/" target="_blank">Processing Foundation</a>  y 
  <a href="http://itp.nyu.edu/itp/" target="_blank">NYU ITP</a>.
  <a href="http://p5js.org/copyright.php">&copy; Info.</a></p>
</footer>

    </div> <!-- end column-span -->

    <div id="credits" tabindex='-1'>
      <em>Magnify</em> by <a target=_blank href='http://kylemcdonald.net'>Kyle McDonald</a>
    </div>

  </div> <!-- end container -->

  <object type="image/svg+xml" data="../assets/img/thick-asterisk-alone.svg" id="asterisk-design-element">*</object>
  <iframe tabindex='-1' id='home-sketch-frame' src='../assets/p5_featured/kylemcdonald_magnify/index.html'></iframe>
</div> <!-- end home-page -->

<script type='text/javascript'>
  // Microsoft Edge and IE appear to have a bug whereby
  // CSS pointer-events don't do anything on purely inline elements.
  // This means that almost all our links will be inaccessible, so
  // we'll force them to be styled as inline-block on affected browsers.
  // This does result in a few visual artifacts, but it's better than
  // having completely inaccessible links.

  // http://stackoverflow.com/a/33505753/2422398
  var EDGE_IE_REGEX = /(?:\b(MS)?IE\s+|\bTrident\/7\.0;.*\s+rv:|\bEdge\/)(\d+)/;
  if (EDGE_IE_REGEX.test(navigator.userAgent)) {
    var links = document.getElementsByTagName('a');
    for (var i=0, l=btns.length; i < l; i++) {
      links[i].style.display = 'inline-block';
    }
  }
</script>

<<<<<<< HEAD
    </div>
    <!-- end .container -->
=======

      <!-- logo -->
      <div id="lockup">
        <a href="/es/">
          <img src="../assets/img/p5js-beta.svg" alt="link to p5 home page" id="logo_image" class="logo" />
          <div id="p5_logo"></div>
        </a>
        <p class='tagline'>@TODO</p>
        <p class='tagline'>@TODO</p>
        <p class='tagline'>@TODO</p>
        <p class='tagline'>@TODO</p>
        <p class='tagline'>@TODO</p>
        <p class='tagline'>@TODO</p>
      </div>

    </div> <!-- close class='container'-->

>>>>>>> 99c026b7
    
<!-- p5*js language buttons -->
<div id="i18n-btn">
  <button data-lang="en">EN</button>
  <button data-lang="es">ES</button>
</div>

    
<div id="family">
  <p class="left"><a href="http://processing.org">Processing</a>
    <a class="here" href="/es/">p5.js</a>
    <a href="http://py.processing.org/">Processing.py</a>
    <a href="http://android.processing.org/">Processing for Android</a>
  </p>
  <form id="search_form" style='pointer-events:all;' name="search" method="get" action="https://www.google.com/search">
    <input type="hidden" name="as_sitesearch" value="p5js.org" />
<!--     <input id="search_field" type="text" name="as_q" value="" size="20" class="text" />
    <input id="search_button" type="submit" value=" " /> -->
    <input id="search_field" type="text" title="Search" name="as_q" value="" size="20" class="text" aria-label="search text field"  aria-haspopup="false"/>
    <input id="search_button" type="submit" value=" " aria-label="Search" name="submit search" alt="Search" />
  </form>
  <p class="right">
    <a href="https://processingfoundation.org/">Processing Foundation</a>
  </p>
</div>

    <script src="/../assets/js/init.js" charset="utf-8"></script>
  </body>
</html><|MERGE_RESOLUTION|>--- conflicted
+++ resolved
@@ -13,14 +13,22 @@
     <a href="#content" class="skip">Skip to content</a>
     <!-- .container -->
     <div class="container">
-      <!-- #lockup -->
+
+      <!-- logo -->
       <header id="lockup">
-        <a href="/es/" tabindex="-1">
+        <a href="/es/">
           <img src="../assets/img/p5js-beta.svg" alt="link to p5 home page" id="logo_image" class="logo" />
           <div id="p5_logo"></div>
         </a>
+        <p class='tagline'>@TODO</p>
+        <p class='tagline'>@TODO</p>
+        <p class='tagline'>@TODO</p>
+        <p class='tagline'>@TODO</p>
+        <p class='tagline'>@TODO</p>
+        <p class='tagline'>@TODO</p>
       </header>
-      <!-- end #lockup -->
+      <!-- close logo -->
+
       
 <div id="home-page">
   <div id="container">
@@ -46,37 +54,23 @@
           <li><a href="/es/community/">Comunidad</a></li>
         </ul>
       </nav>
-<<<<<<< HEAD
+
       <div id="content">
-        <section id="home">
+        <section id="home" role="region" label="main content">
           <p>
             <a href="http://hello.p5js.org">¡Hola!</a>
             p5.js es una biblioteca de JavaScript creada con el objetivo original de <a href = "http://processing.org">Processing</a>, hacer la programación accesible a artistas, diseñadores, educadores y principiantes, reinterpretándola para la web actual.
           </p>
+
           <p>
             Usando la metáfora original de bosquejar software, p5.js posee un conjunto completo de funcionalidades para dibujar. Sin embargo, no estás limitado a dibujar en tu lienzo, puedes pensar en la página completa de tu navegador como tu bosquejo. Para esto, p5.js posee <a href="libraries/"> bibliotecas </a> adicionales que hacen sencillo
             <a href="http://hello.p5js.org">interactuar </a>  con otros objetos HTML5, incluyendo texto, entradas, video, cámara y sonido. </p>
           <p>
+
           <p>p5.js es una nueva interpretación, no una emulación o puerto, y está en activo desarrollo. Un ambiente oficial de edición está en desarrollo, ¡además de muchas otras características adicionales!</p>
+
         </section>
       </div>
-=======
-
-      <section id="home" role="region" label="main content">
-        <p>
-          <a href="http://hello.p5js.org">¡Hola!</a>
-          p5.js es una biblioteca de JavaScript creada con el objetivo original de <a href = "http://processing.org">Processing</a>, hacer la programación accesible a artistas, diseñadores, educadores y principiantes, reinterpretándola para la web actual.
-        </p>
-
-        <p>
-          Usando la metáfora original de bosquejar software, p5.js posee un conjunto completo de funcionalidades para dibujar. Sin embargo, no estás limitado a dibujar en tu lienzo, puedes pensar en la página completa de tu navegador como tu bosquejo. Para esto, p5.js posee <a href="libraries/"> bibliotecas </a> adicionales que hacen sencillo
-          <a href="http://hello.p5js.org">interactuar </a>  con otros objetos HTML5, incluyendo texto, entradas, video, cámara y sonido. </p>
-        <p>
-
-        <p>p5.js es una nueva interpretación, no una emulación o puerto, y está en activo desarrollo. Un ambiente oficial de edición está en desarrollo, ¡además de muchas otras características adicionales!</p>
-
-      </section>
->>>>>>> 99c026b7
       
 <footer>
   <p> p5.js fue creado por <a href='http://lauren-mccarthy.com' target="_blank">Lauren McCarthy</a> y es desarrollado por una comunidad de colaboradores, con apoyo de <a href="http://processing.org/foundation/" target="_blank">Processing Foundation</a>  y 
@@ -114,35 +108,15 @@
   }
 </script>
 
-<<<<<<< HEAD
-    </div>
-    <!-- end .container -->
-=======
-
-      <!-- logo -->
-      <div id="lockup">
-        <a href="/es/">
-          <img src="../assets/img/p5js-beta.svg" alt="link to p5 home page" id="logo_image" class="logo" />
-          <div id="p5_logo"></div>
-        </a>
-        <p class='tagline'>@TODO</p>
-        <p class='tagline'>@TODO</p>
-        <p class='tagline'>@TODO</p>
-        <p class='tagline'>@TODO</p>
-        <p class='tagline'>@TODO</p>
-        <p class='tagline'>@TODO</p>
-      </div>
 
     </div> <!-- close class='container'-->
 
->>>>>>> 99c026b7
     
 <!-- p5*js language buttons -->
 <div id="i18n-btn">
   <button data-lang="en">EN</button>
   <button data-lang="es">ES</button>
 </div>
-
     
 <div id="family">
   <p class="left"><a href="http://processing.org">Processing</a>
