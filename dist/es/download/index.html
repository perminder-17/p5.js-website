<!DOCTYPE html>
<html class="no-js" lang="es">
  <head>
    <meta charset="utf-8">
    <meta http-equiv="X-UA-Compatible" content="IE=edge,chrome=1">
    <meta name="viewport" content="width=device-width">
    <meta name="description" content="p5.js a JS client-side library for creating graphic and interactive experiences, based on the core principles of Processing.">
    <title tabindex="1">p5.js | download</title>
    <link rel="stylesheet" href="/../../assets/css/all.css">
    <script type="text/javascript" src="//fast.fonts.net/jsapi/5ace315e-3b19-4568-9e85-5bfcb29004c0.js"></script>

    <link rel="shortcut icon" href="/../../assets/img/favicon.ico">
    <link rel="icon" href="/../../assets/img/favicon.ico">


    <script type="text/javascript" src="/../../assets/js/vendor/jquery-1.12.4.min.js"></script>
    <script type="text/javascript" src="/../../assets/js/vendor/ace-nc/ace.js"></script>
    <script type="text/javascript" src="/../../assets/js/vendor/ace-nc/mode-javascript.js"></script>
    <script type="text/javascript" src="/../../assets/js/vendor/prism.js"></script>
    <script type="text/javascript" src="/../../assets/js/scroll.js"></script>
    <script type="text/javascript" src="/../../assets/js/init.js"></script>

    

    <style>
    @font-face {
      font-family: myFirstFont;
      src: url(assets/p5_featured/nea-p5js/assets/Museo_Slab_500_2.otf);
    }
    #top {
      font-family: myFirstFont !important;
      color: white;
      font-size: 12px;
      padding: 7px;
      padding-left: 20px;
      line-height: 20px;
      background-color: #ED225D;
      position: fixed;
      bottom: 0;
      left: 0;
      width: 100%;
      z-index: 5;
      display: none;
    }

    #top a {
      color: white !important;
      text-decoration: underline;
    }


    footer { padding-bottom: 26px; }
    </style>
  </head>
  <body>

    
<!-- p5*js language buttons -->
<div id="i18n-btn">
  <h1 class='visuallyhidden'>Language Settings</h1>
  <button data-lang="en">EN</button>
  <button data-lang="es">ES</button>
  <button data-lang="zh-Hans">简体中文</button>
</div>
    <a href="#content" class="skip">Skip to content</a>
    <!-- .container -->
    <div class="container">

      <!-- logo -->
      <header id="lockup">
        <a href="/es/">
          <img src="../../assets/img/p5js.svg" alt="link to p5 home page" id="logo_image" class="logo" />
          <div id="p5_logo"></div>
        </a>
        <p class='tagline'>la diversión de Processing x la excentricidad de JavaScript</p>
        <p class='tagline'>la simplicidad de Processing x la flexibilidad de JavaScript</p>
        <p class='tagline'>la intuición de Processing x el poder de JavaScript</p>
        <p class='tagline'>la creatividad de Processing x el dinamismo de JavaScript</p>
        <p class='tagline'>la comunidad de Processing x la comunidad de JavaScript</p>
        <p class='tagline'>el poder de Processing x el alcance de JavaScript</p>
      </header>
      <!-- close logo -->

      

<div id="download-page">

  
<!-- site navigation -->
<div class="column-span">
  <nav role="navigation">
    <ul id="menu">
      <li><a href="/es/">Inicio</a></li>
      <li><a href="/es/download/">Descargar</a></li>
      <li><a href="/es/gallery/"></a></li>
      <li><a href="/es/get-started/">Empezar</a></li>
      <li><a href="/es/reference/">Referencia</a></li>
      <li><a href="/es/libraries/">Bibliotecas</a></li>
      <li><a href="/es/learn/">Aprender</a></li>
      <li><a href="/es/examples/">Ejemplos</a></li>
      <li><a href="/es/books/">Libros</a></li>
      <li><a href="/es/community/">Comunidad</a></li>
      <li><a href="http://forum.processing.org/two/" target=_blank class="other-link">Foro</a></li>
      <li><a href="http://github.com/processing/p5.js" target=_blank class="other-link">GitHub</a></li>
      <li><a href="http://twitter.com/p5xjs" target=_blank class="other-link">Twitter</a></li>
    </ul>
  </nav>
</div>

<!-- <script src="../../assets/js/scroll.js"></script> -->


  <div class="column-span">

    <section id="content" role="region" label="main content">

      <h1>Descargar</h1>

<<<<<<< HEAD
      <p>p5.js es software gratuito de código abierto. Todas las donaciones son a beneficio de la <a href="http://foundation.processing.org">Processing Foundation</a>, una organización sin fines de lucro dedicada al avance del rol de la programación en las artes visuales, a través del desarrollo de p5.js.<br>
      <a href="https://processingfoundation.org/support">Dona aquí.</a>
      </p>

=======
>>>>>>> 0fde840a
      <!-- COMPLETE LIBRARY -->
      <div class="link_group">
        <h2>Biblioteca completa</h2>

        <a  class='support_link p5_link' href="https://github.com/processing/p5.js/releases/download/[p5_version]/p5.zip">
          <div class="download_box">

            <h4>p5.js completo</h4>

            <svg version="1.1" id="Layer_1" xmlns="http://www.w3.org/2000/svg" xmlns:xlink="http://www.w3.org/1999/xlink" x="0px" y="0px"
                 width="28px" height="28px" viewBox="0 0 28 28" enable-background="new 0 0 28 28" xml:space="preserve"><path stroke-miterlimit="10" d="M16.909,10.259l8.533-2.576l1.676,5.156l-8.498,2.899l5.275,7.48
                l-4.447,3.225l-5.553-7.348L8.487,26.25l-4.318-3.289l5.275-7.223L0.88,12.647l1.678-5.16l8.598,2.771V1.364h5.754V10.259z"/>
            </svg>

            <p>Incluye:
              <br>p5.js, p5.dom.js, p5.sound.js y un proyecto de ejemplo
            <br>Versión  <span id="p5_version"></span> (<span id="p5_date"></span>)
            </p>

          </div>
        </a>
        <div class="spacer"></div>
      </div>

      <!-- SINGLE FILES -->
      <div class="link_group">

        <h2>Archivos por separado</h2>
        <a class='support_link p5_link' href="https://github.com/processing/p5.js/releases/download/[p5_version]/p5.js">
          <div class="download_box half_box">
            <h4>p5.js</h4>
            <p>Archivo: 
              <br> versión completa sin compresión</p>
          </div>
        </a>

        <a class='support_link p5_link' href="https://github.com/processing/p5.js/releases/download/[p5_version]/p5.min.js">
          <div class="download_box half_box">
            <h4>p5.min.js</h4>
            <p>Archivo: 
              <br>versión comprimida</p>
          </div>
        </a>

        <a class='support_link' href="http://cdnjs.com/libraries/p5.js">
          <div class="download_box half_box last_box">
            <h4>CDN</h4>
            <p>Enlace: 
              <br>archivo almacenado estáticamente</p>
          </div>
        </a>

        <div class="spacer"></div>

      </div>

      <!-- EDITOR -->
      <!-- <div class="link_group">
        <a name="editor" class="anchor">
          <h2>Editor</h2></a>

        <p>El editor de p5.js se encuentra en desarrollo, prueba una versión beta ahora. Ayuda con 
          <a href="https://github.com/processing/p5.js-editor/issues">
             retroalimentación y reportando errores</a>.
        </p>

        <a class="editor_link" href="https://github.com/processing/p5.js-editor/releases/download/v[editor_version]/p5-mac.zip">
          <div class="download_box half_box">
            <h4>Mac OS X</h4>
            <p>Editor de p5
              <br>Versión
              <span class="editor_version"></span></p>
          </div>
        </a>

        <a class="editor_link" href="https://github.com/processing/p5.js-editor/releases/download/v[editor_version]/p5-win.zip">
          <div class="download_box half_box">
            <h4>Windows</h4>
            <p>Editor de p5
              <br>Versión
              <span class="editor_version"></span></p>
          </div>
        </a>

        <a class="editor_link" href="https://github.com/processing/p5.js-editor/releases/download/v[editor_version]/p5-linux.zip">
          <div class="download_box half_box">
            <h4>Linux</h4>
            <p>Editor de p5
              <br>Versión
              <span class="editor_version"></span></p>
          </div>
        </a>

        <div class="spacer"></div>
      </div> -->

      <!-- ETC -->
      <div class="link_group">
        <h2>ETC</h2>

        <p>
        <a href="https://github.com/processing/p5.js/releases">Versiones antiguas / bitácora de cambios </a><br>
        <a href="https://github.com/processing/p5.js">GitHub</a>
        <br>
        <a href="https://github.com/processing/p5.js/issues">Reporta errores </a>
        <br>
        <a href="https://github.com/processing/p5.js/blob/master/developer_docs/supported_browsers.md">Navegadores soportados </a>
        </p>

        <div class="spacer"></div>
      </div>

    </section>

    <script type='text/javascript'>
      $.getJSON('/download/version.json', function(data) {
        $('#p5_version').text(data.version);
        $('#p5_date').text(data.date);
        $('.p5_link').each(function() {
          var link = $(this).attr('href').replace('[p5_version]', data.version);
          $(this).attr('href', link);
        });
        $('.editor_version').text(data.editor_version);
        $('.editor_link').each(function() {
          var link = $(this).attr('href').replace('[editor_version]', data.editor_version);
          $(this).attr('href', link);
        });
      });
      $('.support_link').on('click', function (e) {
        e.preventDefault();
        // if ($(this).hasClass('p5_link')) {
        //   window.open($(this).attr('href'), '_self');
        //   setTimeout( function() { window.location = 'support.html'; }, 2000);
        // } else {
          window.location = 'support.html';
          window.open($(this).attr('href'));
        // }

      });

    </script>

    
<footer>
  <p> ¡Hola! p5.js fue creado por <a href='http://lauren-mccarthy.com' target="_blank">Lauren McCarthy</a> y es desarrollado por una comunidad de colaboradores, con apoyo de <a href="http://processing.org/foundation/" target="_blank">Processing Foundation</a>  y 
  <a href="http://itp.nyu.edu/itp/" target="_blank">NYU ITP</a>. Identidad y diseño gráfico por <a href="http://jereljohnson.com/" target="_blank">Jerel Johnson</a>. <a href="/es/copyright.html">&copy; Info.</a></p>
</footer>


  </div> <!-- end column-span -->

  
<!-- outside of column for footer to go across both -->

<p class="clearfix"> &nbsp; </p>

<object type="image/svg+xml" data="../../assets/img/thick-asterisk-alone.svg" id="asterisk-design-element">
     *<!-- to do: add fallback image in CSS -->
</object>


</div><!-- end id="get-started-page"  -->


    </div> <!-- close class='container'-->

    
<div id="family">
  <p class="left"><a href="http://processing.org">Processing</a>
    <a class="here" href="/es/">p5.js</a>
    <a href="http://py.processing.org/">Processing.py</a>
    <a href="http://android.processing.org/">Processing for Android</a>
  </p>
  <form id="search_form" style='pointer-events:all;' name="search" method="get" action="https://www.google.com/search">
    <input type="hidden" name="as_sitesearch" value="p5js.org" />
    <input id='search_field' type="text" name="q" id="q" size="20" />
    <label for="q"><input id="search_button" type="submit" value=" " name="Go" alt="submit search"/></label>
  </form>

  <p class="right">
    <a href="https://processingfoundation.org/">Processing Foundation</a>
  </p>
</div>

    <script>
      (function(i,s,o,g,r,a,m){i['GoogleAnalyticsObject']=r;i[r]=i[r]||function(){
    (i[r].q=i[r].q||[]).push(arguments)},i[r].l=1*new Date();a=s.createElement(o),
    m=s.getElementsByTagName(o)[0];a.async=1;a.src=g;m.parentNode.insertBefore(a,m)
    })(window,document,'script','//www.google-analytics.com/analytics.js','ga');
    ga('create', 'UA-53383000-1', 'auto');
    ga('send', 'pageview');

    $(window).ready(function() {
      if (window.location.pathname !== '/' && window.location.pathname !== '/index.html') {
        $('#top').remove();
      } else {
        $('#top').show();
      }
    });
    </script>


  </body>
</html><|MERGE_RESOLUTION|>--- conflicted
+++ resolved
@@ -116,13 +116,6 @@
 
       <h1>Descargar</h1>
 
-<<<<<<< HEAD
-      <p>p5.js es software gratuito de código abierto. Todas las donaciones son a beneficio de la <a href="http://foundation.processing.org">Processing Foundation</a>, una organización sin fines de lucro dedicada al avance del rol de la programación en las artes visuales, a través del desarrollo de p5.js.<br>
-      <a href="https://processingfoundation.org/support">Dona aquí.</a>
-      </p>
-
-=======
->>>>>>> 0fde840a
       <!-- COMPLETE LIBRARY -->
       <div class="link_group">
         <h2>Biblioteca completa</h2>
