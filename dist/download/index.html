--- conflicted
+++ resolved
@@ -116,13 +116,6 @@
 
       <h1>Download</h1>
 
-<<<<<<< HEAD
-      <p>p5.js is open source, free software. All donations fund the <a href="http://foundation.processing.org">Processing Foundation</a>, a nonprofit organization devoted to advancing the role of programming within the visual arts through developing p5.js.<br>
-      <a href="https://processingfoundation.org/support">Donate here.</a>
-      </p>
-
-=======
->>>>>>> 0fde840a
       <!-- COMPLETE LIBRARY -->
       <div class="link_group">
         <h2>Complete Library</h2>
